--- conflicted
+++ resolved
@@ -35,7 +35,6 @@
             Pool(name).init()
     threading.Thread(target=init_pool_db).start()
     hostname, port = split_netloc(config.get('web', 'listen'))
-<<<<<<< HEAD
     static_files = {
         '/': config.get('web', 'root'),
         }
@@ -43,8 +42,6 @@
     bench = config.get('web', 'bench')
     if bench:
         static_files['/bench/'] = bench
-=======
->>>>>>> 203f87c6
     certificate = config.get('ssl', 'certificate')
     privatekey = config.get('ssl', 'privatekey')
     if certificate or privatekey:
@@ -63,5 +60,6 @@
     run_simple(hostname, port, app,
         threaded=True,
         extra_files=extra_files,
+        static_files=static_files,
         ssl_context=ssl_context,
         use_reloader=options.dev)