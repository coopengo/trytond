--- conflicted
+++ resolved
@@ -27,7 +27,6 @@
 from trytond.modules import get_module_list, get_module_info
 
 with commandline.pidfile(options):
-<<<<<<< HEAD
     # Pool.{start,init} are async to avoid slowness on server start
     # fix #4287
     def init_pool_db():
@@ -35,11 +34,6 @@
         for name in options.database_names:
             Pool(name).init()
     threading.Thread(target=init_pool_db).start()
-=======
-    Pool.start()
-    for name in options.database_names:
-        Pool(name).init()
->>>>>>> 871d30ec
     hostname, port = split_netloc(config.get('web', 'listen'))
     static_files = {
         '/': config.get('web', 'root'),
