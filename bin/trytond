#!/usr/bin/env python3
# This file is part of Tryton.  The COPYRIGHT file at the top level of
# this repository contains the full copyright notices and license terms.
import glob
<<<<<<< HEAD
import threading

from werkzeug.serving import run_simple
=======
import logging
import os
import sys
>>>>>>> 999ca7bc

DIR = os.path.abspath(os.path.normpath(os.path.join(__file__,
    '..', '..', 'trytond')))
if os.path.isdir(DIR):
    sys.path.insert(0, os.path.dirname(DIR))

import trytond.commandline as commandline
from trytond.config import config, split_netloc

parser = commandline.get_parser_daemon()
options = parser.parse_args()
commandline.config_log(options)
extra_files = config.update_etc(options.configfile)

if options.coroutine:
    # Monkey patching must be done before importing
    from gevent import monkey
    monkey.patch_all()

# Import trytond things after it is configured
from trytond.wsgi import app
from trytond.pool import Pool
from trytond.modules import get_module_list, get_module_info

with commandline.pidfile(options):
    # Pool.{start,init} are async to avoid slowness on server start
    # fix #4287
    def init_pool_db():
        Pool.start()
        for name in options.database_names:
            Pool(name).init()
    threading.Thread(target=init_pool_db).start()
    hostname, port = split_netloc(config.get('web', 'listen'))
    static_files = {
        '/': config.get('web', 'root'),
        }
    # AKE: add bench web app
    bench = config.get('web', 'bench')
    if bench:
        static_files['/bench/'] = bench
    certificate = config.get('ssl', 'certificate')
    privatekey = config.get('ssl', 'privatekey')
    if certificate or privatekey:
        from werkzeug.serving import load_ssl_context
        ssl_args = dict(
            ssl_context=load_ssl_context(certificate, privatekey))
    else:
        ssl_args = {}
    for module in get_module_list():
        info = get_module_info(module)
        path = os.path.join(info['directory'], 'view', '*.xml')
        extra_files.extend(glob.glob(path))

<<<<<<< HEAD
    # AKE: handle term signals
    handler = commandline.generate_signal_handler(options.pidfile)
    commandline.handle_signals(handler)

    run_simple(hostname, port, app,
        threaded=True,
        extra_files=extra_files,
        static_files=static_files,
        ssl_context=ssl_context,
        use_reloader=options.dev)
=======
    if options.coroutine:
        from gevent.pywsgi import WSGIServer
        logger = logging.getLogger('gevent')
        WSGIServer((hostname, port), app,
            log=logger,
            error_log=logger,
            **ssl_args).serve_forever()
    else:
        from werkzeug.serving import run_simple
        run_simple(hostname, port, app,
            threaded=True,
            extra_files=extra_files,
            use_reloader=options.dev,
            **ssl_args)
>>>>>>> 999ca7bc
<|MERGE_RESOLUTION|>--- conflicted
+++ resolved
@@ -2,15 +2,10 @@
 # This file is part of Tryton.  The COPYRIGHT file at the top level of
 # this repository contains the full copyright notices and license terms.
 import glob
-<<<<<<< HEAD
 import threading
-
-from werkzeug.serving import run_simple
-=======
 import logging
 import os
 import sys
->>>>>>> 999ca7bc
 
 DIR = os.path.abspath(os.path.normpath(os.path.join(__file__,
     '..', '..', 'trytond')))
@@ -64,18 +59,11 @@
         path = os.path.join(info['directory'], 'view', '*.xml')
         extra_files.extend(glob.glob(path))
 
-<<<<<<< HEAD
     # AKE: handle term signals
     handler = commandline.generate_signal_handler(options.pidfile)
     commandline.handle_signals(handler)
 
-    run_simple(hostname, port, app,
-        threaded=True,
-        extra_files=extra_files,
-        static_files=static_files,
-        ssl_context=ssl_context,
-        use_reloader=options.dev)
-=======
+
     if options.coroutine:
         from gevent.pywsgi import WSGIServer
         logger = logging.getLogger('gevent')
@@ -89,5 +77,4 @@
             threaded=True,
             extra_files=extra_files,
             use_reloader=options.dev,
-            **ssl_args)
->>>>>>> 999ca7bc
+            **ssl_args)