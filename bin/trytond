--- conflicted
+++ resolved
@@ -2,7 +2,6 @@
 # This file is part of Tryton.  The COPYRIGHT file at the top level of
 # this repository contains the full copyright notices and license terms.
 import glob
-import threading
 import logging
 import os
 import sys
@@ -32,24 +31,18 @@
 from trytond.modules import get_module_list, get_module_info
 
 with commandline.pidfile(options):
-<<<<<<< HEAD
-    # Pool.{start,init} are async to avoid slowness on server start
-    # fix #4287
-    def init_pool_db():
+    # JCA: If we are in "dev" mode and WERKZEUG_RUN_MAIN != 'true', the server
+    # will be restarted anyway in "reloader" mode, son no need to init the pool
+    if os.environ.get('WERKZEUG_RUN_MAIN') == 'true' \
+            or not options.dev or options.coroutine:
         Pool.start()
+        threads = []
         for name in options.database_names:
-            Pool(name).init()
-    threading.Thread(target=init_pool_db).start()
-=======
-    Pool.start()
-    threads = []
-    for name in options.database_names:
-        thread = threading.Thread(target=Pool(name).init)
-        thread.start()
-        threads.append(thread)
-    for thread in threads:
-        thread.join()
->>>>>>> 4682aea8
+            thread = threading.Thread(target=Pool(name).init)
+            thread.start()
+            threads.append(thread)
+        for thread in threads:
+            thread.join()
     hostname, port = split_netloc(config.get('web', 'listen'))
     static_files = {
         '/': config.get('web', 'root'),
