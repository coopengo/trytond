--- conflicted
+++ resolved
@@ -29,10 +29,7 @@
         image: postgres
         environment:
             - POSTGRES_HOST_AUTH_METHOD=trust
-<<<<<<< HEAD
-=======
         command: "-c fsync=off -c synchronous_commit=off -c full_page_writes=off"
->>>>>>> 1f2cbab7
         when:
             matrix:
                 DATABASE: postgresql
