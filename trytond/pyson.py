--- conflicted
+++ resolved
@@ -4,27 +4,7 @@
 import datetime
 from decimal import Decimal
 from dateutil.relativedelta import relativedelta
-<<<<<<< HEAD
-from functools import reduce, wraps
-
-
-def reduced_type(types):
-    types = types.copy()
-    for k, r in [(int, int), (str, str), (str, str)]:
-        if k in types:
-            types.remove(k)
-            types.add(r)
-    return types
-
-
-def reduce_type(func):
-    @wraps(func)
-    def wrapper(*args, **kwargs):
-        return reduced_type(func(*args, **kwargs))
-    return wrapper
-=======
 from functools import reduce
->>>>>>> 203f87c6
 
 
 class PYSON(object):
@@ -316,11 +296,7 @@
         super(Greater, self).__init__()
         for i in (statement1, statement2):
             if isinstance(i, PYSON):
-<<<<<<< HEAD
-                assert i.types().issubset({int, int, float, type(None)}), \
-=======
                 assert i.types().issubset({int, float, type(None)}), \
->>>>>>> 203f87c6
                     'statement must be an integer or a float'
             else:
                 assert isinstance(i, (int, float, type(None))), \
@@ -445,11 +421,7 @@
             assert isinstance(obj, dict), 'obj must be a dict'
         self._obj = obj
         if isinstance(key, PYSON):
-<<<<<<< HEAD
-            assert key.types() == set([str]), 'key must be a string'
-=======
             assert key.types() == {str}, 'key must be a string'
->>>>>>> 203f87c6
         else:
             assert isinstance(key, str), 'key must be a string'
         self._key = key
@@ -484,11 +456,7 @@
         key, obj = k, v
         super(In, self).__init__()
         if isinstance(key, PYSON):
-<<<<<<< HEAD
-            assert key.types().issubset(set([str, int])), \
-=======
             assert key.types().issubset({str, int}), \
->>>>>>> 203f87c6
                 'key must be a string or an integer or a long'
         else:
             assert isinstance(key, (str, int)), \
@@ -496,11 +464,7 @@
         if isinstance(obj, PYSON):
             assert obj.types().issubset({dict, list}), \
                 'obj must be a dict or a list'
-<<<<<<< HEAD
-            if obj.types() == set([dict]):
-=======
             if obj.types() == {dict}:
->>>>>>> 203f87c6
                 assert isinstance(key, str), 'key must be a string'
         else:
             assert isinstance(obj, (dict, list))
@@ -541,11 +505,7 @@
         super(Date, self).__init__()
         for i in (year, month, day, delta_years, delta_months, delta_days):
             if isinstance(i, PYSON):
-<<<<<<< HEAD
-                assert i.types().issubset(set([int, int, type(None)])), \
-=======
                 assert i.types().issubset({int, type(None)}), \
->>>>>>> 203f87c6
                     '%s must be an integer or None' % (i,)
             else:
                 assert isinstance(i, (int, type(None))), \
@@ -711,11 +671,7 @@
     def __init__(self, v):
         super(Len, self).__init__()
         if isinstance(v, PYSON):
-<<<<<<< HEAD
-            assert v.types().issubset(set([dict, list, str])), \
-=======
             assert v.types().issubset({dict, list, str}), \
->>>>>>> 203f87c6
                 'value must be a dict or a list or a string'
         else:
             assert isinstance(v, (dict, list, str)), \
