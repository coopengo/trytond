--- conflicted
+++ resolved
@@ -5,11 +5,7 @@
 import warnings
 from email import charset
 
-<<<<<<< HEAD
-__version__ = "5.2.15"
-=======
 __version__ = "5.6.4"
->>>>>>> 1f2cbab7
 
 os.environ['TZ'] = 'UTC'
 if hasattr(time, 'tzset'):
