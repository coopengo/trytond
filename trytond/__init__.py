--- conflicted
+++ resolved
@@ -5,11 +5,7 @@
 import warnings
 from email import charset
 
-<<<<<<< HEAD
-__version__ = "4.4.8"
-=======
 __version__ = "4.6.3"
->>>>>>> a00ee37a
 
 os.environ['TZ'] = 'UTC'
 if hasattr(time, 'tzset'):
