--- conflicted
+++ resolved
@@ -5,11 +5,7 @@
 import warnings
 from email import charset
 
-<<<<<<< HEAD
-__version__ = "5.0.7"
-=======
 __version__ = "5.2.1"
->>>>>>> 999ca7bc
 
 os.environ['TZ'] = 'UTC'
 if hasattr(time, 'tzset'):
