--- conflicted
+++ resolved
@@ -5,11 +5,7 @@
 import warnings
 from email import charset
 
-<<<<<<< HEAD
-__version__ = "4.8.5"
-=======
 __version__ = "5.0.1"
->>>>>>> 203f87c6
 
 os.environ['TZ'] = 'UTC'
 if hasattr(time, 'tzset'):
