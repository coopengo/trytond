# This file is part of Tryton.  The COPYRIGHT file at the top level of
# this repository contains the full copyright notices and license terms.
from ..model import ModelSQL, DeactivableMixin, fields
from ..pool import Pool, PoolMeta

__all__ = [
    'UIMenuGroup', 'ActionGroup', 'ModelFieldGroup', 'ModelButtonGroup',
    'ModelButtonRule', 'ModelButtonClick',
    'RuleGroupGroup', 'Lang', 'SequenceType',
    'SequenceTypeGroup', 'Sequence', 'SequenceStrict',
    'ModuleConfigWizardItem',
    ]


class UIMenuGroup(ModelSQL):
    "UI Menu - Group"
    __name__ = 'ir.ui.menu-res.group'
    menu = fields.Many2One('ir.ui.menu', 'Menu', ondelete='CASCADE',
            select=True, required=True)
    group = fields.Many2One('res.group', 'Group', ondelete='CASCADE',
            select=True, required=True)

    @classmethod
    def create(cls, vlist):
        res = super(UIMenuGroup, cls).create(vlist)
        # Restart the cache on the domain_get method
        Pool().get('ir.rule')._domain_get_cache.clear()
        return res

    @classmethod
    def write(cls, records, values, *args):
        super(UIMenuGroup, cls).write(records, values, *args)
        # Restart the cache on the domain_get method
        Pool().get('ir.rule')._domain_get_cache.clear()

    @classmethod
    def delete(cls, records):
        super(UIMenuGroup, cls).delete(records)
        # Restart the cache on the domain_get method
        Pool().get('ir.rule')._domain_get_cache.clear()


class ActionGroup(ModelSQL):
    "Action - Group"
    __name__ = 'ir.action-res.group'
    action = fields.Many2One('ir.action', 'Action', ondelete='CASCADE',
            select=True, required=True)
    group = fields.Many2One('res.group', 'Group', ondelete='CASCADE',
            select=True, required=True)

    @classmethod
    def create(cls, vlist):
        Action = Pool().get('ir.action')
        vlist = [x.copy() for x in vlist]
        for vals in vlist:
            if vals.get('action'):
                vals['action'] = Action.get_action_id(vals['action'])
        res = super(ActionGroup, cls).create(vlist)
        # Restart the cache on the domain_get method
        Pool().get('ir.rule')._domain_get_cache.clear()
        return res

    @classmethod
    def write(cls, records, values, *args):
        Action = Pool().get('ir.action')
        actions = iter((records, values) + args)
        args = []
        for records, values in zip(actions, actions):
            if values.get('action'):
                values = values.copy()
                values['action'] = Action.get_action_id(values['action'])
            args.extend((records, values))
        super(ActionGroup, cls).write(*args)
        # Restart the cache on the domain_get method
        Pool().get('ir.rule')._domain_get_cache.clear()

    @classmethod
    def delete(cls, records):
        super(ActionGroup, cls).delete(records)
        # Restart the cache on the domain_get method
        Pool().get('ir.rule')._domain_get_cache.clear()


class ModelFieldGroup(ModelSQL):
    "Model Field Group Rel"
    __name__ = 'ir.model.field-res.group'
    field = fields.Many2One('ir.model.field', 'Model Field',
            ondelete='CASCADE', select=True, required=True)
    group = fields.Many2One('res.group', 'Group', ondelete='CASCADE',
            select=True, required=True)


class ModelButtonGroup(DeactivableMixin, ModelSQL):
    "Model Button - Group"
    __name__ = 'ir.model.button-res.group'
    button = fields.Many2One('ir.model.button', 'Button',
        ondelete='CASCADE', select=True, required=True)
    group = fields.Many2One('res.group', 'Group', ondelete='CASCADE',
        select=True, required=True)

    @classmethod
    def create(cls, vlist):
        pool = Pool()
        result = super(ModelButtonGroup, cls).create(vlist)
        # Restart the cache for get_groups
        pool.get('ir.model.button')._groups_cache.clear()
        return result

    @classmethod
    def write(cls, records, values, *args):
        pool = Pool()
        super(ModelButtonGroup, cls).write(records, values, *args)
        # Restart the cache for get_groups
        pool.get('ir.model.button')._groups_cache.clear()

    @classmethod
    def delete(cls, records):
        pool = Pool()
        super(ModelButtonGroup, cls).delete(records)
        # Restart the cache for get_groups
        pool.get('ir.model.button')._groups_cache.clear()


class ModelButtonRule(metaclass=PoolMeta):
    __name__ = 'ir.model.button.rule'
    group = fields.Many2One('res.group', "Group", ondelete='CASCADE')


class ModelButtonClick(metaclass=PoolMeta):
    __name__ = 'ir.model.button.click'
    user = fields.Many2One('res.user', "User", ondelete='CASCADE')


class RuleGroupGroup(ModelSQL):
    "Rule Group - Group"
    __name__ = 'ir.rule.group-res.group'
    rule_group = fields.Many2One('ir.rule.group', 'Rule Group',
            ondelete='CASCADE', select=True, required=True)
    group = fields.Many2One('res.group', 'Group', ondelete='CASCADE',
            select=True, required=True)

<<<<<<< HEAD
    @classmethod
    def __register__(cls, module_name):
        TableHandler = backend.get('TableHandler')
        transaction = Transaction()
        # Migration from 1.0 table name change
        TableHandler.table_rename('group_rule_group_rel', cls._table)
        transaction.database.sequence_rename(transaction.connection,
            'group_rule_group_rel_id_seq', cls._table + '_id_seq')
        # Migration from 2.0 rule_group_id and group_id renamed into rule_group
        # and group
        table = TableHandler(cls, module_name)
        table.column_rename('rule_group_id', 'rule_group')
        table.column_rename('group_id', 'group')
        super(RuleGroupGroup, cls).__register__(module_name)

=======
>>>>>>> 203f87c6

class Lang(metaclass=PoolMeta):
    __name__ = 'ir.lang'

    @classmethod
    def write(cls, langs, values, *args):
        super(Lang, cls).write(langs, values, *args)
        # Restart the cache for get_preferences
        Pool().get('res.user')._get_preferences_cache.clear()


class SequenceType(metaclass=PoolMeta):
    __name__ = 'ir.sequence.type'
    groups = fields.Many2Many('ir.sequence.type-res.group', 'sequence_type',
            'group', 'User Groups',
            help='Groups allowed to edit the sequences of this type')


class SequenceTypeGroup(ModelSQL):
    'Sequence Type - Group'
    __name__ = 'ir.sequence.type-res.group'
    sequence_type = fields.Many2One('ir.sequence.type', 'Sequence Type',
            ondelete='CASCADE', select=True, required=True)
    group = fields.Many2One('res.group', 'User Groups',
            ondelete='CASCADE', select=True, required=True)

    @classmethod
    def delete(cls, records):
        Rule = Pool().get('ir.rule')
        super(SequenceTypeGroup, cls).delete(records)
        # Restart the cache on the domain_get method of ir.rule
        Rule._domain_get_cache.clear()

    @classmethod
    def create(cls, vlist):
        Rule = Pool().get('ir.rule')
        res = super(SequenceTypeGroup, cls).create(vlist)
        # Restart the cache on the domain_get method of ir.rule
        Rule._domain_get_cache.clear()
        return res

    @classmethod
    def write(cls, records, values, *args):
        Rule = Pool().get('ir.rule')
        super(SequenceTypeGroup, cls).write(records, values, *args)
        # Restart the cache on the domain_get method
        Rule._domain_get_cache.clear()


class Sequence(metaclass=PoolMeta):
    __name__ = 'ir.sequence'
    groups = fields.Function(fields.Many2Many('res.group', None, None,
        'User Groups'), 'get_groups', searcher='search_groups')

    @classmethod
    def get_groups(cls, sequences, name):
        SequenceType = Pool().get('ir.sequence.type')
        code2seq = {}
        for sequence in sequences:
            code2seq.setdefault(sequence.code, []).append(sequence.id)

        sequence_types = SequenceType.search([
                ('code', 'in', list(code2seq.keys())),
                ])

        groups = {}
        for sequence_type in sequence_types:
            seq_ids = code2seq[sequence_type.code]
            for seq_id in seq_ids:
                groups.setdefault(seq_id, []).append(sequence_type.id)

        return groups

    @staticmethod
    def search_groups(name, clause):
        SequenceType = Pool().get('ir.sequence.type')
        seq_types = SequenceType.search([clause], order=[])
        codes = set(st.code for st in seq_types)
        return [('code', 'in', list(codes))]


class SequenceStrict(Sequence):
    # This empty class declaration is needed to inherit the groups
    # field
    __name__ = 'ir.sequence.strict'


class ModuleConfigWizardItem(metaclass=PoolMeta):
    __name__ = 'ir.module.config_wizard.item'

    @classmethod
    def create(cls, vlist):
        pool = Pool()
        User = pool.get('res.user')
        result = super(ModuleConfigWizardItem, cls).create(vlist)
        # Restart the cache for get_preferences
        User._get_preferences_cache.clear()
        return result

    @classmethod
    def write(cls, items, values, *args):
        pool = Pool()
        User = pool.get('res.user')
        super(ModuleConfigWizardItem, cls).write(items, values, *args)
        # Restart the cache for get_preferences
        User._get_preferences_cache.clear()

    @classmethod
    def delete(cls, items):
        pool = Pool()
        User = pool.get('res.user')
        super(ModuleConfigWizardItem, cls).delete(items)
        # Restart the cache for get_preferences
        User._get_preferences_cache.clear()<|MERGE_RESOLUTION|>--- conflicted
+++ resolved
@@ -139,24 +139,6 @@
     group = fields.Many2One('res.group', 'Group', ondelete='CASCADE',
             select=True, required=True)
 
-<<<<<<< HEAD
-    @classmethod
-    def __register__(cls, module_name):
-        TableHandler = backend.get('TableHandler')
-        transaction = Transaction()
-        # Migration from 1.0 table name change
-        TableHandler.table_rename('group_rule_group_rel', cls._table)
-        transaction.database.sequence_rename(transaction.connection,
-            'group_rule_group_rel_id_seq', cls._table + '_id_seq')
-        # Migration from 2.0 rule_group_id and group_id renamed into rule_group
-        # and group
-        table = TableHandler(cls, module_name)
-        table.column_rename('rule_group_id', 'rule_group')
-        table.column_rename('group_id', 'group')
-        super(RuleGroupGroup, cls).__register__(module_name)
-
-=======
->>>>>>> 203f87c6
 
 class Lang(metaclass=PoolMeta):
     __name__ = 'ir.lang'
