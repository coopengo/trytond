# This file is part of Tryton.  The COPYRIGHT file at the top level of
# this repository contains the full copyright notices and license terms.
import sys
import os
import logging
from getpass import getpass

from sql import Table

from trytond.transaction import Transaction
from trytond import backend
from trytond.pool import Pool
from trytond.config import config

__all__ = ['run']
logger = logging.getLogger(__name__)


def run(options):
    Database = backend.get('Database')
    main_lang = config.get('database', 'language')
    init = {}
    for db_name in options.database_names:
        init[db_name] = False
        with Transaction().start(db_name, 0, _nocache=True):
            database = Database(db_name)
            database.connect()
            if options.update:
                if not database.test():
                    logger.info("init db")
                    database.init()
                    init[db_name] = True
            elif not database.test():
                raise Exception('"%s" is not a Tryton database.' % db_name)

    for db_name in options.database_names:
        if options.update:
            with Transaction().start(db_name, 0) as transaction,\
                    transaction.connection.cursor() as cursor:
                database = Database(db_name)
                database.connect()
                if not database.test():
                    raise Exception('"%s" is not a Tryton database.' % db_name)
                lang = Table('ir_lang')
                cursor.execute(*lang.select(lang.code,
                        where=lang.translatable == True))
                lang = set([x[0] for x in cursor.fetchall()])
            lang.add(main_lang)
        else:
            lang = set()
        lang |= set(options.languages)
        pool = Pool(db_name)
        pool.init(update=options.update, lang=list(lang),
            activatedeps=options.activatedeps)

        if options.update_modules_list:
            with Transaction().start(db_name, 0) as transaction:
                Module = pool.get('ir.module')
                Module.update_list()

        if lang:
            with Transaction().start(db_name, 0) as transaction:
                pool = Pool()
                Lang = pool.get('ir.lang')
                languages = Lang.search([
                        ('code', 'in', lang),
                        ])
                Lang.write(languages, {
                        'translatable': True,
                        })

    for db_name in options.database_names:
        with Transaction().start(db_name, 0) as transaction:
            pool = Pool()
            User = pool.get('res.user')
<<<<<<< HEAD
=======
            Configuration = pool.get('ir.configuration')
            configuration = Configuration(1)
>>>>>>> 203f87c6
            with transaction.set_context(active_test=False):
                admin, = User.search([('login', '=', 'admin')])

            if options.email is not None:
                admin.email = options.email
            elif init[db_name]:
                admin.email = input(
                    '"admin" email for "%s": ' % db_name)
            if init[db_name] or options.password:
                configuration.language = main_lang
                # try to read password from environment variable
                # TRYTONPASSFILE, empty TRYTONPASSFILE ignored
                passpath = os.getenv('TRYTONPASSFILE')
                password = ''
                if passpath:
                    try:
                        with open(passpath) as passfile:
                            password, = passfile.read().splitlines()
                    except Exception as err:
                        sys.stderr.write('Can not read password '
                            'from "%s": "%s"\n' % (passpath, err))

                if not password and not options.reset_password:
                    while True:
                        password = getpass(
                            '"admin" password for "%s": ' % db_name)
                        password2 = getpass('"admin" password confirmation: ')
                        if password != password2:
                            sys.stderr.write('"admin" password confirmation '
                                'doesn\'t match "admin" password.\n')
                            continue
                        if not password:
                            sys.stderr.write('"admin" password is required.\n')
                            continue
                        break
                if not options.reset_password:
                    admin.password = password
            admin.save()
            if options.reset_password:
                User.reset_password([admin])
            if options.hostname is not None:
                configuration.hostname = options.hostname or None
            configuration.save()<|MERGE_RESOLUTION|>--- conflicted
+++ resolved
@@ -73,11 +73,8 @@
         with Transaction().start(db_name, 0) as transaction:
             pool = Pool()
             User = pool.get('res.user')
-<<<<<<< HEAD
-=======
             Configuration = pool.get('ir.configuration')
             configuration = Configuration(1)
->>>>>>> 203f87c6
             with transaction.set_context(active_test=False):
                 admin, = User.search([('login', '=', 'admin')])
 
