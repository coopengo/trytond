--- conflicted
+++ resolved
@@ -149,11 +149,7 @@
             raise NotImplementedException
 
         logger.info("listening on channel '%s'", cls._channel)
-<<<<<<< HEAD
-        conn = db.get_connection()
-=======
         conn = db.get_connection(autocommit=True)
->>>>>>> 4682aea8
         pid = os.getpid()
         try:
             cursor = conn.cursor()
