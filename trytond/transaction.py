# This file is part of Tryton.  The COPYRIGHT file at the top level of
# this repository contains the full copyright notices and license terms.
import logging
import time
from threading import local
from sql import Flavor

from trytond import backend
from trytond.config import config

logger = logging.getLogger(__name__)


class _AttributeManager(object):
    '''
    Manage Attribute of transaction
    '''

    def __init__(self, **kwargs):
        self.kwargs = kwargs

    def __enter__(self):
        return Transaction()

    def __exit__(self, type, value, traceback):
        for name, value in self.kwargs.items():
            setattr(Transaction(), name, value)


class _Local(local):

    def __init__(self):
        # Transaction stack control
        self.transactions = []
        self.tasks = []


class Transaction(object):
    '''
    Control the transaction
    '''

    _local = _Local()

    cache_keys = {'language', 'fuzzy_translation', '_datetime',
        '_datetime_exclude'}

    database = None
    readonly = False
    connection = None
    close = None
    user = None
    context = None
    create_records = None
    delete_records = None
    delete = None  # TODO check to merge with delete_records
    timestamp = None
    started_at = None

    def __new__(cls, new=False):
        transactions = cls._local.transactions
        if new or not transactions:
            instance = super(Transaction, cls).__new__(cls)
            instance.cache = {}
            instance._atexit = []
            transactions.append(instance)
        else:
            instance = transactions[-1]
        return instance

    @staticmethod
    def monotonic_time():
        try:
            return time.monotonic_ns()
        except AttributeError:
            return time.monotonic()

    @property
    def tasks(self):
        return self._local.tasks

    def get_cache(self):
        from trytond.cache import LRUDict
        keys = tuple(((key, self.context[key])
                for key in sorted(self.cache_keys)
                if key in self.context))
        return self.cache.setdefault((self.user, keys),
            LRUDict(config.getint('cache', 'model')))

    def start(self, database_name, user, readonly=False, context=None,
            close=False, autocommit=False):
        '''
        Start transaction
        '''
        Database = backend.get('Database')
        assert self.user is None
        assert self.database is None
        assert self.close is None
        assert self.context is None
        # Compute started_at before connect to ensure
        # it is strictly before all transactions started after
        # but it may be also before transactions started before
        self.started_at = self.monotonic_time()
        if not database_name:
            database = Database().connect()
        else:
            database = Database(database_name).connect()
        Flavor.set(Database.flavor)
        self.connection = database.get_connection(readonly=readonly,
            autocommit=autocommit)
        self.user = user
        self.database = database
        self.readonly = readonly
        self.close = close
        self.context = context or {}
        self.create_records = {}
        self.delete_records = {}
        self.delete = {}
        self.timestamp = {}
        self.counter = 0
        self._datamanagers = []
<<<<<<< HEAD
        self._sub_transactions = []
        self._nocache = _nocache
        if not _nocache:
=======
        if database_name:
>>>>>>> 999ca7bc
            from trytond.cache import Cache
            try:
                Cache.sync(self)
            except BaseException:
                self.stop(False)
                raise
        return self

    def __enter__(self):
        return self

    def __exit__(self, type, value, traceback):
        self.stop(type is None)

    def stop(self, commit=False):
        transactions = self._local.transactions
        try:
            if transactions.count(self) == 1:
                try:
                    try:
                        # Transaction must be commited to send notifications
                        if commit and (not self.readonly
                                or self.database.has_channel()):
                            self.commit()
                        else:
                            self.rollback()
                    finally:
                        self.database.put_connection(
                            self.connection, self.close)
                finally:
                    self.database = None
                    self.readonly = False
                    self.connection = None
                    self.close = None
                    self.user = None
                    self.context = None
                    self.create_records = None
                    self.delete_records = None
                    self.delete = None
                    self.timestamp = None
                    self._datamanagers = []

                for func, args, kwargs in self._atexit:
                    func(*args, **kwargs)
        finally:
            transactions.reverse()
            try:
                transactions.remove(self)
            finally:
                transactions.reverse()

    def set_context(self, context=None, **kwargs):
        if context is None:
            context = {}
        manager = _AttributeManager(context=self.context)
        self.context = self.context.copy()
        self.context.update(context)
        if kwargs:
            self.context.update(kwargs)
        return manager

    def reset_context(self):
        manager = _AttributeManager(context=self.context)
        self.context = {}
        return manager

    def set_user(self, user, set_context=False):
        if user != 0 and set_context:
            raise ValueError('set_context only allowed for root')
        manager = _AttributeManager(user=self.user,
                context=self.context)
        self.context = self.context.copy()
        if set_context:
            if user != self.user:
                self.context['user'] = self.user
        else:
            self.context.pop('user', None)
        self.user = user
        return manager

    def set_current_transaction(self, transaction):
        self._local.transactions.append(transaction)
        return transaction

    def new_transaction(self, autocommit=False, readonly=False):
        transaction = Transaction(new=True)
        return transaction.start(self.database.name, self.user,
            context=self.context, close=self.close, readonly=readonly,
            autocommit=autocommit)

    def add_sub_transactions(self, sub_transactions):
        self._sub_transactions.extend(sub_transactions)

    def commit(self):
        from trytond.cache import Cache
        try:
            if self._datamanagers:
                for datamanager in self._datamanagers:
                    datamanager.tpc_begin(self)
                for datamanager in self._datamanagers:
                    datamanager.commit(self)
                for datamanager in self._datamanagers:
                    datamanager.tpc_vote(self)
<<<<<<< HEAD
            # ABD: Some datamanager may returns transactions which should
            # be committed just before the main transaction
            for sub_transaction in self._sub_transactions:
                # Does not handle TPC or recursive transaction commit
                # This just commits the sub transactions to avoid any crashes
                # which could occur otherwise.
                sub_transaction.connection.commit()
=======
            Cache.commit(self)
>>>>>>> 999ca7bc
            self.connection.commit()
        except:
            self.rollback()
            raise
        else:
            try:
                for datamanager in self._datamanagers:
                    datamanager.tpc_finish(self)
            except:
                logger.critical('A datamanager raised an exception in'
                    ' tpc_finish, the data might be inconsistant',
                    exc_info=True)

    def rollback(self):
<<<<<<< HEAD
        for sub_transaction in self._sub_transactions:
            sub_transaction.rollback()
=======
        from trytond.cache import Cache
>>>>>>> 999ca7bc
        for cache in self.cache.values():
            cache.clear()
        for datamanager in self._datamanagers:
            datamanager.tpc_abort(self)
        Cache.rollback(self)
        self.connection.rollback()

    def join(self, datamanager):
        try:
            idx = self._datamanagers.index(datamanager)
            return self._datamanagers[idx]
        except ValueError:
            self._datamanagers.append(datamanager)
            return datamanager

    def atexit(self, func, *args, **kwargs):
        self._atexit.append((func, args, kwargs))

    @property
    def language(self):
        def get_language():
            from trytond.pool import Pool
            Config = Pool().get('ir.configuration')
            return Config.get_language()
        if self.context:
            return self.context.get('language') or get_language()
        return get_language()<|MERGE_RESOLUTION|>--- conflicted
+++ resolved
@@ -119,13 +119,8 @@
         self.timestamp = {}
         self.counter = 0
         self._datamanagers = []
-<<<<<<< HEAD
         self._sub_transactions = []
-        self._nocache = _nocache
-        if not _nocache:
-=======
         if database_name:
->>>>>>> 999ca7bc
             from trytond.cache import Cache
             try:
                 Cache.sync(self)
@@ -229,7 +224,6 @@
                     datamanager.commit(self)
                 for datamanager in self._datamanagers:
                     datamanager.tpc_vote(self)
-<<<<<<< HEAD
             # ABD: Some datamanager may returns transactions which should
             # be committed just before the main transaction
             for sub_transaction in self._sub_transactions:
@@ -237,9 +231,7 @@
                 # This just commits the sub transactions to avoid any crashes
                 # which could occur otherwise.
                 sub_transaction.connection.commit()
-=======
             Cache.commit(self)
->>>>>>> 999ca7bc
             self.connection.commit()
         except:
             self.rollback()
@@ -254,14 +246,11 @@
                     exc_info=True)
 
     def rollback(self):
-<<<<<<< HEAD
+        from trytond.cache import Cache
+        for cache in self.cache.values():
+            cache.clear()
         for sub_transaction in self._sub_transactions:
             sub_transaction.rollback()
-=======
-        from trytond.cache import Cache
->>>>>>> 999ca7bc
-        for cache in self.cache.values():
-            cache.clear()
         for datamanager in self._datamanagers:
             datamanager.tpc_abort(self)
         Cache.rollback(self)
