# This file is part of Tryton.  The COPYRIGHT file at the top level of
# this repository contains the full copyright notices and license terms.
import logging
from threading import local
from sql import Flavor

from trytond import backend
from trytond.config import config

logger = logging.getLogger(__name__)


class _AttributeManager(object):
    '''
    Manage Attribute of transaction
    '''

    def __init__(self, **kwargs):
        self.kwargs = kwargs

    def __enter__(self):
        return Transaction()

    def __exit__(self, type, value, traceback):
        for name, value in self.kwargs.items():
            setattr(Transaction(), name, value)


class _Local(local):

    def __init__(self):
        # Transaction stack control
        self.transactions = []
        self.tasks = []


class Transaction(object):
    '''
    Control the transaction
    '''

    _local = _Local()

    cache_keys = {'language', 'fuzzy_translation', '_datetime',
        '_datetime_exclude'}

    database = None
    readonly = False
    connection = None
    close = None
    user = None
    context = None
    create_records = None
    delete_records = None
    delete = None  # TODO check to merge with delete_records
    timestamp = None

    def __new__(cls, new=False):
        transactions = cls._local.transactions
        if new or not transactions:
            instance = super(Transaction, cls).__new__(cls)
            instance.cache = {}
            instance._atexit = []
            transactions.append(instance)
        else:
            instance = transactions[-1]
        return instance

    @property
    def tasks(self):
        return self._local.tasks

    def get_cache(self):
        from trytond.cache import LRUDict
        keys = tuple(((key, self.context[key])
                for key in sorted(self.cache_keys)
                if key in self.context))
        return self.cache.setdefault((self.user, keys),
            LRUDict(config.getint('cache', 'model')))

    def start(self, database_name, user, readonly=False, context=None,
            close=False, autocommit=False, _nocache=False):
        '''
        Start transaction
        '''
        Database = backend.get('Database')
        assert self.user is None
        assert self.database is None
        assert self.close is None
        assert self.context is None
        if not database_name:
            database = Database().connect()
        else:
            database = Database(database_name).connect()
        Flavor.set(Database.flavor)
        self.connection = database.get_connection(readonly=readonly,
            autocommit=autocommit)
        self.user = user
        self.database = database
        self.readonly = readonly
        self.close = close
        self.context = context or {}
        self.create_records = {}
        self.delete_records = {}
        self.delete = {}
        self.timestamp = {}
        self.counter = 0
        self._datamanagers = []
        self._sub_transactions = []
        self._nocache = _nocache
        if not _nocache:
            from trytond.cache import Cache
            try:
                Cache.clean(database.name)
            except BaseException:
                self.stop(False)
                raise
        return self

    def __enter__(self):
        return self

    def __exit__(self, type, value, traceback):
        self.stop(type is None)

    def stop(self, commit=False):
        transactions = self._local.transactions
        try:
            if transactions.count(self) == 1:
                try:
                    try:
<<<<<<< HEAD
                        if commit and not self.readonly:
=======
                        # Transaction must be commited to send notifications
                        if commit and (not self.readonly
                                or self.database.has_channel()):
>>>>>>> 203f87c6
                            self.commit()
                        else:
                            self.rollback()
                    finally:
                        self.database.put_connection(
                            self.connection, self.close)
                finally:
                    self.database = None
                    self.readonly = False
                    self.connection = None
                    self.close = None
                    self.user = None
                    self.context = None
                    self.create_records = None
                    self.delete_records = None
                    self.delete = None
                    self.timestamp = None
                    self._datamanagers = []

                for func, args, kwargs in self._atexit:
                    func(*args, **kwargs)
        finally:
            current_instance = transactions.pop()
        assert current_instance is self, transactions

    def set_context(self, context=None, **kwargs):
        if context is None:
            context = {}
        manager = _AttributeManager(context=self.context)
        self.context = self.context.copy()
        self.context.update(context)
        if kwargs:
            self.context.update(kwargs)
        return manager

    def reset_context(self):
        manager = _AttributeManager(context=self.context)
        self.context = {}
        return manager

    def set_user(self, user, set_context=False):
        if user != 0 and set_context:
            raise ValueError('set_context only allowed for root')
        manager = _AttributeManager(user=self.user,
                context=self.context)
        self.context = self.context.copy()
        if set_context:
            if user != self.user:
                self.context['user'] = self.user
        else:
            self.context.pop('user', None)
        self.user = user
        return manager

    def set_current_transaction(self, transaction):
        self._local.transactions.append(transaction)
        return transaction

    def new_transaction(self, autocommit=False, readonly=False,
            _nocache=False):
        transaction = Transaction(new=True)
        return transaction.start(self.database.name, self.user,
            context=self.context, close=self.close, readonly=readonly,
            autocommit=autocommit, _nocache=_nocache)

    def add_sub_transactions(self, sub_transactions):
        self._sub_transactions.extend(sub_transactions)

    def commit(self):
        try:
            if self._datamanagers:
                for datamanager in self._datamanagers:
                    datamanager.tpc_begin(self)
                for datamanager in self._datamanagers:
                    datamanager.commit(self)
                for datamanager in self._datamanagers:
                    datamanager.tpc_vote(self)
            # ABD: Some datamanager may returns transactions which should
            # be committed just before the main transaction
            for sub_transaction in self._sub_transactions:
                # Does not handle TPC or recursive transaction commit
                # This just commits the sub transactions to avoid any crashes
                # which could occur otherwise.
                sub_transaction.connection.commit()
            self.connection.commit()
        except:
            self.rollback()
            raise
        else:
            try:
                for datamanager in self._datamanagers:
                    datamanager.tpc_finish(self)
            except:
                logger.critical('A datamanager raised an exception in'
                    ' tpc_finish, the data might be inconsistant',
                    exc_info=True)
        if not self._nocache:
            from trytond.cache import Cache
            Cache.resets(self.database.name)

    def rollback(self):
<<<<<<< HEAD
        for sub_transaction in self._sub_transactions:
            sub_transaction.rollback()
        for cache in self.cache.itervalues():
=======
        for cache in self.cache.values():
>>>>>>> 203f87c6
            cache.clear()
        for datamanager in self._datamanagers:
            datamanager.tpc_abort(self)
        self.connection.rollback()
        if not self._nocache:
            from trytond.cache import Cache
            Cache.resets(self.database.name)

    def join(self, datamanager):
        try:
            idx = self._datamanagers.index(datamanager)
            return self._datamanagers[idx]
        except ValueError:
            self._datamanagers.append(datamanager)
            return datamanager

    def atexit(self, func, *args, **kwargs):
        self._atexit.append((func, args, kwargs))

    @property
    def language(self):
        def get_language():
            from trytond.pool import Pool
            Config = Pool().get('ir.configuration')
            return Config.get_language()
        if self.context:
            return self.context.get('language') or get_language()
        return get_language()<|MERGE_RESOLUTION|>--- conflicted
+++ resolved
@@ -129,13 +129,9 @@
             if transactions.count(self) == 1:
                 try:
                     try:
-<<<<<<< HEAD
-                        if commit and not self.readonly:
-=======
                         # Transaction must be commited to send notifications
                         if commit and (not self.readonly
                                 or self.database.has_channel()):
->>>>>>> 203f87c6
                             self.commit()
                         else:
                             self.rollback()
@@ -237,13 +233,7 @@
             Cache.resets(self.database.name)
 
     def rollback(self):
-<<<<<<< HEAD
-        for sub_transaction in self._sub_transactions:
-            sub_transaction.rollback()
-        for cache in self.cache.itervalues():
-=======
         for cache in self.cache.values():
->>>>>>> 203f87c6
             cache.clear()
         for datamanager in self._datamanagers:
             datamanager.tpc_abort(self)
