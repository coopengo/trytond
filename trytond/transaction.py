# This file is part of Tryton.  The COPYRIGHT file at the top level of
# this repository contains the full copyright notices and license terms.
import logging
import time
from collections import defaultdict
from threading import local
from sql import Flavor

from trytond import backend
from trytond.config import config

_cache_model = config.getint('cache', 'model')
logger = logging.getLogger(__name__)


class _AttributeManager(object):
    '''
    Manage Attribute of transaction
    '''

    def __init__(self, **kwargs):
        self.kwargs = kwargs

    def __enter__(self):
        return Transaction()

    def __exit__(self, type, value, traceback):
        for name, value in self.kwargs.items():
            setattr(Transaction(), name, value)


class _Local(local):

    def __init__(self):
        # Transaction stack control
        self.transactions = []
        self.tasks = []


class Transaction(object):
    '''
    Control the transaction
    '''

    _local = _Local()

    cache_keys = {'language', 'fuzzy_translation', '_datetime',
        '_datetime_exclude'}

    database = None
    readonly = False
    connection = None
    close = None
    user = None
    context = None
    create_records = None
    delete_records = None
    delete = None  # TODO check to merge with delete_records
    trigger_records = None
    timestamp = None
    started_at = None

    def __new__(cls, new=False):
        transactions = cls._local.transactions
        if new or not transactions:
            instance = super(Transaction, cls).__new__(cls)
            instance.cache = {}
            instance._atexit = []
            transactions.append(instance)
        else:
            instance = transactions[-1]
        return instance

    @staticmethod
    def monotonic_time():
        try:
            return time.monotonic_ns()
        except AttributeError:
            return time.monotonic()

    @property
    def tasks(self):
        return self._local.tasks

    def get_cache(self):
        from trytond.cache import LRUDict
        keys = tuple(((key, self.context[key])
                for key in sorted(self.cache_keys)
                if key in self.context))
        return self.cache.setdefault((self.user, keys), LRUDict(_cache_model))

    def start(self, database_name, user, readonly=False, context=None,
            close=False, autocommit=False):
        '''
        Start transaction
        '''
        assert self.user is None
        assert self.database is None
        assert self.close is None
        assert self.context is None
        # Compute started_at before connect to ensure
        # it is strictly before all transactions started after
        # but it may be also before transactions started before
        self.started_at = self.monotonic_time()
        if not database_name:
            database = backend.Database().connect()
        else:
            database = backend.Database(database_name).connect()
        Flavor.set(backend.Database.flavor)
        self.connection = database.get_connection(readonly=readonly,
            autocommit=autocommit)
        self.user = user
        self.database = database
        self.readonly = readonly
        self.close = close
        self.context = context or {}
        self.create_records = {}
        self.delete_records = {}
        self.delete = {}
        self.trigger_records = defaultdict(set)
        self.timestamp = {}
        self.counter = 0
        self._datamanagers = []
        self._sub_transactions = []
        if database_name:
            from trytond.cache import Cache
            try:
                Cache.sync(self)
            except BaseException:
                self.stop(False)
                raise
        return self

    def __enter__(self):
        return self

    def __exit__(self, type, value, traceback):
        self.stop(type is None)

    def stop(self, commit=False):
        transactions = self._local.transactions
        try:
            if transactions.count(self) == 1:
                try:
                    try:
                        # Transaction must be commited to send notifications
                        if commit and (not self.readonly
                                or self.database.has_channel()):
                            self.commit()
                        else:
                            self.rollback()
                    finally:
                        self.database.put_connection(
                            self.connection, self.close)
                finally:
                    self.database = None
                    self.readonly = False
                    self.connection = None
                    self.close = None
                    self.user = None
                    self.context = None
                    self.create_records = None
                    self.delete_records = None
                    self.delete = None
                    self.trigger_records = None
                    self.timestamp = None
                    self._datamanagers = []

                for func, args, kwargs in self._atexit:
                    func(*args, **kwargs)
        finally:
            transactions.reverse()
            try:
                transactions.remove(self)
            finally:
                transactions.reverse()

    def set_context(self, context=None, **kwargs):
        if context is None:
            context = {}
        manager = _AttributeManager(context=self.context)
        self.context = self.context.copy()
        self.context.update(context)
        if kwargs:
            self.context.update(kwargs)
        return manager

    def reset_context(self):
        manager = _AttributeManager(context=self.context)
        self.context = {}
        return manager

    def set_user(self, user, set_context=False):
        if user != 0 and set_context:
            raise ValueError('set_context only allowed for root')
        manager = _AttributeManager(user=self.user,
                context=self.context)
        self.context = self.context.copy()
        if set_context:
            if user != self.user:
                self.context['user'] = self.user
        else:
            self.context.pop('user', None)
        self.user = user
        return manager

    def set_current_transaction(self, transaction):
        self._local.transactions.append(transaction)
        return transaction

    def new_transaction(self, autocommit=False, readonly=False):
        transaction = Transaction(new=True)
        return transaction.start(self.database.name, self.user,
            context=self.context, close=self.close, readonly=readonly,
            autocommit=autocommit)

    def add_sub_transactions(self, sub_transactions):
        self._sub_transactions.extend(sub_transactions)

    def commit(self):
        from trytond.cache import Cache
        try:
            if self._datamanagers:
                for datamanager in self._datamanagers:
                    datamanager.tpc_begin(self)
                for datamanager in self._datamanagers:
                    datamanager.commit(self)
                for datamanager in self._datamanagers:
                    datamanager.tpc_vote(self)
<<<<<<< HEAD
            # ABD: Some datamanager may returns transactions which should
            # be committed just before the main transaction
            for sub_transaction in self._sub_transactions:
                # Does not handle TPC or recursive transaction commit
                # This just commits the sub transactions to avoid any crashes
                # which could occur otherwise.
                sub_transaction.connection.commit()
=======
>>>>>>> 1f2cbab7
            self.started_at = self.monotonic_time()
            Cache.commit(self)
            self.connection.commit()
        except Exception:
            self.rollback()
            raise
        else:
            try:
                for datamanager in self._datamanagers:
                    datamanager.tpc_finish(self)
            except Exception:
                logger.critical('A datamanager raised an exception in'
                    ' tpc_finish, the data might be inconsistant',
                    exc_info=True)

    def rollback(self):
        from trytond.cache import Cache
        for cache in self.cache.values():
            cache.clear()
        for sub_transaction in self._sub_transactions:
            sub_transaction.rollback()
        for datamanager in self._datamanagers:
            datamanager.tpc_abort(self)
        Cache.rollback(self)
        self.connection.rollback()

    def join(self, datamanager):
        try:
            idx = self._datamanagers.index(datamanager)
            return self._datamanagers[idx]
        except ValueError:
            self._datamanagers.append(datamanager)
            return datamanager

    def atexit(self, func, *args, **kwargs):
        self._atexit.append((func, args, kwargs))

    @property
    def language(self):
        def get_language():
            from trytond.pool import Pool
            Config = Pool().get('ir.configuration')
            return Config.get_language()
        if self.context:
            return self.context.get('language') or get_language()
        return get_language()<|MERGE_RESOLUTION|>--- conflicted
+++ resolved
@@ -227,7 +227,6 @@
                     datamanager.commit(self)
                 for datamanager in self._datamanagers:
                     datamanager.tpc_vote(self)
-<<<<<<< HEAD
             # ABD: Some datamanager may returns transactions which should
             # be committed just before the main transaction
             for sub_transaction in self._sub_transactions:
@@ -235,8 +234,6 @@
                 # This just commits the sub transactions to avoid any crashes
                 # which could occur otherwise.
                 sub_transaction.connection.commit()
-=======
->>>>>>> 1f2cbab7
             self.started_at = self.monotonic_time()
             Cache.commit(self)
             self.connection.commit()
