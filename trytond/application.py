--- conflicted
+++ resolved
@@ -33,6 +33,7 @@
 from trytond.wsgi import app  # noqa: E402
 
 Pool.start()
+
 # TRYTOND_CONFIG it's managed by importing config
 db_names = os.environ.get('TRYTOND_DATABASE_NAMES')
 if db_names:
@@ -44,10 +45,20 @@
         thread.start()
         threads.append(thread)
     for thread in threads:
-<<<<<<< HEAD
         thread.join()
 
-application = app
-=======
-        thread.join()
->>>>>>> 4682aea8
+
+# JCA: if for some reason the server works properly when starting with
+# "trytond" but not with "uwsgi", you may be in the right place.
+#
+# When the pool initialization is completed (above), there should be no
+# busy threads in the main process (psycopg2 threads can probably be ignored
+# since they have no reason to be running if the server is doing nothing).
+#
+# If there are, uwsgi may fork the "wrong" one at the wrong time, and become
+# unresponsive. Typical cause (what led me here the first time) would be a
+# cache invalidation triggered in the side MemoryCache listeners. There should
+# be NO CACHE INVALIDATION when the pool is initialized.
+#
+# If this is not the cause, good luck
+application = app