--- conflicted
+++ resolved
@@ -2,17 +2,12 @@
 # this repository contains the full copyright notices and license terms.
 import csv
 import os
-<<<<<<< HEAD
 import logging
-=======
-import logging.config
 import threading
->>>>>>> 1f2cbab7
 from io import StringIO
 
 __all__ = ['app']
 
-<<<<<<< HEAD
 LF = '%(process)s %(thread)s [%(asctime)s] %(levelname)s %(name)s %(message)s'
 log_file = os.environ.get('WSGI_LOG_FILE')
 log_level = os.environ.get('LOG_LEVEL', 'ERROR')
@@ -27,20 +22,7 @@
         logging.config.fileConfig(logging_config)
     else:
         logging.basicConfig(level=getattr(logging, log_level), format=LF)
-=======
-# Logging must be set before importing
-logging_config = os.environ.get('TRYTOND_LOGGING_CONFIG')
-logging_level = int(os.environ.get(
-        'TRYTOND_LOGGING_LEVEL', default=logging.ERROR))
-if logging_config:
-    logging.config.fileConfig(logging_config)
-else:
-    logformat = ('%(process)s %(thread)s [%(asctime)s] '
-        '%(levelname)s %(name)s %(message)s')
-    level = max(logging_level, logging.NOTSET)
-    logging.basicConfig(level=level, format=logformat)
 logging.captureWarnings(True)
->>>>>>> 1f2cbab7
 
 if os.environ.get('TRYTOND_COROUTINE'):
     from gevent import monkey
