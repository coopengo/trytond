# This file is part of Tryton.  The COPYRIGHT file at the top level of
# this repository contains the full copyright notices and license terms.
import csv
import os
import logging
from io import StringIO

__all__ = ['app']

LF = '%(process)s %(thread)s [%(asctime)s] %(levelname)s %(name)s %(message)s'
log_file = os.environ.get('WSGI_LOG_FILE')
if log_file:
    log_level = os.environ.get('LOG_LEVEL', 'ERROR')
    logging.basicConfig(level=getattr(logging, log_level), format=LF,
        filename=log_file)

if not log_file:
    # Logging must be set before importing
    logging_config = os.environ.get('TRYTOND_LOGGING_CONFIG')
    if logging_config:
        logging.config.fileConfig(logging_config)

from trytond.pool import Pool
from trytond.wsgi import app

Pool.start()
# TRYTOND_CONFIG it's managed by importing config
db_names = os.environ.get('TRYTOND_DATABASE_NAMES')
if db_names:
    # Read with csv so database name can include special chars
<<<<<<< HEAD
    reader = csv.reader(StringIO(str(db_names)))
=======
    reader = csv.reader(StringIO(db_names))
>>>>>>> 203f87c6
    for db_name in next(reader):
        Pool(db_name).init()<|MERGE_RESOLUTION|>--- conflicted
+++ resolved
@@ -28,10 +28,6 @@
 db_names = os.environ.get('TRYTOND_DATABASE_NAMES')
 if db_names:
     # Read with csv so database name can include special chars
-<<<<<<< HEAD
-    reader = csv.reader(StringIO(str(db_names)))
-=======
     reader = csv.reader(StringIO(db_names))
->>>>>>> 203f87c6
     for db_name in next(reader):
         Pool(db_name).init()