--- conflicted
+++ resolved
@@ -269,14 +269,10 @@
         return None
 
     @classmethod
-<<<<<<< HEAD
-    def __raise_integrity_error(cls, exception, values, field_names=None):
+    def __raise_integrity_error(
+            cls, exception, values, field_names=None, transaction=None):
         import traceback
         traceback.print_stack()
-=======
-    def __raise_integrity_error(
-            cls, exception, values, field_names=None, transaction=None):
->>>>>>> e21cf67b
         pool = Pool()
         if field_names is None:
             field_names = cls._fields.keys()
