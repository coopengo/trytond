# This file is part of Tryton.  The COPYRIGHT file at the top level of
# this repository contains the full copyright notices and license terms.
import datetime
import traceback
import logging
from itertools import islice, izip, chain, ifilter
from collections import OrderedDict

from sql import (Table, Column, Literal, Desc, Asc, Expression, Null,
    NullsFirst, NullsLast)
from sql.functions import CurrentTimestamp, Extract
from sql.conditionals import Coalesce
from sql.operators import Or, And, Operator, Equal
from sql.aggregate import Count, Max

from trytond.model import ModelStorage, ModelView
from trytond.model import fields
from trytond import backend
from trytond.tools import reduce_ids, grouped_slice, cursor_dict
from trytond.const import OPERATORS
from trytond.transaction import Transaction
from trytond.pool import Pool
from trytond.cache import LRUDict
from trytond.exceptions import ConcurrencyException
from trytond.rpc import RPC
from trytond.config import config

from .modelstorage import cache_size


class Constraint(object):
    __slots__ = ('_table',)

    def __init__(self, table):
        assert isinstance(table, Table)
        self._table = table

    @property
    def table(self):
        return self._table

    def __str__(self):
        raise NotImplementedError

    @property
    def params(self):
        raise NotImplementedError


class Check(Constraint):
    __slots__ = ('_expression',)

    def __init__(self, table, expression):
        super(Check, self).__init__(table)
        assert isinstance(expression, Expression)
        self._expression = expression

    @property
    def expression(self):
        return self._expression

    def __str__(self):
        return 'CHECK(%s)' % self.expression

    @property
    def params(self):
        return self.expression.params


class Unique(Constraint):
    __slots__ = ('_columns',)

    def __init__(self, table, *columns):
        super(Unique, self).__init__(table)
        assert all(isinstance(col, Column) for col in columns)
        self._columns = tuple(columns)

    @property
    def columns(self):
        return self._columns

    @property
    def operators(self):
        return tuple(Equal for c in self._columns)

    def __str__(self):
        return 'UNIQUE(%s)' % (', '.join(map(str, self.columns)))

    @property
    def params(self):
        p = []
        for column in self.columns:
            p.extend(column.params)
        return tuple(p)


class Exclude(Constraint):
    __slots__ = ('_excludes', '_where')

    def __init__(self, table, *excludes, **kwargs):
        super(Exclude, self).__init__(table)
        assert all(isinstance(c, Expression) and issubclass(o, Operator)
            for c, o in excludes), excludes
        self._excludes = tuple(excludes)
        where = kwargs.get('where')
        if where is not None:
            assert isinstance(where, Expression)
        self._where = where

    @property
    def excludes(self):
        return self._excludes

    @property
    def columns(self):
        return tuple(c for c, _ in self._excludes)

    @property
    def operators(self):
        return tuple(o for _, o in self._excludes)

    @property
    def where(self):
        return self._where

    def __str__(self):
        exclude = ', '.join('%s WITH %s' % (column, operator._operator)
            for column, operator in self.excludes)
        where = ''
        if self.where:
            where = ' WHERE ' + str(self.where)
        return 'EXCLUDE (%s)' % exclude + where

    @property
    def params(self):
        p = []
        for column, operator in self._excludes:
            p.extend(column.params)
        if self.where:
            p.extend(self.where.params)
        return tuple(p)


class ModelSQL(ModelStorage):
    """
    Define a model with storage in database.
    """
    _table = None  # The name of the table in database
    _order = None
    _order_name = None  # Use to force order field when sorting on Many2One
    _history = False

    @classmethod
    def __setup__(cls):
        super(ModelSQL, cls).__setup__()
        cls._sql_constraints = []
        cls._order = [('id', 'ASC')]
        cls._sql_error_messages = {}
        if issubclass(cls, ModelView):
            cls.__rpc__.update({
                    'history_revisions': RPC(),
                    })

        cls._table = config.get('table', cls.__name__, default=cls._table)
        if not cls._table:
            cls._table = cls.__name__.replace('.', '_')

        assert cls._table[-9:] != '__history', \
            'Model _table %s cannot end with "__history"' % cls._table

    @classmethod
    def __table__(cls):
        return cls.table_query() or Table(cls._table)

    @classmethod
    def __table_history__(cls):
        if not cls._history:
            raise ValueError('No history table')
        return Table(cls._table + '__history')

    @classmethod
    def __register__(cls, module_name):
        sql_table = cls.__table__()
        cursor = Transaction().connection.cursor()
        TableHandler = backend.get('TableHandler')
        super(ModelSQL, cls).__register__(module_name)

        if cls.table_query():
            return

        pool = Pool()

        # create/update table in the database
        table = TableHandler(cls, module_name)
        if cls._history:
            history_table = TableHandler(cls, module_name, history=True)
            history_table.index_action('id', action='add')

        for field_name, field in cls._fields.iteritems():
            if field_name == 'id':
                continue
            sql_type = field.sql_type()
            if not sql_type:
                continue

            default = None
            if field_name in cls._defaults:
                def default():
                    default_ = cls._clean_defaults({
                            field_name: cls._defaults[field_name](),
                            })[field_name]
                    return field.sql_format(default_)

            table.add_column(field_name, field._sql_type, default=default)
            if cls._history:
                history_table.add_column(field_name, field._sql_type)

            if isinstance(field, (fields.Integer, fields.Float)):
                # migration from tryton 2.2
                table.db_default(field_name, None)

            if isinstance(field, (fields.Boolean)):
                table.db_default(field_name, False)

            if isinstance(field, fields.Many2One):
                if field.model_name in ('res.user', 'res.group'):
                    # XXX need to merge ir and res
                    ref = field.model_name.replace('.', '_')
                else:
                    ref_model = pool.get(field.model_name)
                    if (issubclass(ref_model, ModelSQL)
                            and not ref_model.table_query()):
                        ref = ref_model._table
                        # Create foreign key table if missing
                        if not TableHandler.table_exist(ref):
                            TableHandler(ref_model)
                    else:
                        ref = None
                if field_name in ['create_uid', 'write_uid']:
                    # migration from 3.6
                    table.drop_fk(field_name)
                elif ref:
                    table.add_fk(field_name, ref, field.ondelete)

            table.index_action(
                field_name, action=field.select and 'add' or 'remove')

            required = field.required
            # Do not set 'NOT NULL' for Binary field as the database column
            # will be left empty if stored in the filestore or filled later by
            # the set method.
            if isinstance(field, fields.Binary):
                required = False
            table.not_null_action(
                field_name, action=required and 'add' or 'remove')

        for field_name, field in cls._fields.iteritems():
            if isinstance(field, fields.Many2One) \
                    and field.model_name == cls.__name__ \
                    and field.left and field.right:
                left_default = cls._defaults.get(field.left, lambda: None)()
                right_default = cls._defaults.get(field.right, lambda: None)()
                cursor.execute(*sql_table.select(sql_table.id,
                        where=(Column(sql_table, field.left) == left_default)
                        | (Column(sql_table, field.left) == Null)
                        | (Column(sql_table, field.right) == right_default)
                        | (Column(sql_table, field.right) == Null),
                        limit=1))
                if cursor.fetchone():
                    cls._rebuild_tree(field_name, None, 0)

        for ident, constraint, _ in cls._sql_constraints:
            table.add_constraint(ident, constraint)

        if cls._history:
            cls._update_history_table()
            history_table = cls.__table_history__()
            cursor.execute(*sql_table.select(sql_table.id, limit=1))
            if cursor.fetchone():
<<<<<<< HEAD
                cursor.execute(*history_table.select(history_table.id,
                        limit=1))
=======
                cursor.execute(
                    *history_table.select(history_table.id, limit=1))
>>>>>>> 48b10d58
                if not cursor.fetchone():
                    columns = [n for n, f in cls._fields.iteritems()
                        if f.sql_type()]
                    cursor.execute(*history_table.insert(
                            [Column(history_table, c) for c in columns],
                            sql_table.select(*(Column(sql_table, c)
                                    for c in columns))))
                    cursor.execute(*history_table.update(
                            [history_table.write_date], [None]))

    @classmethod
    def _update_history_table(cls):
        TableHandler = backend.get('TableHandler')
        if cls._history:
            history_table = TableHandler(cls, history=True)
            for field_name, field in cls._fields.iteritems():
                if not field.sql_type():
                    continue
                history_table.add_column(field_name, field._sql_type)

    @classmethod
    def _get_error_messages(cls):
        res = super(ModelSQL, cls)._get_error_messages()
        res += cls._sql_error_messages.values()
        for _, _, error in cls._sql_constraints:
            res.append(error)
        return res

    @staticmethod
    def table_query():
        return None

    @classmethod
    def __raise_integrity_error(
            cls, exception, values, field_names=None, transaction=None):
        pool = Pool()
        TableHandler = backend.get('TableHandler')
        if field_names is None:
            field_names = cls._fields.keys()
        if transaction is None:
            transaction = Transaction()
        for field_name in field_names:
            if field_name not in cls._fields:
                continue
            field = cls._fields[field_name]
            # Check required fields
            if (field.required
                    and field.sql_type()
                    and field_name not in ('create_uid', 'create_date')):
                if values.get(field_name) is None:
                    cls.raise_user_error('required_field',
                        error_args=cls._get_error_args(field_name))
            if isinstance(field, fields.Many2One) and values.get(field_name):
                Model = pool.get(field.model_name)
                create_records = transaction.create_records.get(
                    field.model_name, set())
                delete_records = transaction.delete_records.get(
                    field.model_name, set())
                target_records = Model.search([
                        ('id', '=', field.sql_format(values[field_name])),
                        ], order=[])
                if not ((target_records
                            or (values[field_name] in create_records))
                        and (values[field_name] not in delete_records)):
                    error_args = cls._get_error_args(field_name)
                    error_args['value'] = values[field_name]
                    cls.raise_user_error('foreign_model_missing',
                        error_args=error_args)
        for name, _, error in cls._sql_constraints:
            if TableHandler.convert_name(name) in unicode(exception):
                cls.raise_user_error(error)
        for name, error in cls._sql_error_messages.iteritems():
            if TableHandler.convert_name(name) in unicode(exception):
                cls.raise_user_error(error)

    @classmethod
    def history_revisions(cls, ids):
        pool = Pool()
        ModelAccess = pool.get('ir.model.access')
        User = pool.get('res.user')
        cursor = Transaction().connection.cursor()

        ModelAccess.check(cls.__name__, 'read')

        table = cls.__table_history__()
        user = User.__table__()
        revisions = []
        for sub_ids in grouped_slice(ids):
            where = reduce_ids(table.id, sub_ids)
            cursor.execute(*table.join(user, 'LEFT',
                    Coalesce(table.write_uid, table.create_uid) == user.id)
                .select(
                    Coalesce(table.write_date, table.create_date),
                    table.id,
                    user.name,
                    where=where))
            revisions.append(cursor.fetchall())
        revisions = list(chain(*revisions))
        revisions.sort(reverse=True)
        # SQLite uses char for COALESCE
        if revisions and isinstance(revisions[0][0], basestring):
            strptime = datetime.datetime.strptime
            format_ = '%Y-%m-%d %H:%M:%S.%f'
            revisions = [(strptime(timestamp, format_), id_, name)
                for timestamp, id_, name in revisions]
        return revisions

    @classmethod
    def _insert_history(cls, ids, deleted=False):
        transaction = Transaction()
        cursor = transaction.connection.cursor()
        if not cls._history:
            return
        user = transaction.user
        table = cls.__table__()
        history = cls.__table_history__()
        columns = []
        hcolumns = []
        if not deleted:
            fields = cls._fields
        else:
            fields = {
                'id': cls.id,
                'write_uid': cls.write_uid,
                'write_date': cls.write_date,
                }
        for fname, field in sorted(fields.iteritems()):
            if not field.sql_type():
                continue
            columns.append(Column(table, fname))
            hcolumns.append(Column(history, fname))
        for sub_ids in grouped_slice(ids):
            if not deleted:
                where = reduce_ids(table.id, sub_ids)
                cursor.execute(*history.insert(hcolumns,
                        table.select(*columns, where=where)))
            else:
                if transaction.database.has_multirow_insert():
                    cursor.execute(*history.insert(hcolumns,
                            [[id_, CurrentTimestamp(), user]
                                for id_ in sub_ids]))
                else:
                    for id_ in sub_ids:
                        cursor.execute(*history.insert(hcolumns,
                                [[id_, CurrentTimestamp(), user]]))

    @classmethod
    def _restore_history(cls, ids, datetime, _before=False):
        if not cls._history:
            return
        transaction = Transaction()
        cursor = transaction.connection.cursor()
        table = cls.__table__()
        history = cls.__table_history__()
        columns = []
        hcolumns = []
        fnames = sorted(n for n, f in cls._fields.iteritems()
            if f.sql_type())
        for fname in fnames:
            columns.append(Column(table, fname))
            if fname == 'write_uid':
                hcolumns.append(Literal(transaction.user))
            elif fname == 'write_date':
                hcolumns.append(CurrentTimestamp())
            else:
                hcolumns.append(Column(history, fname))

        def is_deleted(values):
            return all(not v for n, v in zip(fnames, values)
                if n not in ['id', 'write_uid', 'write_date'])

        to_delete = []
        to_update = []
        for id_ in ids:
            column_datetime = Coalesce(history.write_date, history.create_date)
            if not _before:
                hwhere = (column_datetime <= datetime)
            else:
                hwhere = (column_datetime < datetime)
            hwhere &= (history.id == id_)
            horder = (column_datetime.desc, Column(history, '__id').desc)
            cursor.execute(*history.select(*hcolumns,
                    where=hwhere, order_by=horder, limit=1))
            values = cursor.fetchone()
            if not values or is_deleted(values):
                to_delete.append(id_)
            else:
                to_update.append(id_)
                values = list(values)
                cursor.execute(*table.update(columns, values,
                        where=table.id == id_))
                rowcount = cursor.rowcount
                if rowcount == -1 or rowcount is None:
                    cursor.execute(*table.select(table.id,
                            where=table.id == id_))
                    rowcount = len(cursor.fetchall())
                if rowcount < 1:
                    cursor.execute(*table.insert(columns, [values]))

        if to_delete:
            for sub_ids in grouped_slice(to_delete):
                where = reduce_ids(table.id, sub_ids)
                cursor.execute(*table.delete(where=where))
            cls._insert_history(to_delete, True)
        if to_update:
            cls._insert_history(to_update)

    @classmethod
    def restore_history(cls, ids, datetime):
        'Restore record ids from history at the date time'
        cls._restore_history(ids, datetime)

    @classmethod
    def restore_history_before(cls, ids, datetime):
        'Restore record ids from history before the date time'
        cls._restore_history(ids, datetime, _before=True)

    @classmethod
    def __check_timestamp(cls, ids):
        transaction = Transaction()
        cursor = transaction.connection.cursor()
        table = cls.__table__()
        if not transaction.timestamp:
            return
        for sub_ids in grouped_slice(ids):
            where = Or()
            for id_ in sub_ids:
                try:
                    timestamp = transaction.timestamp.pop(
                        '%s,%s' % (cls.__name__, id_))
                except KeyError:
                    continue
                sql_type = fields.Numeric('timestamp').sql_type().base
                where.append((table.id == id_)
                    & (Extract('EPOCH',
                            Coalesce(table.write_date, table.create_date)
                            ).cast(sql_type) > timestamp))
            if where:
                cursor.execute(*table.select(table.id, where=where, limit=1))
                if cursor.fetchone():
                    raise ConcurrencyException(
                        'Records were modified in the meanwhile')

    @classmethod
    def create(cls, vlist):
        DatabaseIntegrityError = backend.get('DatabaseIntegrityError')
        transaction = Transaction()
        cursor = transaction.connection.cursor()
        pool = Pool()
        Translation = pool.get('ir.translation')
        Rule = pool.get('ir.rule')

        super(ModelSQL, cls).create(vlist)

        if cls.table_query():
            raise NotImplementedError('Can not create model with table_query')

        table = cls.__table__()
        modified_fields = set()
        defaults_cache = {}  # Store already computed default values
        new_ids = []
        vlist = [v.copy() for v in vlist]
        for values in vlist:
            # Clean values
            for key in ('create_uid', 'create_date',
                    'write_uid', 'write_date', 'id'):
                if key in values:
                    del values[key]
            modified_fields |= set(values.keys())

            # Get default values
            default = []
            for f in cls._fields.keys():
                if (f not in values
                        and f not in ('create_uid', 'create_date',
                            'write_uid', 'write_date', 'id')):
                    if f in defaults_cache:
                        values[f] = defaults_cache[f]
                    else:
                        default.append(f)

            if default:
                defaults = cls.default_get(default, with_rec_name=False)
                defaults = cls._clean_defaults(defaults)
                values.update(defaults)
                defaults_cache.update(defaults)

            insert_columns = [table.create_uid, table.create_date]
            insert_values = [transaction.user, CurrentTimestamp()]

            # Insert record
            for fname, value in values.iteritems():
                field = cls._fields[fname]
                if not hasattr(field, 'set'):
                    insert_columns.append(Column(table, fname))
                    insert_values.append(field.sql_format(value))

            try:
                if transaction.database.has_returning():
                    cursor.execute(*table.insert(insert_columns,
                            [insert_values], [table.id]))
                    id_new, = cursor.fetchone()
                else:
                    id_new = transaction.database.nextid(
                        transaction.connection, cls._table)
                    if id_new:
                        insert_columns.append(table.id)
                        insert_values.append(id_new)
                        cursor.execute(*table.insert(insert_columns,
                                [insert_values]))
                    else:
                        cursor.execute(*table.insert(insert_columns,
                                [insert_values]))
                        id_new = transaction.database.lastid(cursor)
                new_ids.append(id_new)
            except DatabaseIntegrityError, exception:
                transaction = Transaction()
                with Transaction().new_transaction(), \
                        Transaction().set_context(_check_access=False):
                    cls.__raise_integrity_error(
                        exception, values, transaction=transaction)
                raise

        domain = Rule.domain_get(cls.__name__, mode='create')
        if domain:
            tables = {None: (table, None)}
            tables, expression = cls.search_domain(
                domain, active_test=False, tables=tables)
            from_ = convert_from(None, tables)
            for sub_ids in grouped_slice(new_ids):
                sub_ids = list(sub_ids)
                red_sql = reduce_ids(table.id, sub_ids)

                cursor.execute(*from_.select(table.id,
                        where=red_sql & expression))
                if len(cursor.fetchall()) != len(sub_ids):
                    cls.raise_user_error('access_error', cls.__name__)

        transaction.create_records.setdefault(cls.__name__,
            set()).update(new_ids)

        translation_values = {}
        fields_to_set = {}
        for values, new_id in izip(vlist, new_ids):
            for fname, value in values.iteritems():
                field = cls._fields[fname]
                if (getattr(field, 'translate', False)
                        and not hasattr(field, 'set')):
                    translation_values.setdefault(
                        '%s,%s' % (cls.__name__, fname), {})[new_id] = value
                if hasattr(field, 'set'):
                    args = fields_to_set.setdefault(fname, [])
                    actions = iter(args)
                    for ids, val in zip(actions, actions):
                        if val == value:
                            ids.append(new_id)
                            break
                    else:
                        args.extend(([new_id], value))

        if translation_values:
            for name, translations in translation_values.iteritems():
                Translation.set_ids(name, 'model', Transaction().language,
                    translations.keys(), translations.values())

        for fname in sorted(fields_to_set, key=cls.index_set_field):
            fargs = fields_to_set[fname]
            field = cls._fields[fname]
            field.set(cls, fname, *fargs)

        cls._insert_history(new_ids)

        field_names = cls._fields.keys()
        cls._update_mptt(field_names, [new_ids] * len(field_names))

        records = cls.browse(new_ids)
        for sub_records in grouped_slice(records, cache_size()):
            cls._validate(sub_records)

        cls.trigger_create(records)
        return records

    @classmethod
    def read(cls, ids, fields_names=None):
        pool = Pool()
        Rule = pool.get('ir.rule')
        Translation = pool.get('ir.translation')
        ModelAccess = pool.get('ir.model.access')
        if not fields_names:
            fields_names = []
            for field_name in cls._fields.keys():
                if ModelAccess.check_relation(cls.__name__, field_name,
                        mode='read'):
                    fields_names.append(field_name)
        super(ModelSQL, cls).read(ids, fields_names=fields_names)
        transaction = Transaction()
        cursor = Transaction().connection.cursor()

        if not ids:
            return []

        # construct a clause for the rules :
        domain = Rule.domain_get(cls.__name__, mode='read')

        fields_related = {}
        datetime_fields = []
        for field_name in fields_names:
            if field_name == '_timestamp':
                continue
            if '.' in field_name:
                field, field_related = field_name.split('.', 1)
                fields_related.setdefault(field, [])
                fields_related[field].append(field_related)
            else:
                field = cls._fields[field_name]
            if hasattr(field, 'datetime_field') and field.datetime_field:
                datetime_fields.append(field.datetime_field)

        result = []
        table = cls.__table__()
        table_query = cls.table_query()

        in_max = transaction.database.IN_MAX
        history_order = None
        history_clause = None
        history_limit = None
        if (cls._history
                and transaction.context.get('_datetime')
                and not table_query):
            in_max = 1
            table = cls.__table_history__()
            column = Coalesce(table.write_date, table.create_date)
            if Transaction().context.get('_datetime_exclude', False):
                history_clause = (column < Transaction().context['_datetime'])
            else:
                history_clause = (column <= Transaction().context['_datetime'])
            history_order = (column.desc, Column(table, '__id').desc)
            history_limit = 1

        columns = []
        for f in fields_names + fields_related.keys() + datetime_fields:
            field = cls._fields.get(f)
            if field and field.sql_type():
                columns.append(field.sql_column(table).as_(f))
            elif f == '_timestamp' and not table_query:
                sql_type = fields.Char('timestamp').sql_type().base
                columns.append(Extract('EPOCH',
                        Coalesce(table.write_date, table.create_date)
                        ).cast(sql_type).as_('_timestamp'))

        if len(columns):
            if 'id' not in fields_names:
                columns.append(table.id.as_('id'))

            tables = {None: (table, None)}
            if domain:
                tables, dom_exp = cls.search_domain(
                    domain, active_test=False, tables=tables)
            from_ = convert_from(None, tables)
            for sub_ids in grouped_slice(ids, in_max):
                sub_ids = list(sub_ids)
                red_sql = reduce_ids(table.id, sub_ids)
                where = red_sql
                if history_clause:
                    where &= history_clause
                if domain:
                    where &= dom_exp
                cursor.execute(*from_.select(*columns, where=where,
                        order_by=history_order, limit=history_limit))
                fetchall = list(cursor_dict(cursor))
                if not len(fetchall) == len({}.fromkeys(sub_ids)):
                    if domain:
                        where = red_sql
                        if history_clause:
                            where &= history_clause
                        where &= dom_exp
                        cursor.execute(*from_.select(table.id, where=where,
                                order_by=history_order, limit=history_limit))
                        rowcount = cursor.rowcount
                        if rowcount == -1 or rowcount is None:
                            rowcount = len(cursor.fetchall())
                        if rowcount == len({}.fromkeys(sub_ids)):
                            cls.raise_user_error('access_error', cls.__name__)
                    cls.raise_user_error('read_error', cls.__name__)
                result.extend(fetchall)
        else:
            result = [{'id': x} for x in ids]

        cachable_fields = []
        for column in columns:
            # Split the output name to remove SQLite type detection
            fname = column.output_name.split()[0]
            if fname == '_timestamp':
                continue
            field = cls._fields[fname]
            if not hasattr(field, 'get'):
                if getattr(field, 'translate', False):
                    translations = Translation.get_ids(
                        cls.__name__ + ',' + fname, 'model',
                        Transaction().language, ids)
                    for row in result:
                        row[fname] = translations.get(row['id']) or row[fname]
                if fname != 'id':
                    cachable_fields.append(fname)

        # all fields for which there is a get attribute
        getter_fields = [f for f in
            fields_names + fields_related.keys() + datetime_fields
            if f in cls._fields and hasattr(cls._fields[f], 'get')]

        if getter_fields and cachable_fields:
            cache = transaction.get_cache().setdefault(
                cls.__name__, LRUDict(cache_size()))
            for row in result:
                if row['id'] not in cache:
                    cache[row['id']] = {}
                for fname in cachable_fields:
                    cache[row['id']][fname] = row[fname]

        func_fields = {}
        for fname in getter_fields:
            field = cls._fields[fname]
            if isinstance(field, fields.Function):
                key = (field.getter, getattr(field, 'datetime_field', None))
                func_fields.setdefault(key, [])
                func_fields[key].append(fname)
            elif getattr(field, 'datetime_field', None):
                for row in result:
                    with Transaction().set_context(
                            _datetime=row[field.datetime_field]):
                        date_result = field.get([row['id']], cls, fname,
                            values=[row])
                    row[fname] = date_result[row['id']]
            else:
                # get the value of that field for all records/ids
                getter_result = field.get(ids, cls, fname, values=result)
                for row in result:
                    row[fname] = getter_result[row['id']]

        for key in func_fields:
            field_list = func_fields[key]
            fname = field_list[0]
            field = cls._fields[fname]
            _, datetime_field = key
            if datetime_field:
                for row in result:
                    with Transaction().set_context(
                            _datetime=row[datetime_field]):
                        date_results = field.get([row['id']], cls, field_list,
                            values=[row])
                    for fname in field_list:
                        date_result = date_results[fname]
                        row[fname] = date_result[row['id']]
            else:
                getter_results = field.get(ids, cls, field_list, values=result)
                for fname in field_list:
                    getter_result = getter_results[fname]
                    for row in result:
                        row[fname] = getter_result[row['id']]

        to_del = set()
        fields_related2values = {}
        for fname in fields_related.keys() + datetime_fields:
            if fname not in fields_names:
                to_del.add(fname)
            if fname not in cls._fields:
                continue
            if fname not in fields_related:
                continue
            fields_related2values.setdefault(fname, {})
            field = cls._fields[fname]
            if field._type in ('many2one', 'one2one'):
                if hasattr(field, 'model_name'):
                    Target = pool.get(field.model_name)
                else:
                    Target = field.get_target()
                if getattr(field, 'datetime_field', None):
                    for row in result:
                        if row[fname] is None:
                            continue
                        with Transaction().set_context(
                                _datetime=row[field.datetime_field]):
                            date_target, = Target.read([row[fname]],
                                fields_related[fname])
                        target_id = date_target.pop('id')
                        fields_related2values[fname].setdefault(target_id, {})
                        fields_related2values[
                            fname][target_id][row['id']] = date_target
                else:
                    for target in Target.read(
                            [r[fname] for r in result if r[fname]],
                            fields_related[fname]):
                        target_id = target.pop('id')
                        fields_related2values[fname].setdefault(target_id, {})
                        for row in result:
                            fields_related2values[
                                fname][target_id][row['id']] = target
            elif field._type == 'reference':
                for row in result:
                    if not row[fname]:
                        continue
                    model_name, record_id = row[fname].split(',', 1)
                    if not model_name:
                        continue
                    record_id = int(record_id)
                    if record_id < 0:
                        continue
                    Target = pool.get(model_name)
                    target, = Target.read([record_id], fields_related[fname])
                    del target['id']
                    fields_related2values[fname][row[fname]] = target

        if to_del or fields_related or datetime_fields:
            for row in result:
                for fname in fields_related:
                    if fname not in cls._fields:
                        continue
                    field = cls._fields[fname]
                    for related in fields_related[fname]:
                        related_name = '%s.%s' % (fname, related)
                        value = None
                        if row[fname]:
                            if field._type in ('many2one', 'one2one'):
                                value = fields_related2values[fname][
                                    row[fname]][row['id']][related]
                            elif field._type == 'reference':
                                model_name, record_id = row[fname
                                    ].split(',', 1)
                                if model_name:
                                    record_id = int(record_id)
                                    if record_id >= 0:
                                        value = fields_related2values[fname][
                                            row[fname]][related]
                        row[related_name] = value
                for field in to_del:
                    del row[field]

        return result

    @classmethod
    def write(cls, records, values, *args):
        DatabaseIntegrityError = backend.get('DatabaseIntegrityError')
        transaction = Transaction()
        cursor = transaction.connection.cursor()
        pool = Pool()
        Translation = pool.get('ir.translation')
        Config = pool.get('ir.configuration')
        Rule = pool.get('ir.rule')

        assert not len(args) % 2
        # Remove possible duplicates from all records
        all_records = list(OrderedDict.fromkeys(
                sum(((records, values) + args)[0:None:2], [])))
        all_ids = [r.id for r in all_records]
        all_field_names = set()

        # Call before cursor cache cleaning
        trigger_eligibles = cls.trigger_write_get_eligibles(all_records)

        super(ModelSQL, cls).write(records, values, *args)

        if cls.table_query():
            raise NotImplementedError(
                'Can not write on model with table_query')
        table = cls.__table__()

        cls.__check_timestamp(all_ids)

        fields_to_set = {}
        actions = iter((records, values) + args)
        for records, values in zip(actions, actions):
            ids = [r.id for r in records]
            values = values.copy()

            # Clean values
            for key in ('create_uid', 'create_date',
                    'write_uid', 'write_date', 'id'):
                if key in values:
                    del values[key]

            columns = [table.write_uid, table.write_date]
            update_values = [transaction.user, CurrentTimestamp()]
            store_translation = Transaction().language == Config.get_language()
            for fname, value in values.iteritems():
                field = cls._fields[fname]
                if not hasattr(field, 'set'):
                    if (not getattr(field, 'translate', False)
                            or store_translation):
                        columns.append(Column(table, fname))
                        update_values.append(field.sql_format(value))

            domain = Rule.domain_get(cls.__name__, mode='write')
            tables = {None: (table, None)}
            if domain:
                tables, dom_exp = cls.search_domain(
                    domain, active_test=False, tables=tables)
            from_ = convert_from(None, tables)
            for sub_ids in grouped_slice(ids):
                sub_ids = list(sub_ids)
                red_sql = reduce_ids(table.id, sub_ids)
                where = red_sql
                if domain:
                    where &= dom_exp
                cursor.execute(*from_.select(table.id, where=where))
                rowcount = cursor.rowcount
                if rowcount == -1 or rowcount is None:
                    rowcount = len(cursor.fetchall())
                if not rowcount == len({}.fromkeys(sub_ids)):
                    if domain:
                        cursor.execute(*table.select(table.id, where=red_sql))
                        rowcount = cursor.rowcount
                        if rowcount == -1 or rowcount is None:
                            rowcount = len(cursor.fetchall())
                        if rowcount == len({}.fromkeys(sub_ids)):
                            cls.raise_user_error('access_error', cls.__name__)
                    cls.raise_user_error('write_error', cls.__name__)
                try:
                    cursor.execute(*table.update(columns, update_values,
                            where=red_sql))
                except DatabaseIntegrityError, exception:
                    transaction = Transaction()
                    with Transaction().new_transaction(), \
                            Transaction().set_context(_check_access=False):
                        cls.__raise_integrity_error(
                            exception, values, values.keys(),
                            transaction=transaction)
                    raise

            for fname, value in values.iteritems():
                field = cls._fields[fname]
                if (getattr(field, 'translate', False)
                        and not hasattr(field, 'set')):
                    Translation.set_ids(
                        '%s,%s' % (cls.__name__, fname), 'model',
                        transaction.language, ids, [value] * len(ids))
                if hasattr(field, 'set'):
                    fields_to_set.setdefault(fname, []).extend((ids, value))

            field_names = values.keys()
            cls._update_mptt(field_names, [ids] * len(field_names), values)
            all_field_names |= set(field_names)

        for fname in sorted(fields_to_set, key=cls.index_set_field):
            fargs = fields_to_set[fname]
            field = cls._fields[fname]
            field.set(cls, fname, *fargs)

        cls._insert_history(all_ids)
        for sub_records in grouped_slice(all_records, cache_size()):
            cls._validate(sub_records, field_names=all_field_names)
        cls.trigger_write(trigger_eligibles)

    @classmethod
    def delete(cls, records):
        DatabaseIntegrityError = backend.get('DatabaseIntegrityError')
        transaction = Transaction()
        cursor = transaction.connection.cursor()
        pool = Pool()
        Translation = pool.get('ir.translation')
        Rule = pool.get('ir.rule')
        ids = map(int, records)

        if not ids:
            return

        if cls.table_query():
            raise NotImplementedError('Can not delete model with table_query')
        table = cls.__table__()

        if transaction.delete and transaction.delete.get(cls.__name__):
            ids = ids[:]
            for del_id in transaction.delete[cls.__name__]:
                for i in range(ids.count(del_id)):
                    ids.remove(del_id)

        cls.__check_timestamp(ids)

        has_translation = False
        tree_ids = {}
        for fname, field in cls._fields.iteritems():
            if (isinstance(field, fields.Many2One)
                    and field.model_name == cls.__name__
                    and field.left and field.right):
                tree_ids[fname] = []
                for sub_ids in grouped_slice(ids):
                    where = reduce_ids(field.sql_column(table), sub_ids)
                    cursor.execute(*table.select(table.id, where=where))
                    tree_ids[fname] += [x[0] for x in cursor.fetchall()]
            if (getattr(field, 'translate', False)
                    and not hasattr(field, 'set')):
                has_translation = True

        foreign_keys_tocheck = []
        foreign_keys_toupdate = []
        foreign_keys_todelete = []
        for _, model in pool.iterobject():
            if hasattr(model, 'table_query') and model.table_query():
                continue
            if not issubclass(model, ModelStorage):
                continue
            for field_name, field in model._fields.iteritems():
                if (isinstance(field, fields.Many2One)
                        and field.model_name == cls.__name__):
                    if field.ondelete == 'CASCADE':
                        foreign_keys_todelete.append((model, field_name))
                    elif field.ondelete == 'SET NULL':
                        if field.required:
                            foreign_keys_tocheck.append((model, field_name))
                        else:
                            foreign_keys_toupdate.append((model, field_name))
                    else:
                        foreign_keys_tocheck.append((model, field_name))

        transaction.delete.setdefault(cls.__name__, set()).update(ids)

        domain = Rule.domain_get(cls.__name__, mode='delete')

        if domain:
            tables = {None: (table, None)}
            tables, dom_exp = cls.search_domain(
                domain, active_test=False, tables=tables)
            from_ = convert_from(None, tables)
            for sub_ids in grouped_slice(ids):
                sub_ids = list(sub_ids)
                red_sql = reduce_ids(table.id, sub_ids)
                cursor.execute(*from_.select(table.id,
                        where=red_sql & dom_exp))
                rowcount = cursor.rowcount
                if rowcount == -1 or rowcount is None:
                    rowcount = len(cursor.fetchall())
                if not rowcount == len({}.fromkeys(sub_ids)):
                    cls.raise_user_error('access_error', cls.__name__)

        cls.trigger_delete(records)

        def get_related_records(Model, field_name, sub_ids):
            if issubclass(Model, ModelSQL):
                foreign_table = Model.__table__()
                foreign_red_sql = reduce_ids(
                    Column(foreign_table, field_name), sub_ids)
                cursor.execute(*foreign_table.select(foreign_table.id,
                        where=foreign_red_sql))
                records = Model.browse([x[0] for x in cursor.fetchall()])
            else:
                with transaction.set_context(active_test=False):
                    records = Model.search([(field_name, 'in', sub_ids)])
            return records

        for sub_ids, sub_records in izip(
                grouped_slice(ids), grouped_slice(records)):
            sub_ids = list(sub_ids)
            red_sql = reduce_ids(table.id, sub_ids)

            transaction.delete_records.setdefault(cls.__name__,
                set()).update(sub_ids)

            for Model, field_name in foreign_keys_toupdate:
                if (not hasattr(Model, 'search')
                        or not hasattr(Model, 'write')):
                    continue
                records = get_related_records(Model, field_name, sub_ids)
                if records:
                    Model.write(records, {
                            field_name: None,
                            })

            for Model, field_name in foreign_keys_todelete:
                if (not hasattr(Model, 'search')
                        or not hasattr(Model, 'delete')):
                    continue
                records = get_related_records(Model, field_name, sub_ids)
                if records:
                    Model.delete(records)

            for Model, field_name in foreign_keys_tocheck:
                with Transaction().set_context(_check_access=False):
                    if Model.search([
                                (field_name, 'in', sub_ids),
                                ], order=[]):
                        error_args = Model._get_error_args(field_name)
                        cls.raise_user_error('foreign_model_exist',
                            error_args=error_args)

            super(ModelSQL, cls).delete(list(sub_records))

            try:
                cursor.execute(*table.delete(where=red_sql))
            except DatabaseIntegrityError, exception:
                transaction = Transaction()
                with Transaction().new_transaction():
                    cls.__raise_integrity_error(
                        exception, {}, transaction=transaction)
                raise

        if has_translation:
            Translation.delete_ids(cls.__name__, 'model', ids)

        cls._insert_history(ids, deleted=True)

        cls._update_mptt(tree_ids.keys(), tree_ids.values())

    @classmethod
    def search(cls, domain, offset=0, limit=None, order=None, count=False,
            query=False):
        pool = Pool()
        Rule = pool.get('ir.rule')
        transaction = Transaction()
        cursor = transaction.connection.cursor()

        # Get domain clauses
        tables, expression = cls.search_domain(domain)

        # Get order by
        order_by = []
        order_types = {
            'DESC': Desc,
            'ASC': Asc,
            }
        null_ordering_types = {
            'NULLS FIRST': NullsFirst,
            'NULLS LAST': NullsLast,
            None: lambda _: _
            }
        if order is None or order is False:
            order = cls._order
        for oexpr, otype in order:
            fname, _, extra_expr = oexpr.partition('.')
            field = cls._fields[fname]
            otype = otype.upper()
            try:
                otype, null_ordering = otype.split(' ', 1)
            except ValueError:
                null_ordering = None
            Order = order_types[otype]
            NullOrdering = null_ordering_types[null_ordering]
            forder = field.convert_order(oexpr, tables, cls)
            order_by.extend((NullOrdering(Order(o)) for o in forder))

        # construct a clause for the rules :
        domain = Rule.domain_get(cls.__name__, mode='read')
        if domain:
            tables, dom_exp = cls.search_domain(
                domain, active_test=False, tables=tables)
            expression &= dom_exp

        main_table, _ = tables[None]
        table = convert_from(None, tables)

        if count:
            cursor.execute(*table.select(Count(Literal('*')),
                    where=expression, limit=limit, offset=offset))
            return cursor.fetchone()[0]
        # execute the "main" query to fetch the ids we were searching for
        columns = [main_table.id.as_('id')]
        if (cls._history and transaction.context.get('_datetime')
                and not query):
            columns.append(Coalesce(
                    main_table.write_date,
                    main_table.create_date).as_('_datetime'))
            columns.append(Column(main_table, '__id').as_('__id'))
        if not query:
            columns += [f.sql_column(main_table).as_(n)
                for n, f in cls._fields.iteritems()
                if not hasattr(f, 'get')
                and n != 'id'
                and not getattr(f, 'translate', False)
                and f.loading == 'eager']
            if not cls.table_query():
                sql_type = fields.Char('timestamp').sql_type().base
                columns += [Extract('EPOCH',
                        Coalesce(main_table.write_date, main_table.create_date)
                        ).cast(sql_type).as_('_timestamp')]
        select = table.select(*columns,
            where=expression, order_by=order_by, limit=limit, offset=offset)
        if query:
            return select
        cursor.execute(*select)

        rows = list(cursor_dict(cursor, transaction.database.IN_MAX))
        cache = transaction.get_cache()
        if cls.__name__ not in cache:
            cache[cls.__name__] = LRUDict(cache_size())
        delete_records = transaction.delete_records.setdefault(cls.__name__,
            set())

        def filter_history(rows):
            if not (cls._history and transaction.context.get('_datetime')):
                return rows

            def history_key(row):
                return row['_datetime'], row['__id']

            ids_history = {}
            for row in rows:
                key = history_key(row)
                if row['id'] in ids_history:
                    if key < ids_history[row['id']]:
                        continue
                ids_history[row['id']] = key

            to_delete = set()
            history = cls.__table_history__()
            if transaction.context.get('_datetime_exclude', False):
                history_clause = (
                    history.write_date < transaction.context['_datetime'])
            else:
                history_clause = (
                    history.write_date <= transaction.context['_datetime'])
            for sub_ids in grouped_slice([r['id'] for r in rows]):
                where = reduce_ids(history.id, sub_ids)
                cursor.execute(*history.select(
                        history.id.as_('id'),
                        history.write_date.as_('write_date'),
                        where=where
                        & (history.write_date != Null)
                        & (history.create_date == Null)
                        & history_clause))
                for deleted_id, delete_date in cursor.fetchall():
                    history_date, _ = ids_history[deleted_id]
                    if isinstance(history_date, basestring):
                        strptime = datetime.datetime.strptime
                        format_ = '%Y-%m-%d %H:%M:%S.%f'
                        history_date = strptime(history_date, format_)
                    if history_date <= delete_date:
                        to_delete.add(deleted_id)

            return ifilter(lambda r: history_key(r) == ids_history[r['id']]
                and r['id'] not in to_delete, rows)

        # Can not cache the history value if we are not sure to have fetch all
        # the rows for each records
        if (not (cls._history and transaction.context.get('_datetime'))
                or len(rows) < transaction.database.IN_MAX):
            rows = list(filter_history(rows))
            keys = None
            for data in islice(rows, 0, cache.size_limit):
                if data['id'] in delete_records:
                    continue
                if keys is None:
                    keys = data.keys()
                    for k in keys[:]:
                        if k in ('_timestamp', '_datetime', '__id'):
                            keys.remove(k)
                            continue
                        field = cls._fields[k]
                        if not getattr(field, 'datetime_field', None):
                            keys.remove(k)
                            continue
                for k in keys:
                    del data[k]
                cache[cls.__name__].setdefault(data['id'], {}).update(data)

        if len(rows) >= transaction.database.IN_MAX:
            if (cls._history
                    and transaction.context.get('_datetime')
                    and not query):
                columns = columns[:3]
            else:
                columns = columns[:1]
            cursor.execute(*table.select(*columns,
                    where=expression, order_by=order_by,
                    limit=limit, offset=offset))
            rows = filter_history(list(cursor_dict(cursor)))

        return cls.browse([x['id'] for x in rows])

    @classmethod
    def search_domain(cls, domain, active_test=True, tables=None):
        '''
        Return SQL tables and expression
        Set active_test to add it.
        '''
        transaction = Transaction()
        domain = cls._search_domain_active(domain, active_test=active_test)

        if tables is None:
            tables = {}
        if None not in tables:
            if cls._history and transaction.context.get('_datetime'):
                tables[None] = (cls.__table_history__(), None)
            else:
                tables[None] = (cls.__table__(), None)

        def is_leaf(expression):
            return (isinstance(expression, (list, tuple))
                and len(expression) > 2
                and isinstance(expression[1], basestring)
                and expression[1] in OPERATORS)  # TODO remove OPERATORS test

        def convert(domain):
            if is_leaf(domain):
                fname = domain[0].split('.', 1)[0]
                field = cls._fields[fname]
                expression = field.convert_domain(domain, tables, cls)
                if not isinstance(expression, (Operator, Expression)):
                    return convert(expression)
                return expression
            elif not domain or list(domain) in (['OR'], ['AND']):
                return Literal(True)
            elif domain[0] == 'OR':
                return Or((convert(d) for d in domain[1:]))
            else:
                return And((convert(d) for d in (
                            domain[1:] if domain[0] == 'AND' else domain)))

        expression = convert(domain)

        if cls._history and transaction.context.get('_datetime'):
            table, _ = tables[None]
            hcolumn = Coalesce(table.write_date, table.create_date)
            if transaction.context.get('_datetime_exclude', False):
                expression &= (hcolumn < transaction.context['_datetime'])
            else:
                expression &= (hcolumn <= transaction.context['_datetime'])
        return tables, expression

    @classmethod
    def _update_mptt(cls, field_names, list_ids, values=None):
        cursor = Transaction().connection.cursor()
        for field_name, ids in zip(field_names, list_ids):
            field = cls._fields[field_name]
            if (isinstance(field, fields.Many2One)
                    and field.model_name == cls.__name__
                    and field.left and field.right):
                if (values is not None
                        and (field.left in values or field.right in values)):
                    raise Exception('ValidateError',
                        'You can not update fields: "%s", "%s"' %
                        (field.left, field.right))

                # Nested creation require a rebuild
                # because initial values are 0
                # and thus _update_tree can not find the children
                table = cls.__table__()
                parent = cls.__table__()
                cursor.execute(*table.join(parent,
                        condition=Column(table, field_name) == parent.id
                        ).select(table.id,
                        where=(Column(parent, field.left) == 0)
                        & (Column(parent, field.right) == 0),
                        limit=1))
                nested_create = cursor.fetchone()

                if not nested_create and len(ids) < 2:
                    for id_ in ids:
                        cls._update_tree(id_, field_name,
                            field.left, field.right)
                else:
                    cls._rebuild_tree(field_name, None, 0)

    @classmethod
    def _rebuild_tree(cls, parent, parent_id, left):
        '''
        Rebuild left, right value for the tree.
        '''
        cursor = Transaction().connection.cursor()
        table = cls.__table__()
        right = left + 1

        cursor.execute(*table.select(table.id,
                where=Column(table, parent) == parent_id))
        childs = cursor.fetchall()

        for child_id, in childs:
            right = cls._rebuild_tree(parent, child_id, right)

        field = cls._fields[parent]

        if parent_id:
            cursor.execute(*table.update(
                    [Column(table, field.left), Column(table, field.right)],
                    [left, right],
                    where=table.id == parent_id))
        return right + 1

    @classmethod
    def _update_tree(cls, record_id, field_name, left, right):
        '''
        Update left, right values for the tree.
        Remarks:
            - the value (right - left - 1) / 2 will not give
                the number of children node
        '''
        cursor = Transaction().connection.cursor()
        table = cls.__table__()
        left = Column(table, left)
        right = Column(table, right)
        field = Column(table, field_name)
        cursor.execute(*table.select(left, right, field,
                where=table.id == record_id))
        fetchone = cursor.fetchone()
        if not fetchone:
            return
        old_left, old_right, parent_id = fetchone
        if old_left == old_right == 0:
            cursor.execute(*table.select(Max(right),
                    where=field == Null))
            old_left, = cursor.fetchone()
            old_left += 1
            old_right = old_left + 1
            cursor.execute(*table.update([left, right],
                    [old_left, old_right],
                    where=table.id == record_id))
        size = old_right - old_left + 1

        parent_right = 1

        if parent_id:
            cursor.execute(*table.select(right, where=table.id == parent_id))
            parent_right = cursor.fetchone()[0]
        else:
            cursor.execute(*table.select(Max(right), where=field == Null))
            fetchone = cursor.fetchone()
            if fetchone:
                parent_right = fetchone[0] + 1

        cursor.execute(*table.update([left], [left + size],
                where=left >= parent_right))
        cursor.execute(*table.update([right], [right + size],
                where=right >= parent_right))
        if old_left < parent_right:
            left_delta = parent_right - old_left
            right_delta = parent_right - old_left
            left_cond = old_left
            right_cond = old_right
        else:
            left_delta = parent_right - old_left - size
            right_delta = parent_right - old_left - size
            left_cond = old_left + size
            right_cond = old_right + size
        cursor.execute(*table.update([left, right],
                [left + left_delta, right + right_delta],
                where=(left >= left_cond) & (right <= right_cond)))

    @classmethod
    def validate(cls, records):
        super(ModelSQL, cls).validate(records)
        transaction = Transaction()
        database = transaction.database
        connection = transaction.connection
        has_constraint = database.has_constraint
        lock = database.lock
        cursor = transaction.connection.cursor()
        # Works only for a single transaction
        ids = map(int, records)
        for _, sql, error in cls._sql_constraints:
            if has_constraint(sql):
                continue
            table = sql.table
            if isinstance(sql, (Unique, Exclude)):
                lock(connection, cls._table)
                columns = list(sql.columns)
                columns.insert(0, table.id)
                in_max = transaction.database.IN_MAX // (len(columns) + 1)
                for sub_ids in grouped_slice(ids, in_max):
                    where = reduce_ids(table.id, sub_ids)
                    if isinstance(sql, Exclude) and sql.where:
                        where &= sql.where

                    cursor.execute(*table.select(*columns, where=where))

                    where = Literal(False)
                    for row in cursor.fetchall():
                        clause = table.id != row[0]
                        for column, operator, value in zip(
                                sql.columns, sql.operators, row[1:]):
                            if value is None:
                                # NULL is always unique
                                clause &= Literal(False)
                            clause &= operator(column, value)
                        where |= clause
                    cursor.execute(
                        *table.select(table.id, where=where, limit=1))
                    if cursor.fetchone():
                        cls.raise_user_error(error)
            elif isinstance(sql, Check):
                for sub_ids in grouped_slice(ids):
                    red_sql = reduce_ids(table.id, sub_ids)
                    cursor.execute(*table.select(table.id,
                            where=~sql.expression & red_sql,
                            limit=1))
                    if cursor.fetchone():
                        cls.raise_user_error(error)


def convert_from(table, tables):
    # Don't nested joins as SQLite doesn't support
    right, condition = tables[None]
    if table:
        table = table.join(right, 'LEFT', condition)
    else:
        table = right
    for k, sub_tables in tables.iteritems():
        if k is None:
            continue
        table = convert_from(table, sub_tables)
    return table<|MERGE_RESOLUTION|>--- conflicted
+++ resolved
@@ -277,13 +277,8 @@
             history_table = cls.__table_history__()
             cursor.execute(*sql_table.select(sql_table.id, limit=1))
             if cursor.fetchone():
-<<<<<<< HEAD
-                cursor.execute(*history_table.select(history_table.id,
-                        limit=1))
-=======
                 cursor.execute(
                     *history_table.select(history_table.id, limit=1))
->>>>>>> 48b10d58
                 if not cursor.fetchone():
                     columns = [n for n, f in cls._fields.iteritems()
                         if f.sql_type()]
