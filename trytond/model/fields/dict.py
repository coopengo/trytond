--- conflicted
+++ resolved
@@ -45,22 +45,6 @@
         return dicts
 
     def sql_format(self, value):
-<<<<<<< HEAD
-        if value is None:
-            return None
-        assert isinstance(value, dict)
-        if isinstance(value, dict):
-            d = {}
-            for k, v in value.items():
-                # JMO : some Coog tests rely on data with all values at None
-                # if v is None:
-                #     continue
-                if isinstance(v, list):
-                    v = list(sorted(set(v)))
-                d[k] = v
-            value = d
-        return dumps(value)
-=======
         value = super().sql_format(value)
         if isinstance(value, dict):
             d = {}
@@ -72,7 +56,6 @@
                 d[k] = v
             value = dumps(d)
         return value
->>>>>>> 1f2cbab7
 
     def translated(self, name=None, type_='values'):
         "Return a descriptor for the translated value of the field"
@@ -152,26 +135,6 @@
                 pass
         elif operator.endswith('in'):
             # Try to use custom operators in case there is indexes
-<<<<<<< HEAD
-            if operator == 'in':
-                none_value = False
-                op = '='
-            else:
-                none_value = True
-                op = '!='
-
-            if not expression.right:
-                expression = Literal(none_value)
-            elif isinstance(value, (list, tuple)):
-                try:
-                    expression = Literal(not bool(value))
-                    for v in value:
-                        expression |= database.json_contains(
-                            self._domain_column(op, raw_column, key),
-                            dumps(v))
-                    if operator.startswith('not'):
-                        expression = ~expression
-=======
             if not value:
                 expression = Literal(operator.startswith('not'))
             else:
@@ -185,7 +148,6 @@
                     if operator.startswith('not'):
                         in_expr = ~in_expr
                     expression = in_expr
->>>>>>> 1f2cbab7
                 except NotImplementedError:
                     pass
         expression = self._domain_add_null(column, operator, value, expression)
