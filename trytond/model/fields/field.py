--- conflicted
+++ resolved
@@ -31,11 +31,7 @@
             elif (isinstance(arg, tuple)
                 or (isinstance(arg, list)
                     and len(arg) > 2
-<<<<<<< HEAD
-                    and ((isinstance(arg[1], basestring)
-=======
                     and ((isinstance(arg[1], str)
->>>>>>> 203f87c6
                                 and arg[1] in OPERATORS)
                         or (isinstance(arg[1], PYSON)
                                 and arg[1].types() == set([str]))))):
