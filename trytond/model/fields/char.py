--- conflicted
+++ resolved
@@ -3,16 +3,13 @@
 import string
 import warnings
 
-<<<<<<< HEAD
 from sql import Query, Expression
+from sql.operators import Not
 from sql.functions import Trim
-
-=======
-from sql.operators import Not
 
 from trytond.rpc import RPC
 from trytond.tools import unescape_wildcard, is_full_text
->>>>>>> 4682aea8
+
 from trytond.transaction import Transaction
 from .field import Field, FieldTranslate, size_validate
 
