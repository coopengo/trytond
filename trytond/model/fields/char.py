--- conflicted
+++ resolved
@@ -3,16 +3,13 @@
 import string
 import warnings
 
-<<<<<<< HEAD
+from sql import Query, Expression
 from sql.operators import Not
+from sql.functions import Trim
 
 from trytond.rpc import RPC
 from trytond.tools import unescape_wildcard, is_full_text
-=======
-from sql import Query, Expression
-from sql.functions import Trim
-
->>>>>>> c76a3bd5
+
 from trytond.transaction import Transaction
 from .field import Field, FieldTranslate, size_validate
 
