--- conflicted
+++ resolved
@@ -55,26 +55,11 @@
 
 class FormatMixin(Field):
 
-<<<<<<< HEAD
-    def sql_format(self, value):
-        if not value:
-            return None
-        if isinstance(value, str):
-            datepart, timepart = value.split(" ")
-            year, month, day = list(map(int, datepart.split("-", 2)))
-            hours, minutes, seconds = list(map(int, timepart.split(":")))
-            return datetime.datetime(year, month, day, hours, minutes, seconds)
-        if not isinstance(value, datetime.datetime):
-            raise ValueError("invalid type '%s' for %s"
-                % (type(value), type(self)))
-        return value.replace(microsecond=0)
-=======
     def definition(self, model, language):
         encoder = PYSONEncoder()
         definition = super().definition(model, language)
         definition['format'] = encoder.encode(self.format)
         return definition
->>>>>>> 999ca7bc
 
 
 class Timestamp(FormatMixin, Field):
