# This file is part of Tryton.  The COPYRIGHT file at the top level of
# this repository contains the full copyright notices and license terms.
from lxml import etree
from functools import wraps
import copy
import collections

from trytond.model import Model, fields
from trytond.tools import ClassProperty, is_instance_method
from trytond.pyson import PYSONDecoder, PYSONEncoder
from trytond.transaction import Transaction
from trytond.cache import Cache
from trytond.config import config
from trytond.pool import Pool
from trytond.exceptions import UserError
from trytond.rpc import RPC
from trytond.server_context import ServerContext

from .fields import on_change_result

__all__ = ['ModelView']


def _find(tree, element):
    if element.tag == 'xpath':
        res = tree.xpath(element.get('expr'))
        if res:
            return res[0]
    return None


def _inherit_apply(tree, inherit):
    root_inherit = inherit.getroottree().getroot()
    for element2 in root_inherit:
        if element2.tag != 'xpath':
            continue
        element = _find(tree, element2)
        if element is not None:
            pos = element2.get('position', 'inside')
            if pos == 'replace':
                parent = element.getparent()
                if parent is None:
                    tree, = element2
                    continue
                enext = element.getnext()
                if enext is not None:
                    for child in element2:
                        index = parent.index(enext)
                        parent.insert(index, child)
                else:
                    parent.extend(list(element2))
                parent.remove(element)
            elif pos == 'replace_attributes':
                child = element2[0]
                for attr in child.attrib:
                    element.set(attr, child.get(attr))
            elif pos == 'inside':
                element.extend(list(element2))
            elif pos == 'after':
                parent = element.getparent()
                enext = element.getnext()
                if enext is not None:
                    for child in list(element2):
                        index = parent.index(enext)
                        parent.insert(index, child)
                else:
                    parent.extend(list(element2))
            elif pos == 'before':
                parent = element.getparent()
                for child in list(element2):
                    index = parent.index(element)
                    parent.insert(index, child)
            else:
                raise AttributeError(
                    'Unknown position in inherited view %s!' % pos)
        else:
            raise AttributeError(
                'Couldn\'t find tag (%s: %s) in parent view!'
                % (element2.tag, element2.get('expr')))
    return tree


def on_change(func):
    @wraps(func)
    def wrapper(self, *args, **kwargs):
        result = func(self, *args, **kwargs)
        assert result is None, func
        return self
    wrapper.on_change = True
    return wrapper


class ModelView(Model):
    """
    Define a model with views in Tryton.
    """
    __modules_list = None  # Cache for the modules list sorted by dependency
    _fields_view_get_cache = Cache('modelview.fields_view_get')
    _view_toolbar_get_cache = Cache('modelview.view_toolbar_get')

    @staticmethod
    def _reset_modules_list():
        ModelView.__modules_list = None

    @ClassProperty
    @classmethod
    def _modules_list(cls):
        from trytond.modules import create_graph, get_module_list
        if ModelView.__modules_list:
            return ModelView.__modules_list
        graph = create_graph(get_module_list())[0]
        ModelView.__modules_list = [x.name for x in graph] + [None]
        return ModelView.__modules_list

    @classmethod
    def __setup__(cls):
        super(ModelView, cls).__setup__()
        cls.__rpc__['fields_view_get'] = RPC()
        cls.__rpc__['view_toolbar_get'] = RPC()
        cls.__rpc__['on_change'] = RPC(instantiate=0)
        cls.__rpc__['on_change_with'] = RPC(instantiate=0)
        cls._buttons = {}

        if hasattr(cls, '__depend_methods'):
            cls.__depend_methods = cls.__depend_methods.copy()
        else:
            cls.__depend_methods = collections.defaultdict(set)

        if hasattr(cls, '__change_buttons'):
            cls.__change_buttons = cls.__change_buttons.copy()
        else:
            cls.__change_buttons = collections.defaultdict(set)

        def setup_field(field, field_name):
            for attribute in ('on_change', 'on_change_with', 'autocomplete',
                    'selection_change_with'):
                if attribute == 'selection_change_with':
                    if isinstance(
                            getattr(field, 'selection', None), basestring):
                        function_name = field.selection
                    else:
                        continue
                else:
                    function_name = '%s_%s' % (attribute, field_name)
                if not getattr(cls, function_name, None):
                    continue
                # Search depends on all parent class because field has been
                # copied with the original definition
                for parent_cls in cls.__mro__:
                    function = getattr(parent_cls, function_name, None)
                    if not function:
                        continue
                    if getattr(function, 'depends', None):
                        setattr(field, attribute,
                            getattr(field, attribute) | function.depends)
                    if getattr(function, 'depend_methods', None):
                        cls.__depend_methods[(field_name, attribute)] |= \
                            function.depend_methods
                function = getattr(cls, function_name, None)
                if (attribute == 'on_change'
                        and not getattr(function, 'on_change', None)):
                    # Decorate on_change to always return self
                    setattr(cls, function_name, on_change(function))

        def setup_callable(function, name):
            if hasattr(function, 'change'):
                cls.__change_buttons[name] |= function.change

        for name in dir(cls):
            attr = getattr(cls, name)
            if isinstance(attr, fields.Field):
                setup_field(attr, name)
            elif isinstance(attr, collections.Callable):
                setup_callable(attr, name)

    @classmethod
    def __post_setup__(cls):
        super(ModelView, cls).__post_setup__()

        # Update __rpc__
        for field_name, field in cls._fields.iteritems():
            field.set_rpc(cls)

        for button in cls._buttons:
            if not is_instance_method(cls, button):
                cls.__rpc__.setdefault(button,
                    RPC(readonly=False, instantiate=0))
            else:
                cls.__rpc__.setdefault(button,
                    RPC(instantiate=0, result=on_change_result))

        # Update depend on methods
        for (field_name, attribute), others in (
                cls.__depend_methods.iteritems()):
            field = getattr(cls, field_name)
            for other in others:
                other_field = getattr(cls, other)
                setattr(field, attribute,
                    getattr(field, attribute)
                    | getattr(other_field, attribute))

    @classmethod
    def fields_view_get(cls, view_id=None, view_type='form'):
        '''
        Return a view definition.
        If view_id is None the first one will be used of view_type.
        The definition is a dictionary with keys:
           - model: the model name
           - type: the type of the view
           - view_id: the id of the view
           - arch: the xml description of the view
           - fields: a dictionary with the definition of each field in the view
           - field_childs: the name of the childs field for tree
        '''
        key = (cls.__name__, view_id, view_type)
        result = cls._fields_view_get_cache.get(key)
        if result:
            return result
        result = {'model': cls.__name__}
        pool = Pool()
        View = pool.get('ir.ui.view')

        view = None
        inherit_view_id = None
        if view_id:
            view = View(view_id)
        else:
            domain = [
                ('model', '=', cls.__name__),
                ['OR',
                    ('inherit', '=', None),
                    ('inherit.model', '!=', cls.__name__),
                    ],
                ]
            views = View.search(domain)
            views = filter(lambda v: v.rng_type == view_type, views)
            if views:
                view = views[0]
        if view:
            if view.inherit:
                inherit_view_id = view.id
                view = view.inherit
            view_id = view.id

        # if a view was found
        if view:
            result['type'] = view.rng_type
            result['view_id'] = view_id
            result['arch'] = view.arch
            result['field_childs'] = view.field_childs

            # Check if view is not from an inherited model
            if view.model != cls.__name__:
                Inherit = pool.get(view.model)
                result['arch'] = Inherit.fields_view_get(
                        result['view_id'])['arch']
                view_id = inherit_view_id

            # get all views which inherit from (ie modify) this view
            views = View.search([
                    'OR', [
                        ('inherit', '=', view_id),
                        ('model', '=', cls.__name__),
                        ], [
                        ('id', '=', view_id),
                        ('inherit', '!=', None),
                        ],
                    ])
            raise_p = False
            while True:
                try:
                    views.sort(key=lambda x:
                        cls._modules_list.index(x.module or None))
                    break
                except ValueError:
                    if raise_p:
                        raise
                    # There is perhaps a new module in the directory
                    ModelView._reset_modules_list()
                    raise_p = True
            parser = etree.XMLParser(remove_comments=True)
            tree = etree.fromstring(result['arch'], parser=parser)
            for view in views:
                if view.domain:
                    if not PYSONDecoder({'context': Transaction().context}
                            ).decode(view.domain):
                        continue
                if not view.arch or not view.arch.strip():
                    continue
                tree_inherit = etree.fromstring(view.arch, parser=parser)
                tree = _inherit_apply(tree, tree_inherit)
            result['arch'] = etree.tostring(
                tree, encoding='utf-8').decode('utf-8')

        # otherwise, build some kind of default view
        else:
            if view_type == 'form':
                res = cls.fields_get()
                xml = '''<?xml version="1.0"?>''' \
                    '''<form col="4">'''
                for i in res:
                    if i in ('create_uid', 'create_date',
                            'write_uid', 'write_date', 'id', 'rec_name'):
                        continue
                    if res[i]['type'] not in ('one2many', 'many2many'):
                        xml += '<label name="%s"/>' % (i,)
                        xml += '<field name="%s"/>' % (i,)
                        if res[i]['type'] == 'text':
                            xml += "<newline/>"
                    else:
                        xml += '<field name="%s" colspan="4"/>' % (i,)
                xml += "</form>"
            elif view_type == 'tree':
                field = 'id'
                if cls._rec_name in cls._fields:
                    field = cls._rec_name
                xml = '''<?xml version="1.0"?>''' \
                    '''<tree><field name="%s"/></tree>''' \
                    % (field,)
            else:
                xml = ''
            result['type'] = view_type
            result['arch'] = xml
            result['field_childs'] = None
            result['view_id'] = 0

        # Update arch and compute fields from arch
        parser = etree.XMLParser(remove_blank_text=True)
        tree = etree.fromstring(result['arch'], parser)
        xarch, xfields = cls._view_look_dom_arch(tree, result['type'],
                result['field_childs'])
        result['arch'] = xarch
        result['fields'] = xfields

        if result['field_childs']:
            child_field = result['field_childs']
            result['children_definitions'] = defs = {}
            model = cls
            requisite_fields = result['fields'].keys()
            requisite_fields.remove(child_field)
            while model and model.__name__ not in defs:
                fields_to_get = [rfield for rfield in requisite_fields
                    if hasattr(model, rfield)]
                defs[model.__name__] = model.fields_get(fields_to_get
                    + [child_field])
                field = getattr(model, child_field, None)
                if field:
                    model = pool.get(field.model_name)
                else:
                    model = None
        else:
            result['children_definitions'] = {}

        if not config.getboolean('cache', 'disable_fields_view_get_cache',
                default=False):
            cls._fields_view_get_cache.set(key, result)
        return result

    @classmethod
    def view_toolbar_get(cls):
        """
        Returns the model specific actions.
        A dictionary with keys:
            - print: a list of available reports
            - action: a list of available actions
            - relate: a list of available relations
        """
        Action = Pool().get('ir.action.keyword')
        key = cls.__name__
        result = cls._view_toolbar_get_cache.get(key)
        if result:
            return result
        prints = Action.get_keyword('form_print', (cls.__name__, -1))
        actions = Action.get_keyword('form_action', (cls.__name__, -1))
        relates = Action.get_keyword('form_relate', (cls.__name__, -1))
        result = {
            'print': prints,
            'action': actions,
            'relate': relates,
            }
        cls._view_toolbar_get_cache.set(key, result)
        return result

    @classmethod
    def view_attributes(cls):
        'Return a list of xpath, attribute name and value'
        return []

    @classmethod
    def _view_look_dom_arch(cls, tree, type, field_children=None):
        pool = Pool()
        ModelAccess = pool.get('ir.model.access')
        FieldAccess = pool.get('ir.model.field.access')

        encoder = PYSONEncoder()
        for xpath, attribute, value in cls.view_attributes():
            for element in tree.xpath(xpath):
                element.set(attribute, encoder.encode(value))

        fields_width = {}
        tree_root = tree.getroottree().getroot()

        # Find field without read access
        fread_accesses = FieldAccess.check(cls.__name__,
                cls._fields.keys(), 'read', access=True)
        fields_to_remove = list(x for x, y in fread_accesses.iteritems()
                if not y)

        # Find relation field without read access
        for name, field in cls._fields.iteritems():
            if not ModelAccess.check_relation(cls.__name__, name, mode='read'):
                fields_to_remove.append(name)

        for name, field in cls._fields.iteritems():
            for field_to_remove in fields_to_remove:
                if field_to_remove in field.depends:
                    fields_to_remove.append(name)

        # Remove field without read access
        for field in fields_to_remove:
            xpath = ('//field[@name="%(field)s"] | //label[@name="%(field)s"]'
                ' | //page[@name="%(field)s"] | //group[@name="%(field)s"]'
                ' | //separator[@name="%(field)s"]') % {'field': field}
            for i, element in enumerate(tree.xpath(xpath)):
                if type == 'tree' or element.tag == 'page':
                    parent = element.getparent()
                    parent.remove(element)
                elif type == 'form':
                    element.tag = 'label'
                    colspan = element.attrib.get('colspan')
                    element.attrib.clear()
                    element.attrib['id'] = 'hidden %s-%s' % (field, i)
                    if colspan is not None:
                        element.attrib['colspan'] = colspan

        # Remove empty pages
        if type == 'form':
            for page in tree.xpath('//page[not(descendant::*)]'):
                page.getparent().remove(page)

        if type == 'tree':
            ViewTreeWidth = pool.get('ir.ui.view_tree_width')
            viewtreewidth_ids = ViewTreeWidth.search([
                ('model', '=', cls.__name__),
                ('user', '=', Transaction().user),
                ])
            for viewtreewidth in ViewTreeWidth.browse(viewtreewidth_ids):
                if viewtreewidth.width > 0:
                    fields_width[viewtreewidth.field] = viewtreewidth.width

        fields_def = cls.__view_look_dom(tree_root, type,
                fields_width=fields_width)

        if field_children:
            fields_def.setdefault(field_children, {'name': field_children})
            if field_children in cls._fields:
                field = cls._fields[field_children]
                if hasattr(field, 'field'):
                    fields_def.setdefault(field.field, {'name': field.field})

        for field_name in fields_def.keys():
            if field_name in cls._fields:
                field = cls._fields[field_name]
            else:
                continue
            for depend in field.depends:
                fields_def.setdefault(depend, {'name': depend})

        if 'active' in cls._fields:
            fields_def.setdefault('active', {'name': 'active'})

        arch = etree.tostring(
            tree, encoding='utf-8', pretty_print=False).decode('utf-8')
        fields2 = cls.fields_get(fields_def.keys())
        for field in fields_def:
            if field in fields2:
                fields2[field].update(fields_def[field])
        return arch, fields2

    @classmethod
    def __view_look_dom(cls, element, type, fields_width=None,
            fields_attrs=None):
        pool = Pool()
        Translation = pool.get('ir.translation')
        ModelData = pool.get('ir.model.data')
        ModelAccess = pool.get('ir.model.access')
        Button = pool.get('ir.model.button')
        User = pool.get('res.user')

        if fields_width is None:
            fields_width = {}
        if not fields_attrs:
            fields_attrs = {}
        else:
            fields_attrs = copy.deepcopy(fields_attrs)

        def set_view_ids(element):
            view_ids = []
            if element.get('view_ids'):
                for view_id in element.get('view_ids').split(','):
                    try:
                        view_ids.append(int(view_id))
                    except ValueError:
                        view_ids.append(ModelData.get_id(*view_id.split('.')))
                element.attrib['view_ids'] = ','.join(map(str, view_ids))
            return view_ids

        def get_relation(field):
            if hasattr(field, 'model_name'):
                return field.model_name
            elif hasattr(field, 'get_target'):
                return field.get_target().__name__

        def get_views(relation, view_ids, mode):
            Relation = pool.get(relation)
            views = {}
            if field._type in ['one2many', 'many2many']:
                # Prefetch only the first view to prevent infinite loop
                if view_ids:
                    for view_id in view_ids:
                        view = Relation.fields_view_get(view_id=view_id)
                        views[str(view_id)] = view
                        break
                else:
                    for view_type in mode:
                        views[view_type] = (
                            Relation.fields_view_get(view_type=view_type))
                        break
            return views

        for attr in ('name', 'icon'):
            if not element.get(attr):
                continue
            fields_attrs.setdefault(element.get(attr), {})

        if element.tag == 'field' and type in ['tree', 'form']:
            for attr in ('name', 'icon'):
                fname = element.get(attr)
                if not fname:
                    continue
                view_ids = set_view_ids(element)
                if type != 'form':
                    continue
                # Coog Spec : Ignore fields which are not in the view, to allow
                # dynamic sub_fields for Dict fields
                if fname not in cls._fields:
                    continue
                field = cls._fields[fname]
                relation = get_relation(field)
                if element.get('relation'):
                    relation = element.get('relation')
                if not relation:
                    continue
                mode = (
                    element.attrib.pop('mode', None) or 'tree,form').split(',')
                views = get_views(relation, view_ids, mode)
                element.attrib['mode'] = ','.join(mode)
                if not element.get('relation'):
                    fields_attrs[fname].setdefault('views', {}).update(views)

            if type == 'tree' and element.get('name') in fields_width:
                element.set('width', str(fields_width[element.get('name')]))

        encoder = PYSONEncoder()
        if element.tag == 'button':
            button_name = element.attrib['name']
            if button_name in cls._buttons:
                states = cls._buttons[button_name]
            else:
                states = {}
            groups = set(User.get_groups())
            button_groups = Button.get_groups(cls.__name__, button_name)
            if ((button_groups and not groups & button_groups)
                    or (not button_groups
                        and not ModelAccess.check(
                            cls.__name__, 'write', raise_exception=False))):
                states = states.copy()
                states['readonly'] = True
            element.set('states', encoder.encode(states))

            button_rules = Button.get_rules(cls.__name__, button_name)
            if button_rules:
                element.set('rule', '1')

            change = cls.__change_buttons[button_name]
            if change:
                element.set('change', encoder.encode(list(change)))
            if not is_instance_method(cls, button_name):
                element.set('type', 'class')
            else:
                element.set('type', 'instance')

        # translate view
        if Transaction().language != 'en':
            for attr in ('string', 'sum', 'confirm', 'help'):
                if element.get(attr):
                    trans = Translation.get_source(cls.__name__, 'view',
                            Transaction().language, element.get(attr))
                    if trans:
                        element.set(attr, trans)

        if element.tag == 'tree' and element.get('sequence'):
            fields_attrs.setdefault(element.get('sequence'), {})

        if element.tag == 'calendar':
            for attr in ['dtstart', 'dtend', 'color', 'background_color']:
                if element.get(attr):
                    fields_attrs.setdefault(element.get(attr), {})

        for field in element:
            fields_attrs = cls.__view_look_dom(field, type,
                fields_width=fields_width, fields_attrs=fields_attrs)
        return fields_attrs

    @staticmethod
    def button(func):
        @wraps(func)
        def wrapper(cls, records, *args, **kwargs):
            pool = Pool()
            ModelAccess = pool.get('ir.model.access')
            Button = pool.get('ir.model.button')
            ButtonClick = pool.get('ir.model.button.click')
            User = pool.get('res.user')

            transaction = Transaction()
            check_access = transaction.context.get('_check_access')

            assert len(records) == len(set(records)), "Duplicate records"

            if (transaction.user != 0) and check_access:
                ModelAccess.check(cls.__name__, 'read')
                groups = set(User.get_groups())
                button_groups = Button.get_groups(cls.__name__,
                    func.__name__)
                if button_groups:
                    if not groups & button_groups:
                        raise UserError(
                            'Calling button %s on %s is not allowed!'
                            % (func.__name__, cls.__name__))
                else:
                    ModelAccess.check(cls.__name__, 'write')

            with Transaction().set_context(_check_access=False):
                if (transaction.user != 0) and check_access:
                    button_rules = Button.get_rules(
                        cls.__name__, func.__name__)
                    if button_rules:
                        clicks = ButtonClick.register(
                            cls.__name__, func.__name__, records)
                        records = filter(
                            lambda r: all(br.test(r, clicks.get(r.id, []))
                                for br in button_rules),
                            records)
                # Reset click after filtering in case the button also has rules
                names = Button.get_reset(cls.__name__, func.__name__)
                if names:
                    ButtonClick.reset(cls.__name__, names, records)
                return func(cls, records, *args, **kwargs)
        return wrapper

    @staticmethod
    def button_action(action):
        def decorator(func):
            func = ModelView.button(func)

            @wraps(func)
            def wrapper(*args, **kwargs):
                pool = Pool()
                ModelData = pool.get('ir.model.data')
                Action = pool.get('ir.action')

                func(*args, **kwargs)

                module, fs_id = action.split('.')
                action_id = Action.get_action_id(
                    ModelData.get_id(module, fs_id))
                return action_id
            return wrapper
        return decorator

    @staticmethod
    def button_change(*fields):
        def decorator(func):
            func = on_change(func)
            func.change = set(fields)
            return func
        return decorator

    def on_change(self, fieldnames):
        for fieldname in sorted(fieldnames):
            method = getattr(self, 'on_change_%s' % fieldname, None)
            if method:
                method()
        # XXX remove backward compatibility
        return [self._changed_values]

    def on_change_with(self, fieldnames):
        changes = {}
        for fieldname in fieldnames:
            method_name = 'on_change_with_%s' % fieldname
            changes[fieldname] = getattr(self, method_name)()
        return changes

    @property
    def _changed_values(self):
        """Return the values changed since the instantiation.
        By default, the value of a field is its internal representation except:
            - for Many2One and One2One field: the id.
            - for Reference field: the string model,id
            - for Many2Many: the list of ids
            - for One2Many: a dictionary composed of three keys:
                - add: a list of tuple, the first element is the index where
                  the new line is added, the second element is
                  `_default_values`
                - update: a list of dictionary of `_changed_values` including
                  the `id`
                - remove: a list of ids
        """
        from .modelstorage import ModelStorage
        changed = {}
        init_values = self._init_values or {}
        if not self._values:
            return changed
        for fname, value in self._values.iteritems():
            field = self._fields[fname]
            # Always test key presence in case value is None
            if (fname in init_values
                    and value == init_values[fname]
                    and field._type != 'one2many'):
                continue
            if field._type in ('many2one', 'one2one', 'reference'):
                if value:
                    if value.id is None or value.id < 0:
                        # Don't consider temporary instance as a change
                        continue
                    if isinstance(value, ModelStorage):
                        changed['%s.rec_name' % fname] = value.rec_name
                    if field._type == 'reference':
                        value = str(value)
                    else:
                        value = value.id
            elif field._type == 'one2many':
                targets = value
                init_targets = list(init_values.get(fname, []))
                value = collections.defaultdict(list)
                value['remove'] = [t.id for t in init_targets if t.id]
                for i, target in enumerate(targets):
                    if target.id in value['remove']:
                        value['remove'].remove(target.id)
                        target_changed = target._changed_values
                        if target_changed:
                            target_changed['id'] = target.id
                            value['update'].append(target_changed)
                    else:
<<<<<<< HEAD
                        # JACK: redmine issue #5873
                        # automatically get a one2Many rec_name
                        # to limit number of requests
                        with ServerContext().set_context(
                                _default_rec_names=True):
                            value['add'].append((i, target._default_values))
=======
                        if isinstance(target, ModelView):
                            # Ensure initial values are returned because target
                            # was instantiated on server side.
                            target_init_values = target._init_values
                            target._init_values = None
                            try:
                                added_values = target._changed_values
                            finally:
                                target._init_values = target_init_values
                        else:
                            added_values = target._default_values
                        value['add'].append((i, added_values))
>>>>>>> 871d30ec
                if not value['remove']:
                    del value['remove']
                if not value:
                    continue
                value = dict(value)
            elif field._type == 'many2many':
                value = [r.id for r in value]
            changed[fname] = value
        return changed<|MERGE_RESOLUTION|>--- conflicted
+++ resolved
@@ -752,27 +752,23 @@
                             target_changed['id'] = target.id
                             value['update'].append(target_changed)
                     else:
-<<<<<<< HEAD
                         # JACK: redmine issue #5873
                         # automatically get a one2Many rec_name
                         # to limit number of requests
                         with ServerContext().set_context(
                                 _default_rec_names=True):
-                            value['add'].append((i, target._default_values))
-=======
-                        if isinstance(target, ModelView):
-                            # Ensure initial values are returned because target
-                            # was instantiated on server side.
-                            target_init_values = target._init_values
-                            target._init_values = None
-                            try:
-                                added_values = target._changed_values
-                            finally:
-                                target._init_values = target_init_values
-                        else:
-                            added_values = target._default_values
-                        value['add'].append((i, added_values))
->>>>>>> 871d30ec
+                            if isinstance(target, ModelView):
+                                # Ensure initial values are returned because
+                                # target was instantiated on server side.
+                                target_init_values = target._init_values
+                                target._init_values = None
+                                try:
+                                    added_values = target._changed_values
+                                finally:
+                                    target._init_values = target_init_values
+                            else:
+                                added_values = target._default_values
+                            value['add'].append((i, added_values))
                 if not value['remove']:
                     del value['remove']
                 if not value:
