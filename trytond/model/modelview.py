--- conflicted
+++ resolved
@@ -835,19 +835,9 @@
             if field._type in ('many2one', 'one2one', 'reference'):
                 if value:
                     if isinstance(value, ModelStorage):
-<<<<<<< HEAD
-                        try:
-                            rec_name = value.rec_name
-                            changed['%s.' % fname] = {
-                                'rec_name': rec_name,
-                                }
-                        except AttributeError:
-                            pass
-=======
                         changed['%s.' % fname] = {
                             'rec_name': value.rec_name,
                             }
->>>>>>> 1f2cbab7
                     if value.id is None:
                         # Don't consider temporary instance as a change
                         continue
@@ -857,33 +847,11 @@
                         value = value.id
             elif field._type in ['one2many', 'many2many']:
                 targets = value
-<<<<<<< HEAD
-                init_targets = list(init_values.get(fname, targets))
-=======
                 init_targets = list(init_values.get(
                         fname, targets if field._type == 'one2many' else []))
->>>>>>> 1f2cbab7
                 value = collections.defaultdict(list)
                 previous = [t.id for t in init_targets if t.id]
                 for i, target in enumerate(targets):
-<<<<<<< HEAD
-                    if target.id in value['remove']:
-                        value['remove'].remove(target.id)
-                        if isinstance(target, ModelView):
-                            target_changed = target._changed_values
-                            if target_changed:
-                                target_changed['id'] = target.id
-                                value['update'].append(target_changed)
-                    else:
-                        # JACK: redmine issue #5873
-                        # automatically get a one2Many rec_name
-                        # to limit number of requests
-                        with ServerContext().set_context(
-                                _default_rec_names=True):
-                            if isinstance(target, ModelView):
-                                # Ensure initial values are returned because target
-                                # was instantiated on server side.
-=======
                     if (field._type == 'one2many'
                             and field.field
                             and target._values):
@@ -901,25 +869,24 @@
                                     target_changed['id'] = target.id
                                     value['update'].append(target_changed)
                         else:
-                            if isinstance(target, ModelView):
-                                # Ensure initial values are returned because
-                                # target was instantiated on server side.
->>>>>>> 1f2cbab7
-                                target_init_values = target._init_values
-                                target._init_values = None
-                                try:
-                                    added_values = target._changed_values
-                                finally:
-                                    target._init_values = target_init_values
-                            else:
-                                added_values = target._default_values
-<<<<<<< HEAD
-                            value['add'].append((i, added_values))
-                if not value['remove']:
-                    del value['remove']
-=======
-                            added_values['id'] = target.id
-                            value['add'].append((i, added_values))
+                            # JACK: redmine issue #5873
+                            # automatically get a one2Many rec_name
+                            # to limit number of requests
+                            with ServerContext().set_context(
+                                    _default_rec_names=True):
+                                if isinstance(target, ModelView):
+                                    # Ensure initial values are returned because
+                                    # target was instantiated on server side.
+                                    target_init_values = target._init_values
+                                    target._init_values = None
+                                    try:
+                                        added_values = target._changed_values
+                                    finally:
+                                        target._init_values = target_init_values
+                                else:
+                                    added_values = target._default_values
+                                added_values['id'] = target.id
+                                value['add'].append((i, added_values))
                     finally:
                         if t_values:
                             target._values = t_values
@@ -943,7 +910,6 @@
                         value['delete'] = to_delete
                     if to_remove:
                         value['remove'] = to_remove
->>>>>>> 1f2cbab7
                 if not value:
                     continue
                 value = dict(value)
