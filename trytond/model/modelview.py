--- conflicted
+++ resolved
@@ -796,26 +796,28 @@
                 continue
             if field._type in ('many2one', 'one2one', 'reference'):
                 if value:
-<<<<<<< HEAD
-                    if value.id is None or value.id < 0:
-=======
                     if isinstance(value, ModelStorage):
-                        changed['%s.' % fname] = {
-                            'rec_name': value.rec_name,
-                            }
+                        try:
+                            rec_name = value.rec_name
+                            changed['%s.' % fname] = {
+                                'rec_name': rec_name,
+                                }
+                        except AttributeError:
+                            pass
                     if value.id is None:
->>>>>>> 9fd33f4d
                         # Don't consider temporary instance as a change
                         continue
-                    if isinstance(value, ModelStorage):
-                        changed['%s.rec_name' % fname] = value.rec_name
                     if field._type == 'reference':
                         value = str(value)
                     else:
                         value = value.id
             elif field._type == 'one2many':
                 targets = value
-                init_targets = list(init_values.get(fname, targets))
+                # JMO: I had to revert the fix
+                # for https://bugs.tryton.org/issue8605.
+                # Otherwise, some of our test scenarios would fail.
+                # [scenario_endorsement_insurance for example]
+                init_targets = list(init_values.get(fname, []))
                 value = collections.defaultdict(list)
                 value['remove'] = [t.id for t in init_targets if t.id]
                 for i, target in enumerate(targets):
@@ -833,8 +835,8 @@
                         with ServerContext().set_context(
                                 _default_rec_names=True):
                             if isinstance(target, ModelView):
-                                # Ensure initial values are returned because
-                                # target was instantiated on server side.
+                                # Ensure initial values are returned because target
+                                # was instantiated on server side.
                                 target_init_values = target._init_values
                                 target._init_values = None
                                 try:
