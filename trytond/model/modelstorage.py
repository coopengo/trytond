# This file is part of Tryton.  The COPYRIGHT file at the top level of
# this repository contains the full copyright notices and license terms.

import datetime
import time
import csv
import logging

from decimal import Decimal
from itertools import islice, chain
from functools import wraps
from operator import itemgetter
from collections import defaultdict

from trytond.exceptions import UserError
from trytond.model import Model
from trytond.model import fields
from trytond.tools import reduce_domain, memoize, is_instance_method, \
    grouped_slice
from trytond.pyson import PYSONEncoder, PYSONDecoder, PYSON
from trytond.const import OPERATORS
from trytond.config import config
from trytond.i18n import gettext
from trytond.transaction import Transaction
from trytond.pool import Pool
from trytond.cache import LRUDict, LRUDictTransaction, freeze
from trytond.rpc import RPC
from .modelview import ModelView
from .descriptors import dualmethod

__all__ = ['ModelStorage', 'EvalEnvironment']


class AccessError(UserError):
    pass


class ImportDataError(UserError):
    pass


class ValidationError(UserError):
    pass


class DomainValidationError(ValidationError):
    pass


class RequiredValidationError(ValidationError):
    pass


class SizeValidationError(ValidationError):
    pass


class DigitsValidationError(ValidationError):
    pass


class SelectionValidationError(ValidationError):
    pass


class TimeFormatValidationError(ValidationError):
    pass


def without_check_access(func):
    @wraps(func)
    def wrapper(*args, **kwargs):
        with Transaction().set_context(_check_access=False):
            return func(*args, **kwargs)
    return wrapper


def cache_size():
    return Transaction().context.get('_record_cache_size',
        config.getint('cache', 'record'))


def is_leaf(expression):
    return (isinstance(expression, (list, tuple))
        and len(expression) > 2
        and isinstance(expression[1], str)
        and expression[1] in OPERATORS)  # TODO remove OPERATORS test


class ModelStorage(Model):
    """
    Define a model with storage capability in Tryton.
    """

    create_uid = fields.Many2One('res.user', 'Create User', readonly=True)
    create_date = fields.Timestamp('Create Date', readonly=True)
    write_uid = fields.Many2One('res.user', 'Write User', readonly=True)
    write_date = fields.Timestamp('Write Date', readonly=True)
    rec_name = fields.Function(fields.Char('Record Name'), 'get_rec_name',
            searcher='search_rec_name')

    @classmethod
    def __setup__(cls):
        super(ModelStorage, cls).__setup__()
        if issubclass(cls, ModelView):
            cls.__rpc__.update({
                    'create': RPC(readonly=False,
                        result=lambda r: list(map(int, r))),
                    'read': RPC(),
                    'write': RPC(readonly=False,
                        instantiate=slice(0, None, 2)),
                    'delete': RPC(readonly=False, instantiate=0),
                    'copy': RPC(readonly=False, instantiate=0, unique=False,
                        result=lambda r: list(map(int, r))),
                    'search': RPC(result=lambda r: list(map(int, r))),
                    'search_count': RPC(),
                    'search_read': RPC(),
                    'resources': RPC(instantiate=0, unique=False),
                    'export_data': RPC(instantiate=0, unique=False),
                    'import_data': RPC(readonly=False),
                    })

    @staticmethod
    def default_create_uid():
        "Default value for uid field."
        return int(Transaction().user)

    @staticmethod
    def default_create_date():
        "Default value for create_date field."
        return datetime.datetime.today()

    @classmethod
    def create(cls, vlist):
        '''
        Returns the list of created records.
        '''
        pool = Pool()
        ModelAccess = pool.get('ir.model.access')
        ModelFieldAccess = pool.get('ir.model.field.access')

        ModelAccess.check(cls.__name__, 'create')

        all_fields = list(set(chain(*(iter(v.keys()) for v in vlist))))
        ModelFieldAccess.check(cls.__name__, all_fields, 'write')

        # Increase transaction counter
        Transaction().counter += 1

    @classmethod
    @without_check_access
    def trigger_create(cls, records):
        '''
        Trigger create actions
        '''
        Trigger = Pool().get('ir.trigger')
        triggers = Trigger.get_triggers(cls.__name__, 'create')
        if not triggers:
            return
        for trigger in triggers:
            triggers = []
            for record in records:
                if Trigger.eval(trigger, record):
                    triggers.append(record)
            if triggers:
                Trigger.trigger_action(triggers, trigger)

    @classmethod
    def read(cls, ids, fields_names):
        '''
        Read fields_names of record ids.
        The order is not guaranteed.
        '''
        pool = Pool()
        ModelAccess = pool.get('ir.model.access')
        ModelFieldAccess = pool.get('ir.model.field.access')
        ModelAccess.check(cls.__name__, 'read')
        ModelFieldAccess.check(cls.__name__, fields_names, 'read')
        return []

    @classmethod
    def write(cls, records, values, *args):
        '''
        Write values on records.
        '''
        pool = Pool()
        ModelAccess = pool.get('ir.model.access')
        ModelFieldAccess = pool.get('ir.model.field.access')

        assert not len(args) % 2
        actions = iter((records, values) + args)
        all_records = []
        all_fields = set()
        for records, values in zip(actions, actions):
            if not cls.check_xml_record(records, values):
                raise AccessError(
                    gettext('ir.msg_write_xml_record'),
                    gettext('ir.msg_base_config_record'))
            all_records += records
            all_fields.update(values.keys())

        ModelAccess.check(cls.__name__, 'write')
        ModelFieldAccess.check(cls.__name__, all_fields, 'write')

        # Increase transaction counter
        Transaction().counter += 1

        # Clean local cache
        for record in all_records:
            local_cache = record._local_cache.get(record.id)
            if local_cache:
                local_cache.clear()

        # Clean transaction cache
        for cache in Transaction().cache.values():
            if cls.__name__ in cache:
                for record in all_records:
                    if record.id in cache[cls.__name__]:
                        cache[cls.__name__][record.id].clear()

    @classmethod
    @without_check_access
    def trigger_write_get_eligibles(cls, records):
        '''
        Return eligible records for write actions by triggers
        '''
        Trigger = Pool().get('ir.trigger')
        triggers = Trigger.get_triggers(cls.__name__, 'write')
        if not triggers:
            return {}
        eligibles = {}
        for trigger in triggers:
            eligibles[trigger] = []
            for record in records:
                if not Trigger.eval(trigger, record):
                    eligibles[trigger].append(record)
        return eligibles

    @classmethod
    @without_check_access
    def trigger_write(cls, eligibles):
        '''
        Trigger write actions.
        eligibles is a dictionary of the lists of eligible records by triggers
        '''
        Trigger = Pool().get('ir.trigger')
        for trigger, records in eligibles.items():
            triggered = []
            for record in records:
                if Trigger.eval(trigger, record):
                    triggered.append(record)
            if triggered:
                Trigger.trigger_action(triggered, trigger)

    @classmethod
    def index_set_field(cls, name):
        "Returns the index sort order of the field set calls."
        return 0

    @classmethod
    def delete(cls, records):
        '''
        Delete records.
        '''
        pool = Pool()
        ModelAccess = pool.get('ir.model.access')
        ModelData = pool.get('ir.model.data')

        ModelAccess.check(cls.__name__, 'delete')
        if not cls.check_xml_record(records, None):
            raise AccessError(
                gettext('ir.msg_delete_xml_record'),
                gettext('ir.msg_base_config_record'))
        if ModelData.has_model(cls.__name__):
            with Transaction().set_context(_check_access=False):
                data = []
                for sub_records in grouped_slice(records):
                    ids = [r.id for r in sub_records]
                    data += ModelData.search([
                            ('model', '=', cls.__name__),
                            ('db_id', 'in', ids),
                            ('noupdate', '=', True),
                            ])
                ModelData.write(data, {'db_id': None})

        # Increase transaction counter
        Transaction().counter += 1

        # Clean transaction cache
        for cache in list(Transaction().cache.values()):
            for cache in (cache,
                    list(cache.get('_language_cache', {}).values())):
                if cls.__name__ in cache:
                    for record in records:
                        if record.id in cache[cls.__name__]:
                            del cache[cls.__name__][record.id]

    @classmethod
    @without_check_access
    def trigger_delete(cls, records):
        '''
        Trigger delete actions
        '''
        Trigger = Pool().get('ir.trigger')
        triggers = Trigger.get_triggers(cls.__name__, 'delete')
        if not triggers:
            return
        for trigger in triggers:
            triggered = []
            for record in records:
                if Trigger.eval(trigger, record):
                    triggered.append(record)
            if triggered:
                Trigger.trigger_action(triggered, trigger)

    @classmethod
    def copy(cls, records, default=None):
        '''
        Duplicate the records and return a list of new records.
        '''
        pool = Pool()
        Lang = pool.get('ir.lang')
        if default is None:
            default = {}
        else:
            default = default.copy()

        def is_readonly(Model):
            return (not issubclass(Model, ModelStorage)
                or callable(getattr(Model, 'table_query', None)))

        def get_default(name):
            prefix = name + '.'
            return {name[len(prefix):]: value
                for name, value in default.items()
                if name.startswith(prefix)}

        def convert_data(field_defs, origin):
            data = origin.copy()
            for field_name in field_defs:
                ftype = field_defs[field_name]['type']
                field = cls._fields[field_name]

                if field_name in (
                        'create_date',
                        'create_uid',
                        'write_date',
                        'write_uid',
                        ):
                    del data[field_name]

                if field_name in default:
                    if callable(default[field_name]):
                        data[field_name] = default[field_name](origin)
                    else:
                        data[field_name] = default[field_name]
                if (isinstance(field, fields.Function)
                        and not isinstance(field, fields.MultiValue)):
                    del data[field_name]
                elif ftype in ('many2one', 'one2one'):
                    try:
                        data[field_name] = data[field_name] and \
                            data[field_name][0]
                    except Exception:
                        pass
                elif ftype in ('one2many',):
                    if is_readonly(field.get_target()):
                        del data[field_name]
                    elif data[field_name]:
                        data[field_name] = [(
                                'copy', data[field_name],
                                get_default(field_name))]
                elif ftype == 'many2many':
                    if is_readonly(pool.get(field.relation_name)):
                        del data[field_name]
                    elif data[field_name]:
                        data[field_name] = [('add', data[field_name])]
            if 'id' in data:
                del data['id']
            return data

        # Reset MPTT field to the default value
        mptt = set()
        for field in cls._fields.values():
            if (isinstance(field, fields.Many2One)
                    and field.model_name == cls.__name__
                    and field.left and field.right):
                mptt.add(field.left)
                mptt.add(field.right)
        fields_names = [n for n, f in cls._fields.items()
            if (not isinstance(f, fields.Function)
                or isinstance(f, fields.MultiValue))
            and n not in mptt]
        ids = list(map(int, records))
        datas = cls.read(ids, fields_names=fields_names)
        datas = dict((d['id'], d) for d in datas)
        field_defs = cls.fields_get(fields_names=fields_names)
        to_create = []
        for id in ids:
            data = convert_data(field_defs, datas[id])
            to_create.append(data)
        new_records = cls.create(to_create)
        id2new_record = dict(zip(ids, new_records))

        fields_translate = {}
        for field_name, field in field_defs.items():
            if field_name in cls._fields and \
                    getattr(cls._fields[field_name], 'translate', False):
                fields_translate[field_name] = field

        if fields_translate:
            langs = Lang.search([
                ('translatable', '=', True),
                ])
            if langs:
                fields_names = list(fields_translate.keys()) + ['id']
                for lang in langs:
                    # Prevent fuzzing translations when copying as the terms
                    # should be the same.
                    with Transaction().set_context(language=lang.code,
                            fuzzy_translation=False):
                        datas = cls.read(ids, fields_names=fields_names)
                        to_write = []
                        for data in datas:
                            to_write.append([id2new_record[data['id']]])
                            to_write.append(
                                convert_data(fields_translate, data))
                        cls.write(*to_write)
        return new_records

    @classmethod
    def search(cls, domain, offset=0, limit=None, order=None, count=False):
        '''
        Return a list of records that match the domain.
        '''
        pool = Pool()
        transaction = Transaction()
        ModelAccess = pool.get('ir.model.access')
        ModelFieldAccess = pool.get('ir.model.field.access')

        ModelAccess.check(cls.__name__, 'read')

        def check_domain(domain, cls, to_check):
            if is_leaf(domain):
                local, relate = (domain[0].split('.', 1) + [None])[:2]
                to_check[cls.__name__].add(local)
                if relate:
                    if len(domain) >= 4:
                        target = pool.get(domain[3])
                    elif hasattr(cls._fields[local], 'get_target'):
                        target = cls._fields[local].get_target()
                    else:
                        return
                    target_domain = [(relate,) + tuple(domain[1:])]
                    check_domain(target_domain, target, to_check)
            elif not domain:
                return
            else:
                i = 1 if domain[0] in ['OR', 'AND'] else 0
                for d in domain[i:]:
                    check_domain(d, cls, to_check)

        def check_order(order, cls, to_check):
            if not order:
                return
            for oexpr, otype in order:
                local, _, relate = oexpr.partition('.')
                to_check[cls.__name__].add(local)
                if relate and hasattr(cls._fields[local], 'get_target'):
                    target = cls._fields[local].get_target()
                    target_order = [(relate, otype)]
                    check_order(target_order, target, to_check)

        if transaction.user and transaction.context.get('_check_access'):
            to_check = defaultdict(set)
            check_domain(domain, cls, to_check)
            check_order(order, cls, to_check)
            for name, fields_names in to_check.items():
                ModelAccess.check(name, 'read')
                ModelFieldAccess.check(name, fields_names, 'read')
        if count:
            return 0
        return []

    @classmethod
    def search_count(cls, domain):
        '''
        Return the number of records that match the domain.
        '''
        res = cls.search(domain, order=[], count=True)
        if isinstance(res, list):
            return len(res)
        return res

    @classmethod
    def search_read(cls, domain, offset=0, limit=None, order=None,
            fields_names=None):
        '''
        Call search and read functions at once.
        Useful for the client to reduce the number of calls.
        '''
        records = cls.search(domain, offset=offset, limit=limit, order=order)

        if not fields_names:
            fields_names = list(cls._fields.keys())
        if 'id' not in fields_names:
            fields_names.append('id')
        rows = cls.read(list(map(int, records)), fields_names)
        index = {r.id: i for i, r in enumerate(records)}
        rows.sort(key=lambda r: index[r['id']])
        return rows

    @classmethod
    def _search_domain_active(cls, domain, active_test=True):
        # reduce_domain return a new instance so we can safety modify domain
        domain = reduce_domain(domain)
        # if the object has a field named 'active', filter out all inactive
        # records unless they were explicitely asked for
        if not ('active' in cls._fields
                and active_test
                and Transaction().context.get('active_test', True)):
            return domain

        def process(domain):
            i = 0
            active_found = False
            while i < len(domain):
                arg = domain[i]
                # add test for xmlrpc that doesn't handle tuple
                if is_leaf(arg):
                    if arg[0] == 'active':
                        active_found = True
                elif isinstance(arg, list):
                    domain[i] = process(domain[i])
                i += 1
            if not active_found:
                if (domain and ((isinstance(domain[0], str)
                                and domain[0] == 'AND')
                            or (not isinstance(domain[0], str)))):
                    domain.append(('active', '=', True))
                else:
                    domain = ['AND', domain, ('active', '=', True)]
            return domain
        return process(domain)

    def resources(self):
        pool = Pool()
        Attachment = pool.get('ir.attachment')
        Note = pool.get('ir.note')

        return {
            'attachment_count': Attachment.search_count([
                    ('resource', '=', str(self)),
                    ]),
            'note_count': Note.search_count([
                    ('resource', '=', str(self)),
                    ]),
            'note_unread': Note.search_count([
                    ('resource', '=', str(self)),
                    ('unread', '=', True),
                    ]),
            }

    def get_rec_name(self, name):
        '''
        Return the rec_name of the instance.
        It is used by the Function field rec_name.
        '''
        rec_name = self._rec_name
        if rec_name not in self._fields:
            rec_name = 'id'
        return str(getattr(self, rec_name))

    @classmethod
    def search_rec_name(cls, name, clause):
        '''
        Return a list of arguments for search on rec_name.
        '''
        rec_name = cls._rec_name
        if rec_name not in cls._fields:
            return []
        return [(rec_name,) + tuple(clause[1:])]

    @classmethod
    def search_global(cls, text):
        '''
        Yield tuples (record, name, icon) for text
        '''
        # TODO improve search clause
        for record in cls.search([
                    ('rec_name', 'ilike', '%%%s%%' % text),
                    ]):
            yield record, record.rec_name, None

    @classmethod
    def browse(cls, ids):
        '''
        Return a list of instance for the ids
        '''
        transaction = Transaction()
        ids = list(map(int, ids))
        local_cache = LRUDictTransaction(cache_size())
        transaction_cache = transaction.get_cache()
        return [cls(x, _ids=ids,
                _local_cache=local_cache,
                _transaction_cache=transaction_cache,
                _transaction=transaction) for x in ids]

    @staticmethod
    def __export_row(record, fields_names):
        pool = Pool()
        lines = []
        data = ['' for x in range(len(fields_names))]
        done = []
        for fpos in range(len(fields_names)):
            fields_tree = fields_names[fpos]
            if not fields_tree:
                continue
            value = record
            i = 0
            while i < len(fields_tree):
                if not isinstance(value, ModelStorage):
                    break
                field_name = fields_tree[i]
                descriptor = None
                if '.' in field_name:
                    field_name, descriptor = field_name.split('.')
                eModel = pool.get(value.__name__)
                field = eModel._fields[field_name]
                if field.states and 'invisible' in field.states:
                    pyson_invisible = PYSONEncoder().encode(
                            field.states['invisible'])
                    env = EvalEnvironment(value, eModel)
                    env.update(Transaction().context)
                    env['current_date'] = datetime.datetime.today()
                    env['time'] = time
                    env['context'] = Transaction().context
                    env['active_id'] = value.id
                    invisible = PYSONDecoder(env).decode(pyson_invisible)
                    if invisible:
                        value = ''
                        break
                if descriptor:
                    value = getattr(field, descriptor)().__get__(value, eModel)
                else:
                    value = getattr(value, field_name)
                if isinstance(value, (list, tuple)):
                    first = True
                    child_fields_names = [(x[:i + 1] == fields_tree[:i + 1] and
                        x[i + 1:]) or [] for x in fields_names]
                    if child_fields_names in done:
                        break
                    done.append(child_fields_names)
                    for child_record in value:
                        child_lines = ModelStorage.__export_row(child_record,
                                child_fields_names)
                        if first:
                            for child_fpos in range(len(fields_names)):
                                if child_lines and child_lines[0][child_fpos]:
                                    data[child_fpos] = \
                                        child_lines[0][child_fpos]
                            lines += child_lines[1:]
                            first = False
                        else:
                            lines += child_lines
                    break
                i += 1
            if i == len(fields_tree):
                if value is None:
                    value = ''
                elif isinstance(value, Model):
                    value = str(value)
                data[fpos] = value
        return [data] + lines

    @classmethod
    def export_data(cls, records, fields_names):
        '''
        Return list of list of values for each record.
        The list of values follows fields_names.
        Relational fields are defined with '/' at any depth.
        '''
        fields_names = [x.split('/') for x in fields_names]
        data = []
        for record in records:
            data += cls.__export_row(record, fields_names)
        return data

    @classmethod
    def import_data(cls, fields_names, data):
        '''
        Create records for all values in data.
        The field names of values must be defined in fields_names.
        '''
        pool = Pool()

        @memoize(1000)
        def get_many2one(relation, value):
            if not value:
                return None
            Relation = pool.get(relation)
            res = Relation.search([
                ('rec_name', '=', value),
                ], limit=2)
            if len(res) < 1:
                raise ImportDataError(gettext(
                        'ir.msg_relation_not_found',
                        value=value,
                        model=relation))
            elif len(res) > 1:
                raise ImportDataError(
                    gettext('ir.msg_too_many_relations_found',
                        value=value,
                        model=relation))
            else:
                res = res[0].id
            return res

        @memoize(1000)
        def get_many2many(relation, value):
            if not value:
                return None
            res = []
            Relation = pool.get(relation)
            for word in next(csv.reader(value.splitlines(), delimiter=',',
                    quoting=csv.QUOTE_NONE, escapechar='\\')):
                res2 = Relation.search([
                    ('rec_name', '=', word),
                    ], limit=2)
                if len(res2) < 1:
                    raise ImportDataError(
                        gettext('ir.msg_relation_not_found',
                            value=word,
                            model=relation))
                elif len(res2) > 1:
                    raise ImportDataError(
                        gettext('ir.msg_too_many_relations_found',
                            value=word,
                            model=relation))
                else:
                    res.extend(res2)
            if len(res):
                res = [('add', [x.id for x in res])]
            return res

        def get_one2one(relation, value):
            return ('add', get_many2one(relation, value))

        @memoize(1000)
        def get_reference(value, field):
            if not value:
                return None
            try:
                relation, value = value.split(',', 1)
            except Exception:
                raise ImportDataError(
                    gettext('ir.msg_reference_syntax_error',
                        value=value,
                        field='/'.join(field)))
            Relation = pool.get(relation)
            res = Relation.search([
                ('rec_name', '=', value),
                ], limit=2)
            if len(res) < 1:
                raise ImportDataError(gettext(
                        'ir.msg_relation_not_found',
                        value=value,
                        model=relation))
            elif len(res) > 1:
                raise ImportDataError(
                    gettext('ir.msg_too_many_relations_found',
                        value=value,
                        model=relation))
            else:
                res = '%s,%s' % (relation, res[0].id)
            return res

        @memoize(1000)
        def get_by_id(value, field, ftype):
            if not value:
                return None
            relation = None
            if ftype == 'many2many':
                value = next(csv.reader(value.splitlines(), delimiter=',',
                        quoting=csv.QUOTE_NONE, escapechar='\\'))
            elif ftype == 'reference':
                try:
                    relation, value = value.split(',', 1)
                except Exception:
                    raise ImportDataError(
                        gettext('ir.msg_reference_syntax_error',
                            value=value,
                            field='/'.join(field)))
                value = [value]
            else:
                value = [value]
            res_ids = []
            for word in value:
                try:
                    module, xml_id = word.rsplit('.', 1)
                except Exception:
                    raise ImportDataError(
                        gettext('ir.msg_xml_id_syntax_error',
                            value=word,
                            field='/'.join(field)))
                db_id = ModelData.get_id(module, xml_id)
                res_ids.append(db_id)
            if ftype == 'many2many' and res_ids:
                return [('add', res_ids)]
            elif ftype == 'reference' and res_ids:
                return '%s,%s' % (relation, str(res_ids[0]))
            return res_ids and res_ids[0] or False

        def dispatch(create, write, row, Relation=cls):
            id_ = row.pop('id', None)
            if id_:
                write.append([Relation(id_)])
                write.append(row)
            else:
                create.append(row)
            return id_

        def process_lines(data, prefix, fields_def, position=0, klass=cls):
            line = data[position]
            row = {}
            translate = {}
            todo = set()
            prefix_len = len(prefix)
            # Import normal fields_names
            for i, field in enumerate(fields_names):
                if i >= len(line):
                    raise Exception('ImportError',
                        'Please check that all your lines have %d cols.'
                        % len(fields_names))
                is_prefix_len = (len(field) == (prefix_len + 1))
                value = line[i]
                if is_prefix_len and field[-1].endswith(':id'):
                    ftype = fields_def[field[-1][:-3]]['type']
                    row[field[0][:-3]] = get_by_id(value, field, ftype)
                elif is_prefix_len and ':lang=' in field[-1]:
                    field_name, lang = field[-1].split(':lang=')
                    translate.setdefault(lang, {})[field_name] = value or False
                elif is_prefix_len and prefix == field[:-1]:
                    this_field_def = fields_def[field[-1]]
                    field_type = this_field_def['type']
                    res = None
                    if field[-1] == 'id':
                        try:
                            res = int(value)
                        except ValueError:
                            res = get_many2one(klass.__name__, value)
                    elif field_type == 'boolean':
                        if value.lower() == 'true':
                            res = True
                        elif value.lower() == 'false':
                            res = False
                        elif not value:
                            res = False
                        else:
                            res = bool(int(value))
                    elif field_type == 'integer':
                        if isinstance(value, int):
                            res = value
                        elif value:
                            res = int(value)
                        else:
                            res = None
                    elif field_type == 'float':
                        if isinstance(value, float):
                            res = value
                        elif value:
                            res = float(value)
                        else:
                            res = None
                    elif field_type == 'numeric':
                        if isinstance(value, Decimal):
                            res = value
                        elif value:
                            res = Decimal(value)
                        else:
                            res = None
                    elif field_type == 'date':
                        if isinstance(value, datetime.date):
                            res = value
                        elif value:
                            res = datetime.datetime.strptime(
                                value, '%Y-%m-%d').date()
                        else:
                            res = None
                    elif field_type == 'datetime':
                        if isinstance(value, datetime.datetime):
                            res = value
                        elif value:
                            res = datetime.datetime.strptime(
                                value, '%Y-%m-%d %H:%M:%S')
                        else:
                            res = None
                    elif field_type == 'many2one':
                        res = get_many2one(this_field_def['relation'], value)
                    elif field_type == 'many2many':
                        res = get_many2many(this_field_def['relation'], value)
                    elif field_type == 'one2one':
                        res = get_one2one(this_field_def['relation'], value)
                    elif field_type == 'reference':
                        res = get_reference(value, field)
                    else:
                        res = value or None
                    row[field[-1]] = res
                elif prefix == field[0:prefix_len]:
                    todo.add(field[prefix_len])
            # Import one2many fields
            nbrmax = 1
            for field in todo:
                Relation = pool.get(fields_def[field]['relation'])
                newfd = Relation.fields_get()
                newrow, max2, _ = process_lines(
                    data, prefix + [field], newfd, position, klass=Relation)
                nbrmax = max(nbrmax, max2)
                create, write = [], []
                dispatch(create, write, newrow, Relation)
                i = max2
                while (position + i) < len(data):
                    test = True
                    for j, field2 in enumerate(fields_names):
                        if (len(field2) <= (prefix_len + 1)
                                and data[position + i][j]):
                            test = False
                            break
                    if not test:
                        break
                    newrow, max2, _ = process_lines(
                        data, prefix + [field], newfd, position + i,
                        klass=Relation)
                    dispatch(create, write, newrow, Relation)
                    i += max2
                    nbrmax = max(nbrmax, i)
                row[field] = []
                if create:
                    row[field].append(('create', create))
                if write:
                    row[field].append(('write',) + tuple(write))
            if prefix_len == 0:
                for i in range(max(nbrmax, 1)):
                    data.pop(0)
            return (row, nbrmax, translate)

        ModelData = pool.get('ir.model.data')

        len_fields_names = len(fields_names)
        assert all(len(x) == len_fields_names for x in data)
        fields_names = [x.split('/') for x in fields_names]
        fields_def = cls.fields_get()

        to_create, to_create_translations = [], []
        to_write, to_write_translations = [], []
        languages = set()
        while len(data):
            (row, _, translate) = \
                process_lines(data, [], fields_def)
            if dispatch(to_create, to_write, row):
                to_write_translations.append(translate)
            else:
                to_create_translations.append(translate)
            languages.update(translate)

        def translate(records, translations):
            for language in languages:
                translated = [t.get(language, {}) for t in translations]
                with Transaction().set_context(language=language):
                    cls.write(*chain(*filter(itemgetter(1),
                                zip(([r] for r in records), translated))))
        count = 0
        if to_create:
            records = cls.create(to_create)
            translate(records, to_create_translations)
            count += len(records)
        if to_write:
            cls.write(*to_write)
            records = sum(to_write[0:None:2], [])
            translate(records, to_write_translations)
            count += len(records)
        return count

    @classmethod
    def check_xml_record(cls, records, values):
        """
        Check if a list of records and their corresponding fields are
        originating from xml data. This is used by write and delete
        functions: if the return value is True the records can be
        written/deleted, False otherwise. The default behaviour is to
        forbid any modification on records/fields originating from
        xml. Values is the dictionary of written values. If values is
        equal to None, no field by field check is performed, False is
        returned as soon as one of the record comes from the xml.
        """
        ModelData = Pool().get('ir.model.data')
        # Allow root user to update/delete
        if (Transaction().user == 0
                or not ModelData.has_model(cls.__name__)):
            return True
        with Transaction().set_context(_check_access=False):
            models_data = ModelData.search([
                ('model', '=', cls.__name__),
                ('db_id', 'in', list(map(int, records))),
                ])
            if not models_data:
                return True
            for model_data in models_data:
                if values is None:
                    if not model_data.noupdate:
                        return False
                else:
                    if not model_data.values or model_data.noupdate:
                        continue
                    xml_values = ModelData.load_values(model_data.values)
                    for key, val in values.items():
                        if key in xml_values and val != xml_values[key]:
                            return False
        return True

    @classmethod
    def validate(cls, records):
        pass

    @classmethod
    @without_check_access
    def _validate(cls, records, field_names=None):
        pool = Pool()
        # Ensure that records are readable
        with Transaction().set_context(_check_access=False):
            records = cls.browse(records)

        ctx_pref = {}
        if Transaction().user:
            try:
                User = pool.get('res.user')
            except KeyError:
                pass
            else:
                ctx_pref = User.get_preferences(context_only=True)

        def is_pyson(test):
            if isinstance(test, PYSON):
                return True
            if isinstance(test, (list, tuple)):
                for i in test:
                    if isinstance(i, PYSON):
                        return True
                    if isinstance(i, (list, tuple)):
                        if is_pyson(i):
                            return True
            if isinstance(test, dict):
                for key, value in list(test.items()):
                    if isinstance(value, PYSON):
                        return True
                    if isinstance(value, (list, tuple, dict)):
                        if is_pyson(value):
                            return True
            return False

        def validate_domain(field):
            if not field.domain:
                return
            if field._type in ['dict', 'reference']:
                return
            if field._type in ('many2one', 'one2many'):
                Relation = pool.get(field.model_name)
            elif field._type in ('many2many', 'one2one'):
                Relation = field.get_target()
            else:
                Relation = cls
            domains = defaultdict(list)
            if is_pyson(field.domain):
                pyson_domain = PYSONEncoder().encode(field.domain)
                for record in records:
                    env = EvalEnvironment(record, cls)
                    env.update(Transaction().context)
                    env['current_date'] = datetime.datetime.today()
                    env['time'] = time
                    env['context'] = Transaction().context
                    env['active_id'] = record.id
                    domain = freeze(PYSONDecoder(env).decode(pyson_domain))
                    domains[domain].append(record)
                # Select strategy depending if it is closer to one domain per
                # record or one domain for all records
                if len(domains) > len(records) * 0.5:
                    # Do not use IN_MAX to let spaces for the pyson domain
                    in_max = Transaction().database.IN_MAX
                    count = in_max // 10
                    new_domains = {}
<<<<<<< HEAD
                    for sub_domains in grouped_slice(list(domains.keys()),
                            count):
=======
                    for sub_domains in grouped_slice(
                            list(domains.keys()), count):
>>>>>>> 9fd33f4d
                        grouped_domain = ['OR']
                        grouped_records = []
                        for d in sub_domains:
                            sub_records = domains[d]
                            grouped_records.extend(sub_records)
                            relations = relation_domain(field, sub_records)
                            if len(relations) > in_max:
                                break
                            grouped_domain.append(
                                [('id', 'in', [r.id for r in relations]), d])
                        else:
                            new_domains[freeze(grouped_domain)] = \
                                grouped_records
                            continue
                        break
                    else:
                        domains = new_domains
            else:
                domains[freeze(field.domain)].extend(records)

            for domain, sub_records in domains.items():
                validate_relation_domain(field, sub_records, Relation, domain)

        def relation_domain(field, records):
            if field._type in ('many2one', 'one2many', 'many2many', 'one2one'):
                relations = set()
                for record in records:
                    if getattr(record, field.name):
                        if field._type in ('many2one', 'one2one'):
                            relations.add(getattr(record, field.name))
                        else:
                            relations.update(getattr(record, field.name))
            else:
                # Cache alignment is not a problem
                relations = set(records)
            return relations

        def validate_relation_domain(field, records, Relation, domain):
            relations = relation_domain(field, records)
            if relations:
                for sub_relations in grouped_slice(relations, 1):
                    sub_relations = set(sub_relations)
                    # Use root user to skip access rules
                    with Transaction().set_user(0):
                        finds = Relation.search(['AND',
                                [('id', 'in', [r.id for r in sub_relations])],
                                domain,
                                ])
                    if sub_relations != set(finds):
                        raise DomainValidationError(
                            gettext('ir.msg_domain_validation_record',
                                **cls.__names__(field.name)))

        field_names = set(field_names or [])
        function_fields = {name for name, field in cls._fields.items()
            if isinstance(field, fields.Function)}
        ctx_pref['active_test'] = False
        with Transaction().set_context(ctx_pref):
            for field_name, field in cls._fields.items():
                depends = set(field.depends)
                if (field_names
                        and field_name not in field_names
                        and not (depends & field_names)
                        and not (depends & function_fields)):
                    continue
                if isinstance(field, fields.Function):
                    continue

                validate_domain(field)

                def required_test(value, field_name, field):
                    if ((isinstance(value,
                                    (type(None), bool, list, tuple, str, dict))
                                and not value)
                            or (field._type == 'reference'
                                and not isinstance(value, ModelStorage))):
                        # JCA : Add log to help debugging
                        logging.getLogger().debug(
                            'Field %s of %s is required' %
                            (field_name, cls.__name__))
                        raise RequiredValidationError(
                            gettext('ir.msg_required_validation_record',
                                **cls.__names__(field_name)))
                # validate states required
                if field.states and 'required' in field.states:
                    if is_pyson(field.states['required']):
                        pyson_required = PYSONEncoder().encode(
                                field.states['required'])
                        for record in records:
                            env = EvalEnvironment(record, cls)
                            env.update(Transaction().context)
                            env['current_date'] = datetime.datetime.today()
                            env['time'] = time
                            env['context'] = Transaction().context
                            env['active_id'] = record.id
                            required = PYSONDecoder(env).decode(pyson_required)
                            if required:
                                required_test(getattr(record, field_name),
                                    field_name, field)
                    else:
                        if field.states['required']:
                            for record in records:
                                required_test(getattr(record, field_name),
                                    field_name, field)
                # validate required
                if field.required:
                    for record in records:
                        required_test(
                            getattr(record, field_name), field_name, field)
                # validate size
                if hasattr(field, 'size') and field.size is not None:
                    for record in records:
                        if isinstance(field.size, PYSON):
                            pyson_size = PYSONEncoder().encode(field.size)
                            env = EvalEnvironment(record, cls)
                            env.update(Transaction().context)
                            env['current_date'] = datetime.datetime.today()
                            env['time'] = time
                            env['context'] = Transaction().context
                            env['active_id'] = record.id
                            field_size = PYSONDecoder(env).decode(pyson_size)
                        else:
                            field_size = field.size
                        size = len(getattr(record, field_name) or '')
                        if (size > field_size >= 0):
                            error_args = cls.__names__(field_name)
                            error_args['size'] = size
                            error_args['max_size'] = field_size
                            raise SizeValidationError(
                                gettext('ir.msg_size_validation_record',
                                    **error_args))

                def digits_test(value, digits, field_name):
                    def raise_error(value):
                        error_args = cls.__names__(field_name)
                        error_args['digits'] = digits[1]
                        error_args['value'] = repr(value)
                        raise DigitsValidationError(
                            gettext('ir.msg_digits_validation_record',
                                **error_args))
                    if (value is None
                            or not digits
                            or any(d is None for d in digits)):
                        return
                    if isinstance(value, Decimal):
                        exp = Decimal('.'.join(['0', '0' * digits[1]]))
                        if value.quantize(exp) != value:
                            raise_error(value)
                    else:
                        if not (round(value, digits[1]) == float(value)):
                            raise_error(value)
                # validate digits
                if getattr(field, 'digits', None):
                    if is_pyson(field.digits):
                        pyson_digits = PYSONEncoder().encode(field.digits)
                        for record in records:
                            env = EvalEnvironment(record, cls)
                            env.update(Transaction().context)
                            env['current_date'] = datetime.datetime.today()
                            env['time'] = time
                            env['context'] = Transaction().context
                            env['active_id'] = record.id
                            digits = PYSONDecoder(env).decode(pyson_digits)
                            digits_test(getattr(record, field_name), digits,
                                field_name)
                    else:
                        for record in records:
                            digits_test(getattr(record, field_name),
                                field.digits, field_name)

                # validate selection
                if hasattr(field, 'selection') and field.selection:
                    if isinstance(field.selection, (tuple, list)):
                        test = set(dict(field.selection).keys())
                    for record in records:
                        value = getattr(record, field_name)
                        if field._type == 'reference':
                            if isinstance(value, ModelStorage):
                                value = value.__class__.__name__
                            elif value:
                                value, _ = value.split(',')
                        if not isinstance(field.selection, (tuple, list)):
                            sel_func = getattr(cls, field.selection)
                            if not is_instance_method(cls, field.selection):
                                test = sel_func()
                            else:
                                test = sel_func(record)
                            try:
                                test = set(dict(test))
                            except:
                                raise Exception((test, field_name, cls))
                        # None and '' are equivalent
                        if '' in test or None in test:
                            test.add('')
                            test.add(None)
                        if value not in test:
                            # JCA : Add log to help debugging
                            logging.getLogger().debug('Bad Selection : field '
                                    '%s of model %s : %s is not in %s' % (
                                        field_name, cls.__name__, value, test))
                            error_args = cls.__names__(field_name)
                            error_args['value'] = value
                            raise SelectionValidationError(
                                gettext('ir.msg_selection_validation_record',
                                    **error_args))

                def format_test(value, format, field_name):
                    if not value:
                        return
                    if not isinstance(value, datetime.time):
                        value = value.time()
                    if value != datetime.datetime.strptime(
                            value.strftime(format), format).time():
                        error_args = cls.__names__(field_name)
                        error_args['value'] = value
                        raise TimeFormatValidationError(
                            gettext('ir.msg_time_format_validation_record',
                                **error_args))

                # validate time format
                if (field._type in ('datetime', 'time')
                        and field_name not in ('create_date', 'write_date')):
                    if is_pyson(field.format):
                        pyson_format = PYSONDecoder().encode(field.format)
                        for record in records:
                            env = EvalEnvironment(record, cls)
                            env.update(Transaction().context)
                            env['current_date'] = datetime.datetime.today()
                            env['time'] = time
                            env['context'] = Transaction().context
                            env['active_id'] = record.id
                            format = PYSONDecoder(env).decode(pyson_format)
                            format_test(getattr(record, field_name), format,
                                field_name)
                    else:
                        for record in records:
                            format_test(getattr(record, field_name),
                                field.format, field_name)

        for record in records:
            record.pre_validate()

        cls.validate(records)

    @classmethod
    def _clean_defaults(cls, defaults):
        pool = Pool()
        vals = {}
        for field in list(defaults.keys()):
            if '.' in field:  # skip all related fields
                continue
            fld_def = cls._fields[field]
            if fld_def._type in ('many2one', 'one2one'):
                if isinstance(defaults[field], (list, tuple)):
                    vals[field] = defaults[field][0]
                else:
                    vals[field] = defaults[field]
            elif fld_def._type in ('one2many',):
                obj = pool.get(fld_def.model_name)
                vals[field] = []
                for defaults2 in defaults[field]:
                    vals2 = obj._clean_defaults(defaults2)
                    vals[field].append(('create', [vals2]))
            elif fld_def._type in ('many2many',):
                vals[field] = [('add', defaults[field])]
            elif fld_def._type in ('boolean',):
                vals[field] = bool(defaults[field])
            else:
                vals[field] = defaults[field]
        return vals

    def __init__(self, id=None, **kwargs):
        _ids = kwargs.pop('_ids', None)
        _local_cache = kwargs.pop('_local_cache', None)
        _transaction_cache = kwargs.pop('_transaction_cache', None)
        transaction = kwargs.pop('_transaction', None)
        if transaction is None:
            transaction = Transaction()
        self._transaction = transaction
        self._user = transaction.user
        self._context = transaction.context
        if id is not None:
            id = int(id)
        if _ids is not None:
            self._ids = _ids
            assert id in _ids
        else:
            self._ids = [id]

        if _transaction_cache is not None:
            self._transaction_cache = _transaction_cache
        else:
            self._transaction_cache = transaction.get_cache()

        if _local_cache is not None:
            assert isinstance(_local_cache, LRUDictTransaction)
            self._local_cache = _local_cache
        else:
            self._local_cache = LRUDictTransaction(cache_size())

        super(ModelStorage, self).__init__(id, **kwargs)

    @property
    def _cache(self):
        cache = self._transaction_cache
        if self.__name__ not in cache:
            cache[self.__name__] = LRUDict(cache_size())
        return cache[self.__name__]

    def __getattr__(self, name):
        try:
            return super(ModelStorage, self).__getattr__(name)
        except AttributeError:
            if self.id is None or self.id < 0:
                raise

        self._local_cache.refresh()

        # fetch the definition of the field
        try:
            field = self._fields[name]
        except KeyError:
            raise AttributeError('"%s" has no attribute "%s"' % (self, name))

        try:
            return self._local_cache[self.id][name]
        except KeyError:
            pass
        try:
            if field._type not in ('many2one', 'reference'):
                return self._cache[self.id][name]
        except KeyError:
            pass

        # build the list of fields we will fetch
        ffields = {
            name: field,
            }
        if field.loading == 'eager':
            FieldAccess = Pool().get('ir.model.field.access')
            fread_accesses = {}
            fread_accesses.update(FieldAccess.check(self.__name__,
                list(self._fields.keys()), 'read', access=True))
            to_remove = set(x for x, y in fread_accesses.items()
                    if not y and x != name)

            threshold = config.getint('cache', 'field')

            def not_cached(item):
                fname, field = item
                return (fname not in self._cache.get(self.id, {})
                    and fname not in self._local_cache.get(self.id, {}))

            def to_load(item):
                fname, field = item
                return (field.loading == 'eager'
                    and fname not in to_remove)

            def overrided(item):
                fname, field = item
                return fname in self._fields

            ifields = filter(to_load,
                filter(not_cached,
                    iter(self._fields.items())))
            ifields = islice(ifields, 0, threshold)
            ffields.update(ifields)

        # add datetime_field
        for field in list(ffields.values()):
            if hasattr(field, 'datetime_field') and field.datetime_field:
                datetime_field = self._fields[field.datetime_field]
                ffields[field.datetime_field] = datetime_field

        # add depends of field with context
        for field in list(ffields.values()):
            if field.context:
                eval_fields = fields.get_eval_fields(field.context)
                for context_field_name in eval_fields:
                    if context_field_name in field.depends:
                        continue
                    context_field = self._fields.get(context_field_name)
                    if context_field not in ffields:
                        ffields[context_field_name] = context_field

        def filter_(id_):
            return (name not in self._cache.get(id_, {})
                and name not in self._local_cache.get(id_, {}))

        def unique(ids):
            s = set()
            for id_ in ids:
                if id_ not in s:
                    s.add(id_)
                    yield id_
        index = self._ids.index(self.id)
        ids = chain(islice(self._ids, index, None),
            islice(self._ids, 0, max(index - 1, 0)))
        ids = islice(unique(filter(filter_, ids)),
            self._transaction.database.IN_MAX)

        def instantiate(field, value, data):
            if field._type in ('many2one', 'one2one', 'reference'):
                # ABDC: Fix when data is an empty string, we should return
                # None
                if value is None or value is False or value == '':
                    return None
            elif field._type in ('one2many', 'many2many'):
                if not value:
                    return ()
            try:
                if field._type == 'reference':
                    model_name, record_id = value.split(',')
                    Model = Pool().get(model_name)
                    try:
                        record_id = int(record_id)
                    except ValueError:
                        return value
                    if record_id < 0:
                        return value
                    value = record_id
                else:
                    Model = field.get_target()
            except KeyError:
                return value
            transaction = Transaction()
            ctx = {}
            if field.context:
                pyson_context = PYSONEncoder().encode(field.context)
                ctx.update(PYSONDecoder(data).decode(pyson_context))
            datetime_ = None
            if getattr(field, 'datetime_field', None):
                datetime_ = data.get(field.datetime_field)
                ctx = {'_datetime': datetime_}
            with transaction.set_context(**ctx):
                kwargs = {}
                key = (Model, freeze(ctx))
                kwargs['_local_cache'] = model2cache.setdefault(key,
                    LRUDictTransaction(cache_size()))
                kwargs['_ids'] = ids = model2ids.setdefault(key, [])
                kwargs['_transaction_cache'] = transaction.get_cache()
                kwargs['_transaction'] = transaction
                if field._type in ('many2one', 'one2one', 'reference'):
                    value = int(value)
                    ids.append(value)
                    return Model(value, **kwargs)
                elif field._type in ('one2many', 'many2many'):
                    ids.extend(int(x) for x in value)
                    return tuple(Model(id, **kwargs) for id in value)

        model2ids = {}
        model2cache = {}
        # Read the data
        with Transaction().set_current_transaction(self._transaction), \
                self._transaction.set_user(self._user), \
                self._transaction.reset_context(), \
                self._transaction.set_context(self._context):
            if self.id in self._cache and name in self._cache[self.id]:
                # Use values from cache
                ids = islice(chain(islice(self._ids, index, None),
                        islice(self._ids, 0, max(index - 1, 0))),
                    self._transaction.database.IN_MAX)
                ffields = {name: ffields[name]}
                read_data = [{'id': i, name: self._cache[i][name]}
                    for i in ids
                    if i in self._cache and name in self._cache[i]]
            else:
                read_data = self.read(list(ids), list(ffields.keys()))
            # create browse records for 'remote' models
            for data in read_data:
                for fname, field in ffields.items():
                    fvalue = data[fname]
                    if field._type in ('many2one', 'one2one', 'one2many',
                            'many2many', 'reference'):
                        fvalue = instantiate(field, data[fname], data)
                    if data['id'] == self.id and fname == name:
                        value = fvalue
                    if (field._type not in ('many2one', 'one2one', 'one2many',
                                'many2many', 'reference', 'binary')
                            and not isinstance(field, fields.Function)):
                        continue
                    if data['id'] not in self._local_cache:
                        self._local_cache[data['id']] = {}
                    self._local_cache[data['id']][fname] = fvalue
                    if (field._type not in ('many2one', 'reference')
                            or field.context
                            or getattr(field, 'datetime_field', None)
                            or isinstance(field, fields.Function)):
                        del data[fname]
                if data['id'] not in self._cache:
                    self._cache[data['id']] = {}
                self._cache[data['id']].update(data)
        return value

    @property
    def _save_values(self):
        values = {}
        if not self._values:
            return values
        for fname, value in self._values.items():
            field = self._fields[fname]
            if isinstance(field, fields.Function) and not field.setter:
                continue
            if field._type in ('many2one', 'one2one', 'reference'):
                if value:
                    if ((value.id is None or value.id < 0)
                            and field._type != 'reference'):
                        value.save()
                    if field._type == 'reference':
                        value = str(value)
                    else:
                        value = value.id
            if field._type in ('one2many', 'many2many'):
                targets = value
                if self.id is not None and self.id >= 0:
                    _values, self._values = self._values, None
                    try:
                        to_remove = [t.id for t in getattr(self, fname)]
                    finally:
                        self._values = _values
                else:
                    to_remove = []
                to_add = []
                to_create = []
                to_write = []
                for target in targets:
                    if target.id is None or target.id < 0:
                        if field._type == 'one2many' and field.field:
                            # Don't store old target link
                            if field.field:
                                # JCA : Ignore if Function field
                                setattr(target, field.field, None)
                        to_create.append(target._save_values)
                    else:
                        if target.id in to_remove:
                            to_remove.remove(target.id)
                        else:
                            to_add.append(target.id)
                        target_values = target._save_values
                        if target_values:
                            to_write.append(
                                ('write', [target.id], target_values))
                value = []
                if to_remove:
                    value.append(('remove', to_remove))
                if to_add:
                    value.append(('add', to_add))
                if to_create:
                    value.append(('create', to_create))
                if to_write:
                    value.extend(to_write)
            values[fname] = value
        return values

    @dualmethod
    def save(cls, records):
        while records:
            latter = []
            values = {}
            save_values = {}
            to_create = []
            to_write = []
            first = next(iter(records))
            transaction = first._transaction
            user = first._user
            context = first._context
            for record in records:
                if (record._transaction != transaction
                        or user != record._user
                        or context != record._context):
                    latter.append(record)
                    continue
                save_values[id(record)] = record._save_values
                values[id(record)] = record._values
                record._values = None
                if record.id is None or record.id < 0:
                    to_create.append(record)
                elif save_values[id(record)]:
                    to_write.append(record)
            transaction = Transaction()
            try:
                with transaction.set_current_transaction(transaction), \
                        transaction.set_user(user), \
                        transaction.reset_context(), \
                        transaction.set_context(context):
                    if to_create:
                        # ABE: use records addresses as keys instead of records
                        news = cls.create(
                            [save_values[id(r)] for r in to_create])
                        for record, new in zip(to_create, news):
                            record._ids.remove(record.id)
                            record._id = new.id
                            record._ids.append(record.id)
                    if to_write:
                        cls.write(*sum(
                                (([r], save_values[id(r)]) for r in to_write),
                                ()))
            except:
                for record in to_create + to_write:
                    record._values = values[id(record)]
                raise
            for record in to_create + to_write:
                record._init_values = None
            records = latter


class EvalEnvironment(dict):

    def __init__(self, record, Model):
        super(EvalEnvironment, self).__init__()
        self._record = record
        self._model = Model

    def __getitem__(self, item):
        if item.startswith('_parent_'):
            field = item[8:]
            model_name = self._model._fields[field].model_name
            ParentModel = Pool().get(model_name)
            return EvalEnvironment(getattr(self._record, field), ParentModel)
        if item in self._model._fields:
            value = getattr(self._record, item)
            if isinstance(value, Model):
                if self._model._fields[item]._type == 'reference':
                    return str(value)
                return value.id
            elif isinstance(value, (list, tuple)):
                return [r.id for r in value]
            else:
                return value
        return super(EvalEnvironment, self).__getitem__(item)

    def __getattr__(self, item):
        try:
            return self.__getitem__(item)
        except KeyError as exception:
            raise AttributeError(*exception.args)

    def get(self, item, default=None):
        try:
            return self.__getitem__(item)
        except Exception:
            pass
        return super(EvalEnvironment, self).get(item, default)

    def __bool__(self):
        return bool(self._record)<|MERGE_RESOLUTION|>--- conflicted
+++ resolved
@@ -1088,13 +1088,8 @@
                     in_max = Transaction().database.IN_MAX
                     count = in_max // 10
                     new_domains = {}
-<<<<<<< HEAD
-                    for sub_domains in grouped_slice(list(domains.keys()),
-                            count):
-=======
                     for sub_domains in grouped_slice(
                             list(domains.keys()), count):
->>>>>>> 9fd33f4d
                         grouped_domain = ['OR']
                         grouped_records = []
                         for d in sub_domains:
