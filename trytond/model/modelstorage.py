--- conflicted
+++ resolved
@@ -25,11 +25,7 @@
 from trytond.i18n import gettext, lazy_gettext
 from trytond.transaction import Transaction
 from trytond.pool import Pool
-<<<<<<< HEAD
-from trytond.cache import Cache, LRUDict, LRUDictTransaction, freeze
-=======
-from trytond.cache import LRUDict, LRUDictTransaction, freeze, unfreeze
->>>>>>> 42a7028d
+from trytond.cache import Cache, LRUDict, LRUDictTransaction, freeze, unfreeze
 from trytond.rpc import RPC
 from .descriptors import dualmethod
 
@@ -1100,13 +1096,8 @@
     @without_check_access
     def _validate(cls, records, field_names=None):
         pool = Pool()
-<<<<<<< HEAD
-        # Ensure to read only the records to validate
-        # and convert iterator to list
-=======
         # Ensure only records to validate are read,
         # also convert iterator to list
->>>>>>> 42a7028d
         records = cls.browse(records)
 
         ctx_pref = {}
