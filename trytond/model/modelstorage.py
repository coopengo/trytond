--- conflicted
+++ resolved
@@ -4,11 +4,7 @@
 import datetime
 import time
 import csv
-<<<<<<< HEAD
-import warnings
 import logging
-=======
->>>>>>> 999ca7bc
 
 from decimal import Decimal
 from itertools import islice, chain
@@ -178,17 +174,6 @@
         pool = Pool()
         ModelAccess = pool.get('ir.model.access')
         ModelFieldAccess = pool.get('ir.model.field.access')
-<<<<<<< HEAD
-
-        if not fields_names:
-            fields_names = []
-            for field_name in list(cls._fields.keys()):
-                if ModelAccess.check_relation(cls.__name__, field_name,
-                        mode='read'):
-                    fields_names.append(field_name)
-
-=======
->>>>>>> 999ca7bc
         ModelAccess.check(cls.__name__, 'read')
         ModelFieldAccess.check(cls.__name__, fields_names, 'read')
         return []
@@ -462,15 +447,10 @@
                 if relate:
                     if len(domain) >= 4:
                         target = pool.get(domain[3])
-<<<<<<< HEAD
-                    else:
-                        target = cls._fields[local].get_target()
-=======
                     elif hasattr(cls._fields[local], 'get_target'):
                         target = cls._fields[local].get_target()
                     else:
                         return
->>>>>>> 999ca7bc
                     target_domain = [(relate,) + tuple(domain[1:])]
                     check_domain(target_domain, target, to_check)
             elif not domain:
@@ -486,11 +466,7 @@
             for oexpr, otype in order:
                 local, _, relate = oexpr.partition('.')
                 to_check[cls.__name__].add(local)
-<<<<<<< HEAD
-                if relate:
-=======
                 if relate and hasattr(cls._fields[local], 'get_target'):
->>>>>>> 999ca7bc
                     target = cls._fields[local].get_target()
                     target_order = [(relate, otype)]
                     check_order(target_order, target, to_check)
@@ -925,15 +901,8 @@
                 newrow, max2, _ = process_lines(
                     data, prefix + [field], newfd, position, klass=Relation)
                 nbrmax = max(nbrmax, max2)
-<<<<<<< HEAD
-                reduce(lambda x, y: x and y, newrow)
-                row[field] = (
-                    reduce(lambda x, y: x or y, list(newrow.values())) and
-                         [('create', [newrow])]) or []
-=======
                 create, write = [], []
                 dispatch(create, write, newrow, Relation)
->>>>>>> 999ca7bc
                 i = max2
                 while (position + i) < len(data):
                     test = True
@@ -1151,14 +1120,9 @@
                                 domain,
                                 ])
                     if sub_relations != set(finds):
-<<<<<<< HEAD
-                        cls.raise_user_error('domain_validation_record',
-                            error_args=cls.__names__(field.name))
-=======
                         raise DomainValidationError(
                             gettext('ir.msg_domain_validation_record',
                                 **cls.__names__(field.name)))
->>>>>>> 999ca7bc
 
         field_names = set(field_names or [])
         function_fields = {name for name, field in cls._fields.items()
@@ -1178,34 +1142,18 @@
                 validate_domain(field)
 
                 def required_test(value, field_name, field):
-<<<<<<< HEAD
-                    if (isinstance(value, (type(None), type(False), list,
-                                    tuple, str, dict))
-                            and not value):
-                        # JCA : Add log to help debugging
-                        logging.getLogger().debug(
-                            'Field %s of %s is required' %
-                            (field_name, cls.__name__))
-                        cls.raise_user_error('required_validation_record',
-                            error_args=cls.__names__(field_name))
-                    if (field._type == 'reference'
-                            and not isinstance(value, ModelStorage)):
-                        cls.raise_user_error('required_validation_record',
-                            error_args=cls.__names__(field_name))
-                    if (field._type == 'reference'
-                            and not isinstance(value, ModelStorage)):
-                        cls.raise_user_error('required_validation_record',
-                            error_args=cls.__names__(field_name))
-=======
                     if ((isinstance(value,
                                     (type(None), bool, list, tuple, str, dict))
                                 and not value)
                             or (field._type == 'reference'
                                 and not isinstance(value, ModelStorage))):
+                        # JCA : Add log to help debugging
+                        logging.getLogger().debug(
+                            'Field %s of %s is required' %
+                            (field_name, cls.__name__))
                         raise RequiredValidationError(
                             gettext('ir.msg_required_validation_record',
                                 **cls.__names__(field_name)))
->>>>>>> 999ca7bc
                 # validate states required
                 if field.states and 'required' in field.states:
                     if is_pyson(field.states['required']):
@@ -1256,11 +1204,7 @@
                                     **error_args))
 
                 def digits_test(value, digits, field_name):
-<<<<<<< HEAD
-                    def raise_user_error(value):
-=======
                     def raise_error(value):
->>>>>>> 999ca7bc
                         error_args = cls.__names__(field_name)
                         error_args['digits'] = digits[1]
                         error_args['value'] = repr(value)
@@ -1320,12 +1264,10 @@
                             test.add('')
                             test.add(None)
                         if value not in test:
-<<<<<<< HEAD
+                            # JCA : Add log to help debugging
                             logging.getLogger().debug('Bad Selection : field '
                                     '%s of model %s : %s is not in %s' % (
                                         field_name, cls.__name__, value, test))
-=======
->>>>>>> 999ca7bc
                             error_args = cls.__names__(field_name)
                             error_args['value'] = value
                             raise SelectionValidationError(
