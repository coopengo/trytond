--- conflicted
+++ resolved
@@ -161,11 +161,7 @@
                 cls.raise_user_error('write_xml_record',
                         error_description='xml_record_desc')
             all_records += records
-<<<<<<< HEAD
-            all_fields.update(iter(values.keys()))
-=======
             all_fields.update(values.keys())
->>>>>>> 203f87c6
 
         ModelAccess.check(cls.__name__, 'write')
         ModelFieldAccess.check(cls.__name__, all_fields, 'write')
@@ -242,7 +238,8 @@
 
         # Clean transaction cache
         for cache in list(Transaction().cache.values()):
-            for cache in (cache, list(cache.get('_language_cache', {}).values())):
+            for cache in (cache,
+                    list(cache.get('_language_cache', {}).values())):
                 if cls.__name__ in cache:
                     for record in records:
                         if record.id in cache[cls.__name__]:
@@ -372,12 +369,7 @@
                     # should be the same.
                     with Transaction().set_context(language=lang.code,
                             fuzzy_translation=False):
-<<<<<<< HEAD
-                        datas = cls.read(ids,
-                                fields_names=list(fields_translate.keys()) + ['id'])
-=======
                         datas = cls.read(ids, fields_names=fields_names)
->>>>>>> 203f87c6
                         to_write = []
                         for data in datas:
                             to_write.append([id2new_record[data['id']]])
@@ -759,7 +751,8 @@
                 (newrow, max2, _) = res
                 nbrmax = max(nbrmax, max2)
                 reduce(lambda x, y: x and y, newrow)
-                row[field] = (reduce(lambda x, y: x or y, list(newrow.values())) and
+                row[field] = (
+                    reduce(lambda x, y: x or y, list(newrow.values())) and
                          [('create', [newrow])]) or []
                 i = max2
                 while (position + i) < len(data):
@@ -943,7 +936,8 @@
                     in_max = Transaction().database.IN_MAX
                     count = in_max // 10
                     new_domains = {}
-                    for sub_domains in grouped_slice(list(domains.keys()), count):
+                    for sub_domains in grouped_slice(list(domains.keys()),
+                            count):
                         grouped_domain = ['OR']
                         grouped_records = []
                         for d in sub_domains:
@@ -1519,18 +1513,17 @@
                         transaction.reset_context(), \
                         transaction.set_context(context):
                     if to_create:
-<<<<<<< HEAD
-                        news = cls.create([save_values[id(r)] for r in to_create])
-=======
-                        news = cls.create([save_values[r] for r in to_create])
->>>>>>> 203f87c6
+                        # ABE: use records addresses as keys instead of records
+                        news = cls.create(
+                            [save_values[id(r)] for r in to_create])
                         for record, new in zip(to_create, news):
                             record._ids.remove(record.id)
                             record._id = new.id
                             record._ids.append(record.id)
                     if to_write:
                         cls.write(*sum(
-                                (([r], save_values[id(r)]) for r in to_write), ()))
+                                (([r], save_values[id(r)]) for r in to_write),
+                                ()))
             except:
                 for record in to_create + to_write:
                     record._values = values[id(record)]
