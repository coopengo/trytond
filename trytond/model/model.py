--- conflicted
+++ resolved
@@ -168,189 +168,16 @@
         # Add translation to cache
         language = Transaction().language
         trans_args = []
-<<<<<<< HEAD
-        for field in (x for x in list(cls._fields.keys())
-                if ((not fields_names) or x in fields_names)):
-            trans_args.append((cls.__name__ + ',' + field, 'field', language,
-                None))
-            trans_args.append((cls.__name__ + ',' + field, 'help', language,
-                None))
-            if hasattr(cls._fields[field], 'selection'):
-                if (isinstance(cls._fields[field].selection, (tuple, list))
-                        and ((hasattr(cls._fields[field],
-                                    'translate_selection')
-                                and cls._fields[field].translate_selection)
-                            or not hasattr(cls._fields[field],
-                                'translate_selection'))):
-                    sel = cls._fields[field].selection
-                    for (key, val) in sel:
-                        trans_args.append((cls.__name__ + ',' + field,
-                            'selection', language, val))
-=======
         for fname, field in cls._fields.items():
             if fields_names and fname not in fields_names:
                 continue
             trans_args.extend(field.definition_translations(cls, language))
->>>>>>> 999ca7bc
         Translation.get_sources(trans_args)
 
         encoder = PYSONEncoder()
         decoder = PYSONDecoder(noeval=True)
 
         accesses = FieldAccess.get_access([cls.__name__])[cls.__name__]
-<<<<<<< HEAD
-        for field in (x for x in list(cls._fields.keys())
-                if ((not fields_names) or x in fields_names)):
-            res[field] = {
-                'type': cls._fields[field]._type,
-                'name': field,
-                }
-            for arg in (
-                    'string',
-                    'readonly',
-                    'states',
-                    'size',
-                    'required',
-                    'translate',
-                    'help',
-                    'select',
-                    'on_change',
-                    'add_remove',
-                    'on_change_with',
-                    'autocomplete',
-                    'sort',
-                    'datetime_field',
-                    'loading',
-                    'filename',
-                    'selection_change_with',
-                    'domain',
-                    'converter',
-                    'search_order',
-                    'search_context',
-                    ):
-                if getattr(cls._fields[field], arg, None) is not None:
-                    value = getattr(cls._fields[field], arg)
-                    if isinstance(value, set):
-                        value = list(value)
-                    else:
-                        value = copy.copy(value)
-                    res[field][arg] = value
-            if not accesses.get(field, {}).get('write', True):
-                res[field]['readonly'] = True
-                if res[field].get('states') and \
-                        'readonly' in res[field]['states']:
-                    del res[field]['states']['readonly']
-            for arg in ('digits', 'invisible'):
-                if hasattr(cls._fields[field], arg) \
-                        and getattr(cls._fields[field], arg):
-                    res[field][arg] = copy.copy(getattr(cls._fields[field],
-                        arg))
-            if ((isinstance(cls._fields[field],
-                            (fields.Function, fields.One2Many,
-                                fields.Many2Many))
-                        and not getattr(cls, 'order_%s' % field, None))
-                    or not hasattr(cls, 'search')):
-                res[field]['sortable'] = False
-            if ((isinstance(cls._fields[field], fields.Function)
-                        and not (cls._fields[field].searcher
-                            or getattr(cls, 'domain_%s' % field, None)))
-                    or (cls._fields[field]._type in ('binary', 'sha'))
-                    or not hasattr(cls, 'search')):
-                res[field]['searchable'] = False
-            else:
-                res[field]['searchable'] = True
-
-            if Transaction().context.get('language'):
-                # translate the field label
-                res_trans = Translation.get_source(
-                    cls.__name__ + ',' + field, 'field',
-                    Transaction().context['language'])
-                if res_trans:
-                    res[field]['string'] = res_trans
-                help_trans = Translation.get_source(
-                    cls.__name__ + ',' + field, 'help',
-                    Transaction().context['language'])
-                if help_trans:
-                    res[field]['help'] = help_trans
-
-            if hasattr(cls._fields[field], 'selection'):
-                if isinstance(cls._fields[field].selection, (tuple, list)):
-                    sel = copy.copy(cls._fields[field].selection)
-                    if (Transaction().context.get('language')
-                            and ((hasattr(cls._fields[field],
-                                        'translate_selection')
-                                    and cls._fields[field].translate_selection)
-                                or not hasattr(cls._fields[field],
-                                    'translate_selection'))):
-                        # translate each selection option
-                        sel2 = []
-                        for (key, val) in sel:
-                            val2 = Translation.get_source(
-                                cls.__name__ + ',' + field, 'selection',
-                                language, val)
-                            sel2.append((key, val2 or val))
-                        sel = sel2
-                    res[field]['selection'] = sel
-                else:
-                    # call the 'dynamic selection' function
-                    res[field]['selection'] = copy.copy(
-                            cls._fields[field].selection)
-            if res[field]['type'] in (
-                    'one2many',
-                    'many2many',
-                    'many2one',
-                    'one2one',
-                    ):
-                if hasattr(cls._fields[field], 'model_name'):
-                    relation = copy.copy(cls._fields[field].model_name)
-                else:
-                    relation = copy.copy(
-                        cls._fields[field].get_target().__name__)
-                res[field]['relation'] = relation
-                res[field]['context'] = copy.copy(cls._fields[field].context)
-                res[field]['create'] = accesses.get(field, {}).get('create',
-                    True)
-                res[field]['delete'] = accesses.get(field, {}).get('delete',
-                    True)
-            if res[field]['type'] == 'one2many' \
-                    and getattr(cls._fields[field], 'field', None):
-                res[field]['relation_field'] = copy.copy(
-                        cls._fields[field].field)
-            if res[field]['type'] == 'many2one':
-                target = cls._fields[field].get_target()
-                relation_fields = []
-                for target_name, target_field in target._fields.items():
-                    if (target_field._type == 'one2many'
-                            and target_field.model_name == cls.__name__
-                            and target_field.field == field):
-                        relation_fields.append(target_name)
-                # Set relation_field only if there is no ambiguity
-                if len(relation_fields) == 1:
-                    res[field]['relation_field'], = relation_fields
-            if res[field]['type'] in ('datetime', 'time', 'timestamp'):
-                res[field]['format'] = copy.copy(cls._fields[field].format)
-            if res[field]['type'] == 'selection':
-                res[field]['context'] = copy.copy(cls._fields[field].context)
-            if res[field]['type'] == 'dict':
-                res[field]['schema_model'] = cls._fields[field].schema_model
-                res[field]['domain'] = copy.copy(cls._fields[field].domain)
-                res[field]['context'] = copy.copy(cls._fields[field].context)
-                res[field]['create'] = accesses.get(field, {}).get('create',
-                    True)
-                res[field]['delete'] = accesses.get(field, {}).get('delete',
-                    True)
-            filter_ = getattr(cls._fields[field], 'filter', None)
-            if filter_:
-                res[field]['domain'] = ['AND', res[field]['domain'], filter_]
-
-            # convert attributes into pyson
-            for attr in ('states', 'domain', 'context', 'digits', 'size',
-                    'add_remove', 'format', 'search_order', 'search_context'):
-                if attr in res[field]:
-                    res[field][attr] = encoder.encode(res[field][attr])
-
-        for i in list(res.keys()):
-=======
         for fname, field in cls._fields.items():
             if fields_names and fname not in fields_names:
                 continue
@@ -365,7 +192,6 @@
                     fname, {}).get(right, True)
 
         for fname in list(definition.keys()):
->>>>>>> 999ca7bc
             # filter out fields which aren't in the fields_names list
             if fields_names:
                 if fname not in fields_names:
