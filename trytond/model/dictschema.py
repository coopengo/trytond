# This file is part of Tryton.  The COPYRIGHT file at the toplevel of this
# repository contains the full copyright notices and license terms.
import json
from collections import OrderedDict

from trytond.cache import Cache
from trytond.config import config
from trytond.i18n import gettext, lazy_gettext
from trytond.model import fields
from trytond.model.exceptions import ValidationError
from trytond.pyson import Eval, PYSONDecoder
from trytond.rpc import RPC
from trytond.tools import slugify
from trytond.transaction import Transaction
from trytond.pool import Pool


class DomainError(ValidationError):
    pass


class SelectionError(ValidationError):
    pass


class DictSchemaMixin(object):
    __slots__ = ()
    _rec_name = 'string'
<<<<<<< HEAD
    name = fields.Char('Name', required=True)
    string = fields.Char('String', translate=True, required=True)
    help = fields.Text(
        "Help",
        translate=True)
    type_ = fields.Selection([
            ('boolean', 'Boolean'),
            ('integer', 'Integer'),
            ('char', 'Char'),
            ('float', 'Float'),
            ('numeric', 'Numeric'),
            ('date', 'Date'),
            ('datetime', 'DateTime'),
            ('selection', 'Selection'),
            ('multiselection', 'Multi-Selection'),
            ], 'Type', required=True)
    digits = fields.Integer('Digits', states={
            'invisible': ~Eval('type_').in_(['float', 'numeric']),
            }, depends=['type_'])
    domain = fields.Char("Domain")
    selection = fields.Text('Selection', states={
            'invisible': ~Eval('type_').in_(['selection', 'multiselection']),
            }, translate=True, depends=['type_'],
        help='A couple of key and label separated by ":" per line')
    selection_sorted = fields.Boolean('Selection Sorted', states={
=======
    name = fields.Char(lazy_gettext('ir.msg_dict_schema_name'), required=True)
    string = fields.Char(
        lazy_gettext('ir.msg_dict_schema_string'),
        translate=True, required=True)
    help = fields.Text(
        lazy_gettext('ir.msg_dict_schema_help'),
        translate=True)
    type_ = fields.Selection([
            ('boolean', lazy_gettext('ir.msg_dict_schema_boolean')),
            ('integer', lazy_gettext('ir.msg_dict_schema_integer')),
            ('char', lazy_gettext('ir.msg_dict_schema_char')),
            ('float', lazy_gettext('ir.msg_dict_schema_float')),
            ('numeric', lazy_gettext('ir.msg_dict_schema_numeric')),
            ('date', lazy_gettext('ir.msg_dict_schema_date')),
            ('datetime', lazy_gettext('ir.msg_dict_schema_datetime')),
            ('selection', lazy_gettext('ir.msg_dict_schema_selection')),
            ('multiselection',
                lazy_gettext('ir.msg_dict_schema_multiselection')),
            ], lazy_gettext('ir.msg_dict_schema_type'), required=True)
    digits = fields.Integer(
        lazy_gettext('ir.msg_dict_schema_digits'),
        states={
            'invisible': ~Eval('type_').in_(['float', 'numeric']),
            }, depends=['type_'])
    domain = fields.Char(lazy_gettext('ir.msg_dict_schema_domain'))
    selection = fields.Text(
        lazy_gettext('ir.msg_dict_schema_selection'),
        states={
            'invisible': ~Eval('type_').in_(['selection', 'multiselection']),
            }, translate=True, depends=['type_'],
        help=lazy_gettext('ir.msg_dict_schema_selection_help'))
    selection_sorted = fields.Boolean(
        lazy_gettext('ir.msg_dict_schema_selection_sorted'),
        states={
>>>>>>> 1f2cbab7
            'invisible': ~Eval('type_').in_(['selection', 'multiselection']),
            }, depends=['type_'],
        help=lazy_gettext('ir.msg_dict_schema_selection_sorted_help'))
    selection_json = fields.Function(fields.Char(
            lazy_gettext('ir.msg_dict_schema_selection_json'),
            states={
                'invisible': ~Eval('type_').in_(
                    ['selection', 'multiselection']),
                },
            depends=['type_']), 'get_selection_json')
    _relation_fields_cache = Cache('_dict_schema_mixin.get_relation_fields')

    @classmethod
    def __setup__(cls):
        super(DictSchemaMixin, cls).__setup__()
        cls.__rpc__.update({
                'get_keys': RPC(instantiate=0),
                })

    @staticmethod
    def default_digits():
        return 2

    @staticmethod
    def default_selection_sorted():
        return True

    @fields.depends('name', 'string')
    def on_change_string(self):
        if not self.name and self.string:
            self.name = slugify(self.string.lower(), hyphenate='_')

    @classmethod
    def validate(cls, schemas):
        super(DictSchemaMixin, cls).validate(schemas)
        cls.check_domain(schemas)
        cls.check_selection(schemas)

    @classmethod
    def check_domain(cls, schemas):
        for schema in schemas:
            if not schema.domain:
                continue
            try:
                value = PYSONDecoder().decode(schema.domain)
            except Exception:
                raise DomainError(
                    gettext('ir.msg_dict_schema_invalid_domain',
                        schema=schema.rec_name))
            if not isinstance(value, list):
                raise DomainError(
                    gettext('ir.msg_dict_schema_invalid_domain',
                        schema=schema.rec_name))

    @classmethod
    def check_selection(cls, schemas):
        for schema in schemas:
            if schema.type_ not in {'selection', 'multiselection'}:
                continue
            try:
                dict(json.loads(schema.get_selection_json()))
            except Exception:
                raise SelectionError(
                    gettext('ir.msg_dict_schema_invalid_selection',
                        schema=schema.rec_name))

    def get_selection_json(self, name=None):
        db_selection = self.selection or ''
        selection = [[w.strip() for w in v.split(':', 1)]
            for v in db_selection.splitlines() if v]
        return json.dumps(selection, separators=(',', ':'))

    @classmethod
    def get_keys(cls, records):
        pool = Pool()
        Config = pool.get('ir.configuration')
        keys = []
        for record in records:
            new_key = {
                'id': record.id,
                'name': record.name,
                'string': record.string,
                'help': record.help,
<<<<<<< HEAD
                'type_': record.type_,
=======
                'type': record.type_,
>>>>>>> 1f2cbab7
                'domain': record.domain,
                'sequence': getattr(record, 'sequence', record.name),
                }
            if record.type_ in {'selection', 'multiselection'}:
                with Transaction().set_context(language=Config.get_language()):
                    english_key = cls(record.id)
                    selection = OrderedDict(json.loads(
                            english_key.selection_json))
                selection.update(dict(json.loads(record.selection_json)))
                new_key['selection'] = list(selection.items())
                new_key['sort'] = record.selection_sorted
            elif record.type_ in ('float', 'numeric'):
                new_key['digits'] = (16, record.digits)
            # ABDC Inject sequence order in dict schema to allow client sorting
            # properly using this custom sequence instead of extra data key
            if hasattr(record, 'sequence_order'):
                new_key['sequence_order'] = record.sequence_order
            keys.append(new_key)
        return keys

    @classmethod
    def get_relation_fields(cls):
        if not config.get('dict', cls.__name__, default=True):
            return {}
        fields = cls._relation_fields_cache.get(cls.__name__)
        if fields is not None:
            return fields
        keys = cls.get_keys(cls.search([]))
        fields = {k['name']: k for k in keys}
        cls._relation_fields_cache.set(cls.__name__, fields)
        return fields

    @classmethod
    def create(cls, vlist):
        records = super().create(vlist)
        cls._relation_fields_cache.clear()
        return records

    @classmethod
    def write(cls, *args):
        super().write(*args)
        cls._relation_fields_cache.clear()

    @classmethod
    def delete(cls, records):
        super().delete(records)
        cls._relation_fields_cache.clear()<|MERGE_RESOLUTION|>--- conflicted
+++ resolved
@@ -26,33 +26,6 @@
 class DictSchemaMixin(object):
     __slots__ = ()
     _rec_name = 'string'
-<<<<<<< HEAD
-    name = fields.Char('Name', required=True)
-    string = fields.Char('String', translate=True, required=True)
-    help = fields.Text(
-        "Help",
-        translate=True)
-    type_ = fields.Selection([
-            ('boolean', 'Boolean'),
-            ('integer', 'Integer'),
-            ('char', 'Char'),
-            ('float', 'Float'),
-            ('numeric', 'Numeric'),
-            ('date', 'Date'),
-            ('datetime', 'DateTime'),
-            ('selection', 'Selection'),
-            ('multiselection', 'Multi-Selection'),
-            ], 'Type', required=True)
-    digits = fields.Integer('Digits', states={
-            'invisible': ~Eval('type_').in_(['float', 'numeric']),
-            }, depends=['type_'])
-    domain = fields.Char("Domain")
-    selection = fields.Text('Selection', states={
-            'invisible': ~Eval('type_').in_(['selection', 'multiselection']),
-            }, translate=True, depends=['type_'],
-        help='A couple of key and label separated by ":" per line')
-    selection_sorted = fields.Boolean('Selection Sorted', states={
-=======
     name = fields.Char(lazy_gettext('ir.msg_dict_schema_name'), required=True)
     string = fields.Char(
         lazy_gettext('ir.msg_dict_schema_string'),
@@ -87,7 +60,6 @@
     selection_sorted = fields.Boolean(
         lazy_gettext('ir.msg_dict_schema_selection_sorted'),
         states={
->>>>>>> 1f2cbab7
             'invisible': ~Eval('type_').in_(['selection', 'multiselection']),
             }, depends=['type_'],
         help=lazy_gettext('ir.msg_dict_schema_selection_sorted_help'))
@@ -171,11 +143,7 @@
                 'name': record.name,
                 'string': record.string,
                 'help': record.help,
-<<<<<<< HEAD
-                'type_': record.type_,
-=======
                 'type': record.type_,
->>>>>>> 1f2cbab7
                 'domain': record.domain,
                 'sequence': getattr(record, 'sequence', record.name),
                 }
