# This file is part of Tryton.  The COPYRIGHT file at the toplevel of this
# repository contains the full copyright notices and license terms.
from collections import OrderedDict
try:
    import simplejson as json
except ImportError:
    import json

from trytond.model import fields
from trytond.pyson import Eval
from trytond.rpc import RPC
from trytond.transaction import Transaction
from trytond.pool import Pool


class DictSchemaMixin(object):
    _rec_name = 'string'
    name = fields.Char('Name', required=True)
    string = fields.Char('String', translate=True, required=True)
    type_ = fields.Selection([
            ('boolean', 'Boolean'),
            ('integer', 'Integer'),
            ('char', 'Char'),
            ('float', 'Float'),
            ('numeric', 'Numeric'),
            ('date', 'Date'),
            ('datetime', 'DateTime'),
            ('selection', 'Selection'),
            ], 'Type', required=True)
    digits = fields.Integer('Digits', states={
            'invisible': ~Eval('type_').in_(['float', 'numeric']),
            }, depends=['type_'])
    selection = fields.Text('Selection', states={
            'invisible': Eval('type_') != 'selection',
            }, translate=True, depends=['type_'],
        help='A couple of key and label separated by ":" per line')
<<<<<<< HEAD
    sort_selection = fields.Boolean('Sort Selection', states={
            'invisible': Eval('type_') != 'selection',
            }, depends=['type_'])
=======
    selection_sorted = fields.Boolean('Selection Sorted', states={
            'invisible': Eval('type_') != 'selection',
            }, depends=['type_'],
        help='If the selection must be sorted on label')
>>>>>>> 08d4253d
    selection_json = fields.Function(fields.Char('Selection JSON',
            states={
                'invisible': Eval('type_') != 'selection',
                },
            depends=['type_']), 'get_selection_json')

    @classmethod
    def __setup__(cls):
        super(DictSchemaMixin, cls).__setup__()
        cls.__rpc__.update({
                'get_keys': RPC(instantiate=0),
                })

    @staticmethod
    def default_digits():
        return 2

    @staticmethod
<<<<<<< HEAD
    def default_sort_selection():
=======
    def default_selection_sorted():
>>>>>>> 08d4253d
        return True

    def get_selection_json(self, name):
        db_selection = self.selection or ''
        selection = [[w.strip() for w in v.split(':', 1)]
            for v in db_selection.splitlines() if v]
        return json.dumps(selection)

    @classmethod
    def get_keys(cls, records):
        pool = Pool()
        Config = pool.get('ir.configuration')
        keys = []
        for record in records:
            new_key = {
                'id': record.id,
                'name': record.name,
                'string': record.string,
                'type_': record.type_,
                }
            if record.type_ == 'selection':
                with Transaction().set_context(language=Config.get_language()):
                    english_key = cls(record.id)
                    selection = OrderedDict(json.loads(
                            english_key.selection_json))
                selection.update(dict(json.loads(record.selection_json)))
                new_key['selection'] = selection.items()
<<<<<<< HEAD
                new_key['sorted'] = record.sort_selection
=======
                new_key['sorted'] = record.selection_sorted
>>>>>>> 08d4253d
            elif record.type_ in ('float', 'numeric'):
                new_key['digits'] = (16, record.digits)
            keys.append(new_key)
        return keys<|MERGE_RESOLUTION|>--- conflicted
+++ resolved
@@ -34,16 +34,10 @@
             'invisible': Eval('type_') != 'selection',
             }, translate=True, depends=['type_'],
         help='A couple of key and label separated by ":" per line')
-<<<<<<< HEAD
-    sort_selection = fields.Boolean('Sort Selection', states={
-            'invisible': Eval('type_') != 'selection',
-            }, depends=['type_'])
-=======
     selection_sorted = fields.Boolean('Selection Sorted', states={
             'invisible': Eval('type_') != 'selection',
             }, depends=['type_'],
         help='If the selection must be sorted on label')
->>>>>>> 08d4253d
     selection_json = fields.Function(fields.Char('Selection JSON',
             states={
                 'invisible': Eval('type_') != 'selection',
@@ -62,11 +56,7 @@
         return 2
 
     @staticmethod
-<<<<<<< HEAD
-    def default_sort_selection():
-=======
     def default_selection_sorted():
->>>>>>> 08d4253d
         return True
 
     def get_selection_json(self, name):
@@ -94,11 +84,7 @@
                             english_key.selection_json))
                 selection.update(dict(json.loads(record.selection_json)))
                 new_key['selection'] = selection.items()
-<<<<<<< HEAD
-                new_key['sorted'] = record.sort_selection
-=======
                 new_key['sorted'] = record.selection_sorted
->>>>>>> 08d4253d
             elif record.type_ in ('float', 'numeric'):
                 new_key['digits'] = (16, record.digits)
             keys.append(new_key)
