# This file is part of Tryton.  The COPYRIGHT file at the top level of
# this repository contains the full copyright notices and license terms.

__all__ = ['Wizard',
    'StateView', 'StateTransition', 'StateAction', 'StateReport',
    'Button']

import json
import copy

from trytond.pool import Pool, PoolBase
from trytond.transaction import Transaction
from trytond.url import URLMixin
from trytond.protocols.jsonrpc import JSONDecoder, JSONEncoder
from trytond.model import ModelSQL
from trytond.model.fields import states_validate
from trytond.pyson import PYSONEncoder
from trytond.rpc import RPC
from trytond.exceptions import UserError


class Button(object):
    '''
    Define a button on wizard.
    '''

    def __init__(self, string, state,
            icon='', default=False, states=None, validate=None):
        self.string = string
        self.state = state
        self.icon = icon
        self.default = bool(default)
        self.__states = None
        self.states = states or {}
        self.validate = validate

    @property
    def states(self):
        return self.__states

    @states.setter
    def states(self, value):
        states_validate(value)
        self.__states = value


class State(object):
    '''
    A State of a wizard.
    '''
    name = None


class StateView(State):
    '''
    A view state of a wizard.
    '''

    def __init__(self, model_name, view, buttons):
        '''
        model_name is the name of the model
        view is the xml id of the view
        buttons is a list of Button
        '''
        self.model_name = model_name
        self.view = view
        self.buttons = buttons
        assert len(self.buttons) == len(set(b.state for b in self.buttons))
        assert len([b for b in self.buttons if b.default]) <= 1

    def get_view(self, wizard, state_name):
        '''
        Returns the view definition
        '''
        Model_ = Pool().get(self.model_name)
        ModelData = Pool().get('ir.model.data')
        if self.view:
            module, fs_id = self.view.split('.')
            view_id = ModelData.get_id(module, fs_id)
        else:
            view_id = None
        return Model_.fields_view_get(view_id=view_id, view_type='form')

    def get_defaults(self, wizard, state_name, fields):
        '''
        Returns defaults values for the fields
        '''
        pool = Pool()
        Model_ = pool.get(self.model_name)
        defaults = Model_.default_get(fields)
        default = getattr(wizard, 'default_%s' % state_name, None)
        if default:
            defaults.update(default(fields))
            for field_name, value in list(defaults.items()):
                if '.' in field_name:
                    continue
                field = Model_._fields[field_name]
                field_rec_name = field_name + '.rec_name'
                if (value
                        and field._type == 'many2one'
                        and field_rec_name not in defaults):
                    Target = pool.get(field.model_name)
                    if 'rec_name' in Target._fields:
                        defaults[field_rec_name] = Target(value).rec_name
        return defaults

    def get_buttons(self, wizard, state_name):
        '''
        Returns button definitions translated
        '''
        Translation = Pool().get('ir.translation')

        def translation_key(button):
            return (','.join((wizard.__name__, state_name, button.state)),
                'wizard_button', Transaction().language, button.string)
        translation_keys = [translation_key(button) for button in self.buttons]
        translations = Translation.get_sources(translation_keys)
        encoder = PYSONEncoder()
        result = []
        for button in self.buttons:
            validate = (button.validate
                if button.validate is not None
                else button.state != wizard.end_state)
            result.append({
                    'state': button.state,
                    'icon': button.icon,
                    'default': button.default,
                    'validate': validate,
                    'string': (translations.get(translation_key(button))
                        or button.string),
                    'states': encoder.encode(button.states),
                    })
        return result


class StateTransition(State):
    '''
    A transition state of a wizard.
    '''


class StateAction(StateTransition):
    '''
    An action state of a wizard.
    '''

    def __init__(self, action_id):
        '''
        action_id is a string containing ``module.xml_id``
        '''
        super(StateAction, self).__init__()
        self.action_id = action_id

    def get_action(self):
        "Returns action definition"
        pool = Pool()
        ModelData = pool.get('ir.model.data')
        Action = pool.get('ir.action')
        module, fs_id = self.action_id.split('.')
        action_id = Action.get_action_id(
            ModelData.get_id(module, fs_id))
        action = Action(action_id)
        return action.get_action_value()


class StateReport(StateAction):
    'An report state of a wizard'

    def __init__(self, report_name):
        super(StateReport, self).__init__(None)
        self.report_name = report_name

    def get_action(self):
        'Return report definition'
        pool = Pool()
        ActionReport = pool.get('ir.action.report')
        action_reports = ActionReport.search([
                ('report_name', '=', self.report_name),
                ])
        assert action_reports, '%s not found' % self.report_name
        action_report = action_reports[0]
        action = action_report.action
        return action.get_action_value()


class Wizard(URLMixin, PoolBase):
    __no_slots__ = True  # To allow setting State
    start_state = 'start'
    end_state = 'end'

    @classmethod
    def __setup__(cls):
        super(Wizard, cls).__setup__()
        cls.__rpc__ = {
            'create': RPC(readonly=False),
            'delete': RPC(readonly=False),
            'execute': RPC(readonly=False, check_access=False),
            }

        # Copy states
        for attr in dir(cls):
            if isinstance(getattr(cls, attr), State):
                setattr(cls, attr, copy.deepcopy(getattr(cls, attr)))

    @classmethod
    def __post_setup__(cls):
        super(Wizard, cls).__post_setup__()
        # Set states
        cls.states = {}
        for attr in dir(cls):
            if attr.startswith('_'):
                continue
            if isinstance(getattr(cls, attr), State):
                cls.states[attr] = getattr(cls, attr)

    @classmethod
    def __register__(cls, module_name):
        super(Wizard, cls).__register__(module_name)
        pool = Pool()
        Translation = pool.get('ir.translation')
        Translation.register_wizard(cls, module_name)

    @classmethod
    def check_access(cls):
        pool = Pool()
        ModelAccess = pool.get('ir.model.access')
        ActionWizard = pool.get('ir.action.wizard')
        User = pool.get('res.user')
        context = Transaction().context

        if Transaction().user == 0:
            return

        with Transaction().set_context(_check_access=True):
            model = context.get('active_model')
            if model and model != 'ir.ui.menu':
                ModelAccess.check(model, 'read')
            groups = set(User.get_groups())
            wizard_groups = ActionWizard.get_groups(cls.__name__,
                action_id=context.get('action_id'))
            if wizard_groups:
                if not groups & wizard_groups:
                    raise UserError('Calling wizard %s is not allowed!'
                        % cls.__name__)
            elif model and model != 'ir.ui.menu':
<<<<<<< HEAD
                ModelAccess.check(model, 'write')
=======
                Model = pool.get(model)
                if (not callable(getattr(Model, 'table_query', None))
                        or Model.write.__func__ != ModelSQL.write.__func__):
                    ModelAccess.check(model, 'write')
>>>>>>> 1f2cbab7

    @classmethod
    def create(cls):
        "Create a session"
        Session = Pool().get('ir.session.wizard')
        cls.check_access()
        return (Session.create([{}])[0].id, cls.start_state, cls.end_state)

    @classmethod
    def delete(cls, session_id):
        "Delete the session"
        Session = Pool().get('ir.session.wizard')
        end = getattr(cls, cls.end_state, None)
        if end:
            wizard = cls(session_id)
            action = end(wizard)
        else:
            action = None
        Session.delete([Session(session_id)])
        return action

    @classmethod
    def execute(cls, session_id, data, state_name):
        '''
        Execute the wizard state.

        session_id is a Session id
        data is a dictionary with the session data to update
        state_name is the name of state to execute

        Returns a dictionary with:
            - ``actions``: a list of Action to execute
            - ``view``: a dictionary with:
                - ``fields_view``: a fields/view definition
                - ``defaults``: a dictionary with default values
                - ``buttons``: a list of buttons
        '''
        cls.check_access()
        wizard = cls(session_id)
        for key, values in data.items():
            record = getattr(wizard, key)
            for field, value in values.items():
                if field == 'id':
                    continue
                setattr(record, field, value)
        return wizard._execute(state_name)

    def _execute(self, state_name):
        if state_name == self.end_state:
            return {}

        state = self.states[state_name]
        result = {}

        if isinstance(state, StateView):
            view = state.get_view(self, state_name)
            defaults = state.get_defaults(self, state_name,
                list(view['fields'].keys()))
            buttons = state.get_buttons(self, state_name)
            result['view'] = {
                'fields_view': view,
                'defaults': defaults,
                'buttons': buttons,
                'state': state_name,
                }
        elif isinstance(state, StateTransition):
            do_result = None
            if isinstance(state, StateAction):
                action = state.get_action()
                do = getattr(self, 'do_%s' % state_name, None)
                if do:
                    do_result = do(action)
                else:
                    do_result = action, {}
            transition = getattr(self, 'transition_%s' % state_name, None)
            if transition:
                result = self._execute(transition())
            if do_result:
                result.setdefault('actions', []).append(do_result)
        self._save()
        return result

    def __init__(self, session_id):
        pool = Pool()
        Session = pool.get('ir.session.wizard')
        self._session_id = session_id
        session = Session(session_id)
        data = json.loads(session.data, object_hook=JSONDecoder())
        for state_name, state in self.states.items():
            if isinstance(state, StateView):
                Target = pool.get(state.model_name)
                data.setdefault(state_name, {})
                setattr(self, state_name, Target(**data[state_name]))

    def _save(self):
        "Save the session in database"
        Session = Pool().get('ir.session.wizard')
        data = {}
        for state_name, state in self.states.items():
            if isinstance(state, StateView):
                data[state_name] = getattr(self, state_name)._default_values
        session = Session(self._session_id)
        data = json.dumps(data, cls=JSONEncoder, separators=(',', ':'))
        if data != session.data.encode('utf-8'):
            Session.write([session], {
                    'data': data,
                    })<|MERGE_RESOLUTION|>--- conflicted
+++ resolved
@@ -243,14 +243,10 @@
                     raise UserError('Calling wizard %s is not allowed!'
                         % cls.__name__)
             elif model and model != 'ir.ui.menu':
-<<<<<<< HEAD
-                ModelAccess.check(model, 'write')
-=======
                 Model = pool.get(model)
                 if (not callable(getattr(Model, 'table_query', None))
                         or Model.write.__func__ != ModelSQL.write.__func__):
                     ModelAccess.check(model, 'write')
->>>>>>> 1f2cbab7
 
     @classmethod
     def create(cls):
