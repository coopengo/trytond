--- conflicted
+++ resolved
@@ -15,10 +15,7 @@
 from .. import backend
 from ..config import config
 from ..cache import Cache
-<<<<<<< HEAD
-=======
 from ..sendmail import sendmail
->>>>>>> 32fdf010
 
 __all__ = [
     'Cron',
@@ -183,11 +180,7 @@
         now = datetime.datetime.now()
         with Transaction().start(db_name, 0) as transaction:
             Cache.clean(db_name)
-<<<<<<< HEAD
-            transaction.cursor.lock(cls._table)
-=======
             transaction.database.lock(transaction.connection, cls._table)
->>>>>>> 32fdf010
             crons = cls.search([
                     ('number_calls', '!=', 0),
                     ('next_call', '<=', datetime.datetime.now()),
@@ -217,10 +210,6 @@
                     cron.save()
                     transaction.commit()
                 except Exception:
-<<<<<<< HEAD
-                    transaction.cursor.rollback()
-=======
                     transaction.rollback()
->>>>>>> 32fdf010
                     logger.error('Running cron %s', cron.id, exc_info=True)
             Cache.resets(db_name)