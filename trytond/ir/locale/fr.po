--- conflicted
+++ resolved
@@ -782,7 +782,6 @@
 msgid "Filter"
 msgstr "Filtre"
 
-<<<<<<< HEAD
 msgctxt "field:ir.model.print_model_graph.start,id:"
 msgid "ID"
 msgstr "ID"
@@ -791,8 +790,6 @@
 msgid "Ignore function fields"
 msgstr "Ignorer les champs fonctions"
 
-=======
->>>>>>> 1f2cbab7
 msgctxt "field:ir.model.print_model_graph.start,level:"
 msgid "Level"
 msgstr "Niveau"
