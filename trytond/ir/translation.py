--- conflicted
+++ resolved
@@ -79,11 +79,7 @@
     overriding_module = fields.Char('Overriding Module', readonly=True)
     _translation_cache = Cache('ir.translation', size_limit=10240,
         context=False)
-<<<<<<< HEAD
-    _get_language_cache = Cache('ir.translation.lang')
-=======
     _get_language_cache = Cache('ir.translation.get_language')
->>>>>>> 565f4244
 
     @classmethod
     def __setup__(cls):
