# This file is part of Tryton.  The COPYRIGHT file at the top level of
# this repository contains the full copyright notices and license terms.
import polib
import xml.dom.minidom
from difflib import SequenceMatcher
import os
from hashlib import md5
from lxml import etree
from itertools import izip
from io import BytesIO
import logging

from sql import Column, Null, Literal
from sql.functions import Substring, Position
from sql.conditionals import Case
from sql.operators import Or, And
from sql.aggregate import Max

from genshi.filters.i18n import extract as genshi_extract
from relatorio.reporting import MIMETemplateLoader
from relatorio.templates.opendocument import get_zip_file

from ..model import ModelView, ModelSQL, fields, Unique
from ..wizard import Wizard, StateView, StateTransition, StateAction, \
    Button
from ..tools import file_open, reduce_ids, grouped_slice, cursor_dict
from .. import backend
from ..pyson import PYSONEncoder, Eval
from ..transaction import Transaction
from ..pool import Pool
from ..cache import Cache
from ..config import config

<<<<<<< HEAD
logger = logging.getLogger(name='trytond.translator')
=======
from trytond.ir.lang import get_parent_language as get_parent
>>>>>>> 48b10d58

__all__ = ['Translation',
    'TranslationSetStart', 'TranslationSetSucceed', 'TranslationSet',
    'TranslationCleanStart', 'TranslationCleanSucceed', 'TranslationClean',
    'TranslationUpdateStart', 'TranslationUpdate',
    'TranslationExportStart', 'TranslationExportResult', 'TranslationExport',
    'TranslationReport',
    ]

TRANSLATION_TYPE = [
    ('field', 'Field'),
    ('model', 'Model'),
    ('report', 'Report'),
    ('selection', 'Selection'),
    ('view', 'View'),
    ('wizard_button', 'Wizard Button'),
    ('help', 'Help'),
    ('error', 'Error'),
]


class TrytonPOFile(polib.POFile):

    def sort(self):
        return super(TrytonPOFile, self).sort(
            key=lambda x: (x.msgctxt, x.msgid))


class Translation(ModelSQL, ModelView):
    "Translation"
    __name__ = "ir.translation"

    name = fields.Char('Field Name', required=True)
    res_id = fields.Integer('Resource ID', select=True, required=True)
    lang = fields.Selection('get_language', string='Language')
    type = fields.Selection(TRANSLATION_TYPE, string='Type',
       required=True)
    src = fields.Text('Source')
    src_md5 = fields.Char('Source MD5', size=32, required=True)
    value = fields.Text('Translation Value')
    module = fields.Char('Module', readonly=True)
    fuzzy = fields.Boolean('Fuzzy')
    model = fields.Function(fields.Char('Model'), 'get_model',
            searcher='search_model')
    overriding_module = fields.Char('Overriding Module', readonly=True)
    _translation_cache = Cache('ir.translation', size_limit=10240,
        context=False)
    _get_language_cache = Cache('ir.translation.lang')

    @classmethod
    def __setup__(cls):
        super(Translation, cls).__setup__()
        t = cls.__table__()
        cls._sql_constraints += [
            ('translation_md5_uniq',
                Unique(t,
                    t.name, t.res_id, t.lang, t.type, t.src_md5, t.module),
                'Translation must be unique'),
        ]
        cls._error_messages.update({
                'translation_overridden': (
                    "You can not export translation %(name)s because it is an "
                    "overridden translation by module %(overriding_module)s"),
                })

    @classmethod
    def __register__(cls, module_name):
        TableHandler = backend.get('TableHandler')
        transaction = Transaction()
        cursor = transaction.connection.cursor()
        ir_translation = cls.__table__()
        table = TableHandler(cls, module_name)
        # Migration from 1.8: new field src_md5
        src_md5_exist = table.column_exist('src_md5')
        if not src_md5_exist:
            table.add_column('src_md5', cls.src_md5._sql_type)
        table.drop_constraint('translation_uniq')
        table.index_action(['lang', 'type', 'name', 'src'], 'remove')

        super(Translation, cls).__register__(module_name)

        # Migration from 1.8: fill new field src_md5
        if not src_md5_exist:
            offset = 0
            limit = transaction.database.IN_MAX
            translations = True
            while translations:
                translations = cls.search([], offset=offset, limit=limit)
                offset += limit
                for translation in translations:
                    src_md5 = cls.get_src_md5(translation.src)
                    cls.write([translation], {
                        'src_md5': src_md5,
                    })
            table = TableHandler(cls, module_name)
            table.not_null_action('src_md5', action='add')

        # Migration from 2.2 and 2.8
        cursor.execute(*ir_translation.update([ir_translation.res_id],
                [-1], where=(ir_translation.res_id == Null)
                | (ir_translation.res_id == 0)))

        # Migration from 3.8: rename odt type in report
        cursor.execute(*ir_translation.update(
                [ir_translation.type],
                ['report'],
                where=ir_translation.type == 'odt'))

        table = TableHandler(cls, module_name)
        table.index_action(['lang', 'type', 'name'], 'add')

    @classmethod
    def register_model(cls, model, module_name):
        cursor = Transaction().connection.cursor()
        ir_translation = cls.__table__()

        if not model.__doc__:
            return

        name = model.__name__ + ',name'
        src = model._get_name()
        cursor.execute(*ir_translation.select(ir_translation.id,
                where=(ir_translation.lang == 'en')
                & (ir_translation.type == 'model')
                & (ir_translation.name == name)
                # Keep searching on all values for migration
                & ((ir_translation.res_id == -1)
                    | (ir_translation.res_id == Null)
                    | (ir_translation.res_id == 0))))
        trans_id = None
        if cursor.rowcount == -1 or cursor.rowcount is None:
            data = cursor.fetchone()
            if data:
                trans_id, = data
        elif cursor.rowcount != 0:
            trans_id, = cursor.fetchone()
        src_md5 = Translation.get_src_md5(src)
        if trans_id is None:
            cursor.execute(*ir_translation.insert(
                    [Column(ir_translation, c)
                        for c in ('name', 'lang', 'type', 'src', 'src_md5',
                            'value', 'module', 'fuzzy', 'res_id')],
                    [[name, 'en', 'model', src, src_md5, '',
                            module_name, False, -1]]))
        else:
            cursor.execute(*ir_translation.update(
                    [ir_translation.src, ir_translation.src_md5],
                    [src, src_md5],
                    where=ir_translation.id == trans_id))

    @classmethod
    def register_fields(cls, model, module_name):
        cursor = Transaction().connection.cursor()
        ir_translation = cls.__table__()

        # Prefetch field translations
        trans_fields = {}
        trans_help = {}
        trans_selection = {}
        if model._fields:
            names = ['%s,%s' % (model.__name__, f) for f in model._fields]
            cursor.execute(*ir_translation.select(ir_translation.id,
                    ir_translation.name, ir_translation.src,
                    ir_translation.type,
                    where=((ir_translation.lang == 'en')
                        & ir_translation.type.in_(
                            ('field', 'help', 'selection'))
                        & ir_translation.name.in_(names))))
            for trans in cursor_dict(cursor):
                if trans['type'] == 'field':
                    trans_fields[trans['name']] = trans
                elif trans['type'] == 'help':
                    trans_help[trans['name']] = trans
                elif trans['type'] == 'selection':
                    trans_selection.setdefault(trans['name'], {})
                    trans_selection[trans['name']][trans['src']] = trans

        def update_insert_field(field, trans_name):
            string_md5 = cls.get_src_md5(field.string)
            if trans_name not in trans_fields:
                cursor.execute(*ir_translation.insert(
                        [ir_translation.name, ir_translation.lang,
                            ir_translation.type, ir_translation.src,
                            ir_translation.src_md5, ir_translation.value,
                            ir_translation.module, ir_translation.fuzzy,
                            ir_translation.res_id],
                        [[trans_name, 'en', 'field', field.string,
                                string_md5, '', module_name, False, -1]]))
            elif trans_fields[trans_name]['src'] != field.string:
                cursor.execute(*ir_translation.update(
                        [ir_translation.src, ir_translation.src_md5],
                        [field.string, string_md5],
                        where=ir_translation.id ==
                        trans_fields[trans_name]['id']))

        def update_insert_help(field, trans_name):
            help_md5 = cls.get_src_md5(field.help)
            if trans_name not in trans_help:
                if field.help:
                    cursor.execute(*ir_translation.insert(
                            [ir_translation.name, ir_translation.lang,
                                ir_translation.type, ir_translation.src,
                                ir_translation.src_md5, ir_translation.value,
                                ir_translation.module, ir_translation.fuzzy,
                                ir_translation.res_id],
                            [[trans_name, 'en', 'help', field.help,
                                    help_md5, '', module_name, False, -1]]))
            elif trans_help[trans_name]['src'] != field.help:
                cursor.execute(*ir_translation.update(
                        [ir_translation.src, ir_translation.src_md5],
                        [field.help, help_md5],
                        where=ir_translation.id ==
                        trans_help[trans_name]['id']))

        def insert_selection(field, trans_name):
            for (_, val) in field.selection:
                if (trans_name not in trans_selection
                        or val not in trans_selection[trans_name]):
                    val_md5 = cls.get_src_md5(val)
                    cursor.execute(*ir_translation.insert(
                            [ir_translation.name, ir_translation.lang,
                                ir_translation.type, ir_translation.src,
                                ir_translation.src_md5, ir_translation.value,
                                ir_translation.module, ir_translation.fuzzy,
                                ir_translation.res_id],
                            [[trans_name, 'en', 'selection', val, val_md5,
                                    '', module_name, False, -1]]))

        for field_name, field in model._fields.iteritems():
            trans_name = model.__name__ + ',' + field_name
            update_insert_field(field, trans_name)
            update_insert_help(field, trans_name)
            if (hasattr(field, 'selection')
                    and isinstance(field.selection, (tuple, list))
                    and getattr(field, 'translate_selection', True)):
                insert_selection(field, trans_name)

    @classmethod
    def register_error_messages(cls, model, module_name):
        cursor = Transaction().connection.cursor()
        ir_translation = cls.__table__()

        cursor.execute(*ir_translation.select(
                ir_translation.id, ir_translation.src,
                where=((ir_translation.lang == 'en')
                    & (ir_translation.type == 'error')
                    & (ir_translation.name == model.__name__))))
        trans_error = {t['src']: t for t in cursor_dict(cursor)}

        errors = model._get_error_messages()
        for error in set(errors):
            if error not in trans_error:
                error_md5 = Translation.get_src_md5(error)
                cursor.execute(*ir_translation.insert(
                        [ir_translation.name, ir_translation.lang,
                            ir_translation.type, ir_translation.src,
                            ir_translation.src_md5, ir_translation.value,
                            ir_translation.module, ir_translation.fuzzy,
                            ir_translation.res_id],
                        [[model.__name__, 'en', 'error', error, error_md5,
                                '', module_name, False, -1]]))

    @classmethod
    def register_wizard(cls, wizard, module_name):
        cursor = Transaction().connection.cursor()
        ir_translation = cls.__table__()

        # Prefetch button translations
        cursor.execute(*ir_translation.select(
                ir_translation.id, ir_translation.name, ir_translation.src,
                where=((ir_translation.lang == 'en')
                    & (ir_translation.type == 'wizard_button')
                    & (ir_translation.name.like(wizard.__name__ + ',%')))))
        trans_buttons = {t['name']: t for t in cursor_dict(cursor)}

        def update_insert_button(state_name, button):
            trans_name = '%s,%s,%s' % (
                wizard.__name__, state_name, button.state)
            src_md5 = cls.get_src_md5(button.string)
            if trans_name not in trans_buttons:
                cursor.execute(*ir_translation.insert(
                        [ir_translation.name, ir_translation.lang,
                            ir_translation.type, ir_translation.src,
                            ir_translation.src_md5, ir_translation.value,
                            ir_translation.module, ir_translation.fuzzy,
                            ir_translation.res_id],
                        [[trans_name, 'en', 'wizard_button', button.string,
                                src_md5, '', module_name, False, -1]]))
            elif trans_buttons[trans_name] != button.string:
                cursor.execute(*ir_translation.update(
                        [ir_translation.src, ir_translation.src_md5],
                        [button.string, src_md5],
                        where=ir_translation.id ==
                        trans_buttons[trans_name]['id']))

        for state_name, state in wizard.states.iteritems():
            if not isinstance(state, StateView):
                continue
            for button in state.buttons:
                update_insert_button(state_name, button)

    @staticmethod
    def default_fuzzy():
        return False

    @staticmethod
    def default_res_id():
        return -1

    def get_model(self, name):
        return self.name.split(',')[0]

    @classmethod
    def search_rec_name(cls, name, clause):
        clause = tuple(clause)
        if clause[1].startswith('!') or clause[1].startswith('not '):
            bool_op = 'AND'
        else:
            bool_op = 'OR'
        return [bool_op,
            ('src',) + clause[1:],
            ('value',) + clause[1:],
            (cls._rec_name,) + clause[1:],
            ]

    @classmethod
    def search_model(cls, name, clause):
        table = cls.__table__()
        _, operator, value = clause
        Operator = fields.SQL_OPERATORS[operator]
        return [('id', 'in', table.select(table.id,
                    where=Operator(Substring(table.name, 1,
                            Case((Position(',', table.name) > 0,
                                    Position(',', table.name) - 1),
                                else_=0)), value)))]

    @classmethod
    def get_language(cls):
        result = cls._get_language_cache.get(None)
        if result is not None:
            return result
        pool = Pool()
        Lang = pool.get('ir.lang')
        langs = Lang.search([])
        result = [(lang.code, lang.name) for lang in langs]
        cls._get_language_cache.set(None, result)
        return result

    @classmethod
    def get_src_md5(cls, src):
        return md5((src or '').encode('utf-8')).hexdigest()

    @classmethod
    def view_attributes(cls):
        return [('/form//field[@name="value"]', 'spell', Eval('lang'))]

    @classmethod
    def get_ids(cls, name, ttype, lang, ids):
        "Return translation for each id"
        pool = Pool()
        ModelFields = pool.get('ir.model.field')
        Model = pool.get('ir.model')

        translations, to_fetch = {}, []
        name = unicode(name)
        ttype = unicode(ttype)
        lang = unicode(lang)
        if name.split(',')[0] in ('ir.model.field', 'ir.model'):
            field_name = name.split(',')[1]
            with Transaction().set_context(_check_access=False):
                if name.split(',')[0] == 'ir.model.field':
                    if field_name == 'field_description':
                        ttype = u'field'
                    else:
                        ttype = u'help'
                    records = ModelFields.browse(ids)
                else:
                    ttype = u'model'
                    records = Model.browse(ids)

            trans_args = []
            for record in records:
                if ttype in ('field', 'help'):
                    name = record.model.model + ',' + record.name
                else:
                    name = record.model + ',' + field_name
                trans_args.append((name, ttype, lang, None))
            cls.get_sources(trans_args)

            for record in records:
                if ttype in ('field', 'help'):
                    name = record.model.model + ',' + record.name
                else:
                    name = record.model + ',' + field_name
                translations[record.id] = cls.get_source(name, ttype, lang)
            return translations

        # Don't use cache for fuzzy translation
        if not Transaction().context.get(
                'fuzzy_translation', False):
            for obj_id in ids:
                trans = cls._translation_cache.get((name, ttype, lang, obj_id),
                    -1)
                if trans != -1:
                    translations[obj_id] = trans
                else:
                    to_fetch.append(obj_id)
        else:
            to_fetch = ids

        if to_fetch:
            # Get parent translations
            parent_lang = get_parent(lang)
            if parent_lang:
                translations.update(
                    cls.get_ids(name, ttype, parent_lang, to_fetch))

            transaction = Transaction()
            cursor = transaction.connection.cursor()
            table = cls.__table__()
            fuzzy_sql = table.fuzzy == False
            if Transaction().context.get('fuzzy_translation', False):
                fuzzy_sql = None
            in_max = transaction.database.IN_MAX // 7
            for sub_to_fetch in grouped_slice(to_fetch, in_max):
                red_sql = reduce_ids(table.res_id, sub_to_fetch)
                where = And(((table.lang == lang),
                        (table.type == ttype),
                        (table.name == name),
                        (table.value != ''),
                        (table.value != Null),
                        red_sql,
                        ))
                if fuzzy_sql:
                    where &= fuzzy_sql
                cursor.execute(*table.select(table.res_id, table.value,
                        where=where))
                translations.update(cursor)
            # Don't store fuzzy translation in cache
            if not Transaction().context.get('fuzzy_translation', False):
                for res_id in to_fetch:
                    value = translations.setdefault(res_id)
                    cls._translation_cache.set(
                        (name, ttype, lang, res_id), value)
        return translations

    @classmethod
    def set_ids(cls, name, ttype, lang, ids, values):
        "Set translation for each id"
        pool = Pool()
        ModelFields = pool.get('ir.model.field')
        Model = pool.get('ir.model')
        Config = pool.get('ir.configuration')
        transaction = Transaction()
        in_max = transaction.database.IN_MAX

        if len(ids) > in_max:
            for i in range(0, len(ids), in_max):
                sub_ids = ids[i:i + in_max]
                sub_values = values[i:i + in_max]
                cls.set_ids(name, ttype, lang, sub_ids, sub_values)
            return

        model_name, field_name = name.split(',')
        if model_name in ('ir.model.field', 'ir.model'):
            if model_name == 'ir.model.field':
                if field_name == 'field_description':
                    ttype = 'field'
                else:
                    ttype = 'help'
                with Transaction().set_context(language='en'):
                    records = ModelFields.browse(ids)
            else:
                ttype = 'model'
                with Transaction().set_context(language='en'):
                    records = Model.browse(ids)

            def get_name(record):
                if ttype in ('field', 'help'):
                    return record.model.model + ',' + record.name
                else:
                    return record.model + ',' + field_name

            with Transaction().set_context(_check_access=False):
                translations = {}
                for translation in cls.search([
                            ('lang', '=', lang),
                            ('type', '=', ttype),
                            ('name', 'in', [get_name(r) for r in records]),
                            ]):
                    translations[translation.name] = translation

                to_save = []
                for record, value in izip(records, values):
                    translation = translations.get(get_name(record))
                    if not translation:
                        translation = cls()
                        translation.name = name
                        translation.lang = lang
                        translation.type = ttype
                    translation.src = getattr(record, field_name)
                    translation.value = value
                    translation.fuzzy = False
                    to_save.append(translation)
                cls.save(to_save)
            return

        Model = pool.get(model_name)
        with Transaction().set_context(language=Config.get_language()):
            records = Model.browse(ids)

        translations = {}
        with Transaction().set_context(_check_access=False):
            for translation in cls.search([
                        ('lang', '=', lang),
                        ('type', '=', ttype),
                        ('name', '=', name),
                        ('res_id', 'in', ids),
                        ]):
                translations[translation.res_id] = translation

            other_translations = {}
            if (lang == Config.get_language()
                    and Transaction().context.get('fuzzy_translation', True)):
                for translation in cls.search([
                            ('lang', '!=', lang),
                            ('type', '=', ttype),
                            ('name', '=', name),
                            ('res_id', 'in', ids),
                            ]):
                    other_translations.setdefault(translation.res_id, []
                        ).append(translation)

            to_save = []
            for record, value in izip(records, values):
                translation = translations.get(record.id)
                if not translation:
                    translation = cls()
                    translation.name = name
                    translation.lang = lang
                    translation.type = ttype
                    translation.res_id = record.id
                else:
                    cls.write([translation], {
                        'value': value,
                        'src': getattr(record, field_name),
                        'fuzzy': False,
                        })
                    other_langs = other_translations.get(record.id)
                    if other_langs:
                        for other_lang in other_langs:
                            other_lang.src = getattr(record, field_name)
                            other_lang.fuzzy = True
                            to_save.append(other_lang)
                translation.value = value
                translation.src = getattr(record, field_name)
                translation.fuzzy = False
                to_save.append(translation)
            cls.save(to_save)

    @classmethod
    def delete_ids(cls, model, ttype, ids):
        "Delete translation for each id"
        translations = []
        with Transaction().set_context(_check_access=False):
            for sub_ids in grouped_slice(ids):
                translations += cls.search([
                        ('type', '=', ttype),
                        ('name', 'like', model + ',%'),
                        ('res_id', 'in', list(sub_ids)),
                        ])
            cls.delete(translations)

    @classmethod
    def get_source(cls, name, ttype, lang, source=None):
        "Return translation for source"
        args = (name, ttype, lang, source)
        result = cls.get_sources([args])
        return result[args]

    @classmethod
    def get_sources(cls, args):
        '''
        Take a list of (name, ttype, lang, source).
        Add the translations to the cache.
        Return a dict with the translations.
        '''
        res = {}
        parent_args = []
        parent_langs = []
        clause = []
        transaction = Transaction()
        cursor = transaction.connection.cursor()
        table = cls.__table__()
        if len(args) > transaction.database.IN_MAX:
            for sub_args in grouped_slice(args):
                res.update(cls.get_sources(list(sub_args)))
            return res

        to_cache = []
        for name, ttype, lang, source in args:
            name = unicode(name)
            ttype = unicode(ttype)
            lang = unicode(lang)
            if source is not None:
                source = unicode(source)
            trans = cls._translation_cache.get((name, ttype, lang, source), -1)
            if trans != -1:
                res[(name, ttype, lang, source)] = trans
            else:
                to_cache.append((name, ttype, lang, source))
                parent_lang = get_parent(lang)
                if parent_lang:
                    parent_args.append((name, ttype, parent_lang, source))
                    parent_langs.append(lang)
                res[(name, ttype, lang, source)] = None
                where = And(((table.lang == lang),
                        (table.type == ttype),
                        (table.name == name),
                        (table.value != ''),
                        (table.value != Null),
                        (table.fuzzy == False),
                        (table.res_id == -1),
                        ))
                if source is not None:
                    where &= table.src == source
                clause.append(where)

        # Get parent transactions
        if parent_args:
            parent_src = cls.get_sources(parent_args)
            for (name, ttype, parent_lang, source), lang in zip(
                    parent_args, parent_langs):
                res[(name, ttype, lang, source)] = parent_src[
                    (name, ttype, parent_lang, source)]

        if clause:
            in_max = transaction.database.IN_MAX // 7
            for sub_clause in grouped_slice(clause, in_max):
                cursor.execute(*table.select(
                        table.lang, table.type, table.name, table.src,
                        table.value,
                        where=Or(list(sub_clause))))
                for lang, ttype, name, source, value in cursor.fetchall():
                    if (name, ttype, lang, source) not in args:
                        source = None
                    res[(name, ttype, lang, source)] = value
        for key in to_cache:
            cls._translation_cache.set(key, res[key])
        return res

    @classmethod
    def delete(cls, translations):
        cls._translation_cache.clear()
        ModelView._fields_view_get_cache.clear()
        return super(Translation, cls).delete(translations)

    @classmethod
    def create(cls, vlist):
        cls._translation_cache.clear()
        ModelView._fields_view_get_cache.clear()
        vlist = [x.copy() for x in vlist]

        for vals in vlist:
            if not vals.get('module'):
                if Transaction().context.get('module'):
                    vals['module'] = Transaction().context['module']
            vals['src_md5'] = cls.get_src_md5(vals.get('src'))
        return super(Translation, cls).create(vlist)

    @classmethod
    def write(cls, translations, values, *args):
        cls._translation_cache.clear()
        ModelView._fields_view_get_cache.clear()
        actions = iter((translations, values) + args)
        args = []
        for translations, values in zip(actions, actions):
            if 'src' in values:
                values = values.copy()
                values['src_md5'] = cls.get_src_md5(values.get('src'))
            args.extend((translations, values))
        return super(Translation, cls).write(*args)

    @classmethod
    def extra_model_data(cls, model_data):
        "Yield extra model linked to the model data"
        if model_data.model in (
                'ir.action.report',
                'ir.action.act_window',
                'ir.action.wizard',
                'ir.action.url',
                ):
            yield 'ir.action'

    @property
    def unique_key(self):
        if self.type in {
                'report', 'view', 'wizard_button', 'selection', 'error'}:
            return (self.name, self.res_id, self.type, self.src)
        elif self.type in ('field', 'model', 'help'):
            return (self.name, self.res_id, self.type)

    @classmethod
    def from_poentry(cls, entry):
        'Returns a translation instance for a entry of pofile and its res_id'
        ttype, name, res_id = entry.msgctxt.split(':')
        src = entry.msgid
        value = entry.msgstr
        fuzzy = 'fuzzy' in entry.flags

        translation = cls(name=name, type=ttype, src=src, fuzzy=fuzzy,
            value=value)
        return translation, res_id

    @classmethod
    def translation_import(cls, lang, module, po_path):
        pool = Pool()
        ModelData = pool.get('ir.model.data')
        if isinstance(po_path, basestring):
            po_path = [po_path]
        models_data = ModelData.search([
                ('module', '=', module),
                ])
        fs_id2prop = {}
        for model_data in models_data:
            fs_id2prop.setdefault(model_data.model, {})
            fs_id2prop[model_data.model][model_data.fs_id] = \
                (model_data.db_id, model_data.noupdate)
            for extra_model in cls.extra_model_data(model_data):
                fs_id2prop.setdefault(extra_model, {})
                fs_id2prop[extra_model][model_data.fs_id] = \
                    (model_data.db_id, model_data.noupdate)

        translations = set()
        to_save = []

        id2translation = {}
        key2ids = {}
        module_translations = cls.search([
                ('lang', '=', lang),
                ('module', '=', module),
                ], order=[])
        for translation in module_translations:
            key = translation.unique_key
            if not key:
                raise ValueError('Unknow translation type: %s' %
                    translation.type)
            key2ids.setdefault(key, []).append(translation.id)
            if len(module_translations) <= config.getint('cache', 'record'):
                id2translation[translation.id] = translation

        def override_translation(ressource_id, new_translation):
            res_id_module, res_id = ressource_id.split('.')
            # AKE: logging for debug
            logger.debug('Overriding translation of %s (%s)' % (res_id_module,
                    new_translation.name))
            if res_id:
                model_data, = ModelData.search([
                        ('module', '=', res_id_module),
                        ('fs_id', '=', res_id),
                        ])
                res_id = model_data.db_id
            else:
                res_id = -1
            with Transaction().set_context(module=res_id_module):
                domain = [
                    ('name', '=', new_translation.name),
                    ('res_id', '=', res_id),
                    ('lang', '=', new_translation.lang),
                    ('type', '=', new_translation.type),
                    ('module', '=', res_id_module),
                    ]
                if new_translation.type in {
                        'report', 'view', 'wizard_button', 'selection',
                        'error'}:
                    domain.append(('src', '=', new_translation.src))
                # AKE: avoir crash when no transalation
                found = cls.search(domain)
                if found:
                    translation, = found
                else:
                    translation = None
                    logger.warning('Impossible to find translation %s'
                        ' from module %s for lang %s' % (
                            new_translation.name,
                            res_id_module,
                            new_translation.lang,
                            ))
                if translation and translation.value != new_translation.value:
                    translation.value = new_translation.value
                    translation.overriding_module = module
                    translation.fuzzy = new_translation.fuzzy
                    return translation

        # Make a first loop to retreive translation ids in the right order to
        # get better read locality and a full usage of the cache.
        translation_ids = []
        if len(module_translations) <= config.getint('cache', 'record'):
            processes = (True,)
        else:
            processes = (False, True)
        for processing in processes:
            if (processing
                    and len(module_translations) > config.getint('cache',
                        'record')):
                id2translation = dict((t.id, t)
                    for t in cls.browse(translation_ids))
            for pofile in po_path:
                for entry in polib.pofile(pofile):
                    if entry.obsolete:
                        continue
                    translation, res_id = cls.from_poentry(entry)
                    translation.lang = lang
                    translation.module = module
                    noupdate = False

                    if '.' in res_id:
                        to_save.append(override_translation(res_id,
                                translation))
                        continue

                    model = translation.name.split(',')[0]
                    if (model in fs_id2prop
                            and res_id in fs_id2prop[model]):
                        res_id, noupdate = fs_id2prop[model][res_id]

                    if res_id:
                        try:
                            res_id = int(res_id)
                        except ValueError:
                            res_id = None
                    if not res_id:
                        res_id = -1

                    translation.res_id = res_id
                    key = translation.unique_key
                    if not key:
                        raise ValueError('Unknow translation type: %s' %
                            translation.type)
                    ids = key2ids.get(key, [])

                    if not processing:
                        translation_ids.extend(ids)
                        continue

                    if not ids:
                        to_save.append(translation)
                    else:
                        for translation_id in ids:
                            old_translation = id2translation[translation_id]
                            if not noupdate:
                                old_translation.value = translation.value
                                old_translation.fuzzy = translation.fuzzy
                                to_save.append(old_translation)
                            else:
                                translations.add(old_translation)
        # JCA : Add try catch to help with debugging
        try:
            cls.save(filter(None, to_save))
        except:
            logger.debug('Failed to save translations')
            for data in to_save:
                logging.getLogger().debug('    ' + str(data._save_values))
            raise
        translations |= set(to_save)

        if translations:
            all_translations = set(cls.search([
                        ('module', '=', module),
                        ('lang', '=', lang),
                        ]))
            translations_to_delete = all_translations - translations
            cls.delete(list(translations_to_delete))
        return len(translations)

    @classmethod
    def translation_export(cls, lang, module):
        pool = Pool()
        ModelData = pool.get('ir.model.data')
        Config = pool.get('ir.configuration')

        models_data = ModelData.search([
                ('module', '=', module),
                ])
        db_id2fs_id = {}
        for model_data in models_data:
            db_id2fs_id.setdefault(model_data.model, {})
            db_id2fs_id[model_data.model][model_data.db_id] = model_data.fs_id
            for extra_model in cls.extra_model_data(model_data):
                db_id2fs_id.setdefault(extra_model, {})
                db_id2fs_id[extra_model][model_data.db_id] = model_data.fs_id

        pofile = TrytonPOFile(wrapwidth=78)
        pofile.metadata = {
            'Content-Type': 'text/plain; charset=utf-8',
            }

        with Transaction().set_context(language=Config.get_language()):
            translations = cls.search([
                ('lang', '=', lang),
                ('module', '=', module),
                ], order=[])
        for translation in translations:
            if (translation.overriding_module
                    and translation.overriding_module != module):
                cls.raise_user_error('translation_overridden', {
                        'name': translation.name,
                        'overriding_module': translation.overriding_module,
                        })
            flags = [] if not translation.fuzzy else ['fuzzy']
            trans_ctxt = '%(type)s:%(name)s:' % {
                'type': translation.type,
                'name': translation.name,
                }
            res_id = translation.res_id
            if res_id >= 0:
                model, _ = translation.name.split(',')
                if model in db_id2fs_id:
                    res_id = db_id2fs_id[model].get(res_id)
                else:
                    continue
                trans_ctxt += '%s' % res_id
            entry = polib.POEntry(msgid=(translation.src or ''),
                msgstr=(translation.value or ''), msgctxt=trans_ctxt,
                flags=flags)
            pofile.append(entry)

        if pofile:
            pofile.sort()
            return unicode(pofile).encode('utf-8')
        else:
            return


class TranslationSetStart(ModelView):
    "Set Translation"
    __name__ = 'ir.translation.set.start'


class TranslationSetSucceed(ModelView):
    "Set Translation"
    __name__ = 'ir.translation.set.succeed'


class TranslationSet(Wizard):
    "Set Translation"
    __name__ = "ir.translation.set"

    start = StateView('ir.translation.set.start',
        'ir.translation_set_start_view_form', [
            Button('Cancel', 'end', 'tryton-cancel'),
            Button('Set', 'set_', 'tryton-ok', default=True),
            ])
    set_ = StateTransition()
    succeed = StateView('ir.translation.set.succeed',
        'ir.translation_set_succeed_view_form', [
            Button('OK', 'end', 'tryton-ok', default=True),
            ])

    def extract_report_opendocument(self, content):
        def extract(node):
            if node.nodeType in {node.CDATA_SECTION_NODE, node.TEXT_NODE}:
                if (node.parentNode
                        and node.parentNode.tagName in {
                            'text:placeholder',
                            'text:page-number',
                            'text:page-count',
                            }):
                    return
                if node.nodeValue:
                    txt = node.nodeValue.strip()
                    if txt:
                        yield txt

            for child in [x for x in node.childNodes]:
                for string in extract(child):
                    yield string

        zip_ = get_zip_file(BytesIO(content))
        for content_xml in [
                zip_.read('content.xml'),
                zip_.read('styles.xml'),
                ]:
            document = xml.dom.minidom.parseString(content_xml)
            for string in extract(document.documentElement):
                yield string

    extract_report_odt = extract_report_opendocument
    extract_report_odp = extract_report_opendocument
    extract_report_ods = extract_report_opendocument
    extract_report_odg = extract_report_opendocument

    def extract_report_genshi(template_class):
        def method(self, content,
                keywords=None, comment_tags=None, **options):
            options['template_class'] = template_class
            content = BytesIO(content)
            if keywords is None:
                keywords = []
            if comment_tags is None:
                comment_tags = []

            for _, _, string, _ in genshi_extract(
                    content, keywords, comment_tags, options):
                yield string
        if not template_class:
            raise ValueError('a template class is required')
        return method
    factories = MIMETemplateLoader().factories
    extract_report_plain = extract_report_genshi(factories['text'])
    extract_report_xml = extract_report_genshi(
        factories.get('markup', factories.get('xml')))
    extract_report_html = extract_report_genshi(
        factories.get('markup', factories.get('xml')))
    extract_report_xhtml = extract_report_genshi(
        factories.get('markup', factories.get('xml')))
    del factories

    def set_report(self):
        pool = Pool()
        Report = pool.get('ir.action.report')
        Translation = pool.get('ir.translation')
        context = Transaction().context

        if context.get('active_model') == Report.__name__:
            reports = Report.browse(context.get('active_ids', []))
        elif context.get('active_model', 'ir.ui.menu') == 'ir.ui.menu':
            with Transaction().set_context(active_test=False):
                reports = Report.search([])
        else:
            return

        cursor = Transaction().connection.cursor()
        translation = Translation.__table__()
        for report in reports:
            content = None
            if report.report:
                with file_open(report.report.replace('/', os.sep),
                        mode='rb') as fp:
                    content = fp.read()
            for content, module in [
                    (report.report_content_custom, None),
                    (content, report.module)]:
                if not content:
                    continue

                cursor.execute(*translation.select(
                        translation.id, translation.name, translation.src,
                        where=(translation.lang == 'en')
                        & (translation.type == 'report')
                        & (translation.name == report.report_name)
                        & (translation.module == module)))
                trans_reports = {t['src']: t for t in cursor_dict(cursor)}

                strings = set()
                func_name = 'extract_report_%s' % report.template_extension
                strings.update(getattr(self, func_name)(content))

                for string in strings:
                    src_md5 = Translation.get_src_md5(string)
                    done = False
                    if string in trans_reports:
                        del trans_reports[string]
                        continue
                    for string_trans in trans_reports:
                        if string_trans in strings:
                            continue
                        seqmatch = SequenceMatcher(lambda x: x == ' ',
                                string, string_trans)
                        if seqmatch.ratio() == 1.0:
                            del trans_reports[report.report_name][string_trans]
                            done = True
                            break
                        if seqmatch.ratio() > 0.6:
                            cursor.execute(*translation.update(
                                    [translation.src, translation.fuzzy,
                                        translation.src_md5],
                                    [string, True, src_md5],
                                    where=(
                                        translation.name == report.report_name)
                                    & (translation.type == 'report')
                                    & (translation.src == string_trans)
                                    & (translation.module == module)))
                            del trans_reports[string_trans]
                            done = True
                            break
                    if not done:
                        cursor.execute(*translation.insert(
                                [translation.name, translation.lang,
                                    translation.type, translation.src,
                                    translation.value, translation.module,
                                    translation.fuzzy, translation.src_md5,
                                    translation.res_id],
                                [[report.report_name, 'en', 'report', string,
                                        '', module, False, src_md5, -1]]))
                if strings:
                    cursor.execute(*translation.delete(
                            where=(translation.name == report.report_name)
                            & (translation.type == 'report')
                            & (translation.module == module)
                            & ~translation.src.in_(list(strings))))

    def _translate_view(self, element):
        strings = []
        for attr in ('string', 'sum', 'confirm', 'help'):
            if element.get(attr):
                string = element.get(attr)
                if string:
                    strings.append(string)
        for child in element:
            strings.extend(self._translate_view(child))
        return strings

    def set_view(self):
        pool = Pool()
        View = pool.get('ir.ui.view')
        Translation = pool.get('ir.translation')
        context = Transaction().context

        if context.get('active_model') == View.__name__:
            views = View.browse(context.get('active_ids', []))
        elif context.get('active_model', 'ir.ui.menu') == 'ir.ui.menu':
            with Transaction().set_context(active_test=False):
                views = View.search([])
        else:
            return

        cursor = Transaction().connection.cursor()
        translation = Translation.__table__()
        for view in views:
            cursor.execute(*translation.select(
                    translation.id, translation.name, translation.src,
                    where=(translation.lang == 'en')
                    & (translation.type == 'view')
                    & (translation.name == view.model)
                    & (translation.module == view.module)))
            trans_views = {t['src']: t for t in cursor_dict(cursor)}

            xml = (view.arch or '').strip()
            if not xml:
                continue
            tree = etree.fromstring(xml)
            root_element = tree.getroottree().getroot()
            strings = self._translate_view(root_element)
            with Transaction().set_context(active_test=False):
                views2 = View.search([
                    ('model', '=', view.model),
                    ('id', '!=', view.id),
                    ('module', '=', view.module),
                    ])
            for view2 in views2:
                xml2 = view2.arch
                if not xml2:
                    continue
                tree2 = etree.fromstring(xml2)
                root2_element = tree2.getroottree().getroot()
                strings += self._translate_view(root2_element)
            if not strings:
                continue
            for string in set(strings):
                done = False
                if string in trans_views:
                    del trans_views[string]
                    continue
                string_md5 = Translation.get_src_md5(string)
                for string_trans in trans_views:
                    if string_trans in strings:
                        continue
                    seqmatch = SequenceMatcher(lambda x: x == ' ',
                            string, string_trans)
                    if seqmatch.ratio() == 1.0:
                        del trans_views[string_trans]
                        done = True
                        break
                    if seqmatch.ratio() > 0.6:
                        cursor.execute(*translation.update(
                                [translation.src, translation.src_md5,
                                    translation.fuzzy],
                                [string, string_md5, True],
                                where=(translation.id ==
                                    trans_views[string_trans]['id'])))
                        del trans_views[string_trans]
                        done = True
                        break
                if not done:
                    cursor.execute(*translation.insert(
                            [translation.name, translation.lang,
                                translation.type, translation.src,
                                translation.src_md5, translation.value,
                                translation.module, translation.fuzzy,
                                translation.res_id],
                            [[view.model, 'en', 'view', string, string_md5,
                                    '', view.module, False, -1]]))
            if strings:
                cursor.execute(*translation.delete(
                        where=(translation.name == view.model)
                        & (translation.type == 'view')
                        & (translation.module == view.module)
                        & ~translation.src.in_(strings)))

    def transition_set_(self):
        self.set_report()
        self.set_view()
        return 'succeed'


class TranslationCleanStart(ModelView):
    'Clean translation'
    __name__ = 'ir.translation.clean.start'


class TranslationCleanSucceed(ModelView):
    'Clean translation'
    __name__ = 'ir.translation.clean.succeed'


class TranslationClean(Wizard):
    "Clean translation"
    __name__ = 'ir.translation.clean'

    start = StateView('ir.translation.clean.start',
        'ir.translation_clean_start_view_form', [
            Button('Cancel', 'end', 'tryton-cancel'),
            Button('Clean', 'clean', 'tryton-ok', default=True),
            ])
    clean = StateTransition()
    succeed = StateView('ir.translation.clean.succeed',
        'ir.translation_clean_succeed_view_form', [
            Button('OK', 'end', 'tryton-ok', default=True),
            ])

    @staticmethod
    def _clean_field(translation):
        pool = Pool()
        try:
            model_name, field_name = translation.name.split(',', 1)
        except ValueError:
            return True
        try:
            Model = pool.get(model_name)
        except KeyError:
            return True
        if field_name not in Model._fields:
            return True

    @staticmethod
    def _clean_model(translation):
        pool = Pool()
        try:
            model_name, field_name = translation.name.split(',', 1)
        except ValueError:
            return True
        try:
            Model = pool.get(model_name)
        except KeyError:
            return True
        if translation.res_id >= 0:
            if field_name not in Model._fields:
                return True
            field = Model._fields[field_name]
            if (not hasattr(field, 'translate')
                    or not field.translate):
                return True
        elif field_name not in ('name'):
            return True

    @staticmethod
    def _clean_report(translation):
        pool = Pool()
        Report = pool.get('ir.action.report')
        with Transaction().set_context(active_test=False):
            if not Report.search([
                        ('report_name', '=', translation.name),
                        ]):
                return True

    @staticmethod
    def _clean_selection(translation):
        pool = Pool()
        try:
            model_name, field_name = translation.name.split(',', 1)
        except ValueError:
            return True
        try:
            Model = pool.get(model_name)
        except KeyError:
            return True
        if field_name not in Model._fields:
            return True
        field = Model._fields[field_name]
        if (not hasattr(field, 'selection')
                or not field.selection
                or not getattr(field, 'translate_selection', True)):
            return True
        if (isinstance(field.selection, (tuple, list))
                and translation.src not in dict(field.selection).values()):
            return True

    @staticmethod
    def _clean_view(translation):
        pool = Pool()
        model_name = translation.name
        try:
            pool.get(model_name)
        except KeyError:
            return True

    @staticmethod
    def _clean_wizard_button(translation):
        pool = Pool()
        try:
            wizard_name, state_name, button_name = \
                translation.name.split(',', 2)
        except ValueError:
            return True
        try:
            Wizard = pool.get(wizard_name, type='wizard')
        except KeyError:
            return True
        if not Wizard:
            return True
        state = Wizard.states.get(state_name)
        if not state or not hasattr(state, 'buttons'):
            return True
        if button_name in [b.state for b in state.buttons]:
            return False
        return True

    @staticmethod
    def _clean_help(translation):
        pool = Pool()
        try:
            model_name, field_name = translation.name.split(',', 1)
        except ValueError:
            return True
        try:
            Model = pool.get(model_name)
        except KeyError:
            return True
        if field_name not in Model._fields:
            return True
        field = Model._fields[field_name]
        return not field.help

    @staticmethod
    def _clean_error(translation):
        pool = Pool()
        model_name = translation.name
        if model_name in (
                'delete_xml_record',
                'xml_record_desc',
                'write_xml_record',
                'relation_not_found',
                'too_many_relations_found',
                'xml_id_syntax_error',
                'reference_syntax_error',
                'domain_validation_record',
                'required_validation_record',
                'size_validation_record',
                'digits_validation_record',
                'selection_validation_record',
                'time_format_validation_record',
                'access_error',
                'read_error',
                'write_error',
                'required_field',
                'foreign_model_missing',
                'foreign_model_exist',
                'search_function_missing',
                'selection_value_notfound',
                'recursion_error',
                ):
            return False
        Model, Wizard = None, None
        try:
            Model = pool.get(model_name)
        except KeyError:
            try:
                Wizard = pool.get(model_name, type='wizard')
            except KeyError:
                pass
        if Model:
            errors = Model._error_messages.values()
            if issubclass(Model, ModelSQL):
                errors += Model._sql_error_messages.values()
                for _, _, error in Model._sql_constraints:
                    errors.append(error)
            if translation.src not in errors:
                return True
        elif Wizard:
            errors = Wizard._error_messages.values()
            if translation.src not in errors:
                return True
        else:
            return True

    def transition_clean(self):
        pool = Pool()
        Translation = pool.get('ir.translation')
        ModelData = pool.get('ir.model.data')

        to_delete = []
        keys = set()
        translations = Translation.search([])
        for translation in translations:
            if getattr(self, '_clean_%s' % translation.type)(translation):
                to_delete.append(translation.id)
            elif translation.type in ('field', 'model', 'wizard_button',
                    'help'):
                key = (translation.module, translation.lang, translation.type,
                    translation.name, translation.res_id)
                if key in keys:
                    to_delete.append(translation.id)
                else:
                    keys.add(key)
        # skip translation handled in ir.model.data
        models_data = ModelData.search([
            ('db_id', 'in', to_delete),
            ('model', '=', 'ir.translation'),
            ])
        for mdata in models_data:
            if mdata.db_id in to_delete:
                to_delete.remove(mdata.db_id)

        Translation.delete(Translation.browse(to_delete))
        return 'succeed'


class TranslationUpdateStart(ModelView):
    "Update translation"
    __name__ = 'ir.translation.update.start'

    language = fields.Many2One('ir.lang', 'Language', required=True,
        domain=[('translatable', '=', True)])

    @staticmethod
    def default_language():
        Lang = Pool().get('ir.lang')
        code = Transaction().context.get('language')
        try:
            lang, = Lang.search([
                    ('code', '=', code),
                    ('translatable', '=', True),
                    ], limit=1)
            return lang.id
        except ValueError:
            return None


class TranslationUpdate(Wizard):
    "Update translation"
    __name__ = "ir.translation.update"

    _source_types = ['report', 'view', 'wizard_button', 'selection', 'error']
    _ressource_types = ['field', 'model', 'help']
    _updatable_types = ['field', 'model', 'selection', 'help']

    start = StateView('ir.translation.update.start',
        'ir.translation_update_start_view_form', [
            Button('Cancel', 'end', 'tryton-cancel'),
            Button('Update', 'update', 'tryton-ok', default=True),
            ])
    update = StateAction('ir.act_translation_form')

    @staticmethod
    def transition_update():
        return 'end'

    def do_update(self, action):
        pool = Pool()
        Translation = pool.get('ir.translation')
        Report = pool.get('ir.action.report')
        View = pool.get('ir.ui.view')
        context = Transaction().context
        cursor = Transaction().connection.cursor()
        cursor_update = Transaction().connection.cursor()
        translation = Translation.__table__()
        lang = self.start.language.code
        parent_lang = get_parent(lang)

        if context.get('active_model') == Report.__name__:
            reports = Report.browse(context.get('active_ids', []))
            source_clause = ((translation.type == 'report')
                & translation.name.in_([r.report_name for r in reports]))
        elif context.get('active_model') == View.__name__:
            views = View.browse(context.get('active_ids', []))
            source_clause = ((translation.type == 'view')
                & translation.name.in_([v.model for v in views]))
        else:
            source_clause = Literal(True)

        columns = [translation.name.as_('name'),
            translation.res_id.as_('res_id'), translation.type.as_('type'),
            translation.src.as_('src'), translation.module.as_('module')]
        cursor.execute(*(translation.select(*columns,
                    where=(translation.lang == 'en')
                    & source_clause
                    & translation.type.in_(self._source_types))
                - translation.select(*columns,
                    where=(translation.lang == lang)
                    & source_clause
                    & translation.type.in_(self._source_types))))
        to_create = []
        for row in cursor_dict(cursor):
            to_create.append({
                'name': row['name'],
                'res_id': row['res_id'],
                'lang': lang,
                'type': row['type'],
                'src': row['src'],
                'module': row['module'],
                })
        if to_create:
            Translation.create(to_create)

        if parent_lang:
            columns.append(translation.value)
            cursor.execute(*(translation.select(*columns,
                        where=(translation.lang == parent_lang)
                        & source_clause
                        & translation.type.in_(self._source_types))
                    & translation.select(*columns,
                        where=(translation.lang == lang)
                        & source_clause
                        & translation.type.in_(self._source_types))))
            for row in cursor_dict(cursor):
                cursor_update.execute(*translation.update(
                        [translation.value],
                        [''],
                        where=(translation.name == row['name'])
                        & (translation.res_id == row['res_id'])
                        & (translation.type == row['type'])
                        & (translation.src == row['src'])
                        & (translation.module == row['module'])
                        & (translation.lang == lang)))

        if context.get('active_model') in {Report.__name__, View.__name__}:
            return

        columns = [translation.name.as_('name'),
            translation.res_id.as_('res_id'), translation.type.as_('type'),
            translation.module.as_('module')]
        cursor.execute(*(translation.select(*columns,
                    where=(translation.lang == 'en')
                    & translation.type.in_(self._ressource_types))
                - translation.select(*columns,
                    where=(translation.lang == lang)
                    & translation.type.in_(self._ressource_types))))
        to_create = []
        for row in cursor_dict(cursor):
            to_create.append({
                'name': row['name'],
                'res_id': row['res_id'],
                'lang': lang,
                'type': row['type'],
                'module': row['module'],
                })
        if to_create:
            Translation.create(to_create)

        if parent_lang:
            columns.append(translation.value)
            cursor.execute(*(translation.select(*columns,
                        where=(translation.lang == parent_lang)
                        & translation.type.in_(self._ressource_types))
                    & translation.select(*columns,
                        where=(translation.lang == lang)
                        & translation.type.in_(self._ressource_types))))
            for row in cursor_dict(cursor):
                cursor_update.execute(*translation.update(
                        [translation.value],
                        [''],
                        where=(translation.name == row['name'])
                        & (translation.res_id == row['res_id'])
                        & (translation.type == row['type'])
                        & (translation.module == row['module'])
                        & (translation.lang == lang)))

        columns = [translation.name.as_('name'),
            translation.res_id.as_('res_id'), translation.type.as_('type'),
            translation.src.as_('src'), translation.module.as_('module')]
        cursor.execute(*(translation.select(*columns,
                    where=(translation.lang == 'en')
                    & translation.type.in_(self._updatable_types))
                - translation.select(*columns,
                    where=(translation.lang == lang)
                    & translation.type.in_(self._updatable_types))))
        for row in cursor_dict(cursor):
            cursor_update.execute(*translation.update(
                    [translation.fuzzy, translation.src],
                    [True, row['src']],
                    where=(translation.name == row['name'])
                    & (translation.type == row['type'])
                    & (translation.lang == lang)
                    & (translation.res_id == (row['res_id'] or -1))
                    & (translation.module == row['module'])))

        cursor.execute(*translation.select(
                translation.src.as_('src'),
                Max(translation.value).as_('value'),
                where=(translation.lang == lang)
                & translation.src.in_(
                    translation.select(translation.src,
                        where=((translation.value == '')
                            | (translation.value == Null))
                        & (translation.lang == lang)))
                & (translation.value != '')
                & (translation.value != Null),
                group_by=translation.src))

        for row in cursor_dict(cursor):
            cursor_update.execute(*translation.update(
                    [translation.fuzzy, translation.value],
                    [True, row['value']],
                    where=(translation.src == row['src'])
                    & ((translation.value == '') | (translation.value == Null))
                    & (translation.lang == lang)))

        cursor_update.execute(*translation.update(
                [translation.fuzzy],
                [False],
                where=((translation.value == '') | (translation.value == Null))
                & (translation.lang == lang)))

        action['pyson_domain'] = PYSONEncoder().encode([
            ('module', '!=', None),
            ('lang', '=', lang),
        ])
        return action, {}


class TranslationExportStart(ModelView):
    "Export translation"
    __name__ = 'ir.translation.export.start'

    language = fields.Many2One('ir.lang', 'Language', required=True,
        domain=[
            ('translatable', '=', True),
            ('code', '!=', 'en'),
            ])
    module = fields.Many2One('ir.module', 'Module', required=True,
        domain=[
            ('state', 'in', ['activated', 'to upgrade', 'to remove']),
            ])

    @classmethod
    def default_language(cls):
        Lang = Pool().get('ir.lang')
        code = Transaction().context.get('language')
        domain = [('code', '=', code)] + cls.language.domain
        try:
            lang, = Lang.search(domain, limit=1)
            return lang.id
        except ValueError:
            return None


class TranslationExportResult(ModelView):
    "Export translation"
    __name__ = 'ir.translation.export.result'

    file = fields.Binary('File', readonly=True)


class TranslationExport(Wizard):
    "Export translation"
    __name__ = "ir.translation.export"

    start = StateView('ir.translation.export.start',
        'ir.translation_export_start_view_form', [
            Button('Cancel', 'end', 'tryton-cancel'),
            Button('Export', 'export', 'tryton-ok', default=True),
            ])
    export = StateTransition()
    result = StateView('ir.translation.export.result',
        'ir.translation_export_result_view_form', [
            Button('Close', 'end', 'tryton-close'),
            ])

    def transition_export(self):
        pool = Pool()
        Translation = pool.get('ir.translation')
        self.result.file = Translation.translation_export(
            self.start.language.code, self.start.module.name)
        return 'result'

    def default_result(self, fields):
        file_ = self.result.file
        cast = self.result.__class__.file.cast
        self.result.file = False  # No need to store it in session
        return {
            'file': cast(file_) if file_ else None,
            }


class TranslationReport(Wizard):
    "Open translations of report"
    __name__ = 'ir.translation.report'
    start_state = 'open_'
    open_ = StateAction('ir.act_translation_report')

    def do_open_(self, action):
        pool = Pool()
        Report = pool.get('ir.action.report')
        context = Transaction().context
        assert context['active_model'] == Report.__name__
        reports = Report.browse(context['active_ids'])
        action['pyson_domain'] = PYSONEncoder().encode([
                ('type', '=', 'report'),
                ('name', 'in', [r.report_name for r in reports]),
                ])
        # Behaves like a relate to have name suffix
        action['keyword'] = 'form_relate'
        return action, {
            'model': context['active_model'],
            'ids': context['active_ids'],
            'id': context['active_id'],
            }<|MERGE_RESOLUTION|>--- conflicted
+++ resolved
@@ -31,11 +31,9 @@
 from ..cache import Cache
 from ..config import config
 
-<<<<<<< HEAD
+from trytond.ir.lang import get_parent_language as get_parent
+
 logger = logging.getLogger(name='trytond.translator')
-=======
-from trytond.ir.lang import get_parent_language as get_parent
->>>>>>> 48b10d58
 
 __all__ = ['Translation',
     'TranslationSetStart', 'TranslationSetSucceed', 'TranslationSet',
