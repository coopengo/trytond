--- conflicted
+++ resolved
@@ -640,10 +640,6 @@
             lang = unicode(lang)
             if source is not None:
                 source = unicode(source)
-<<<<<<< HEAD
-            # JCA : include https://tryton-rietveld.appspot.com/33221002/
-=======
->>>>>>> 2ec198c0
             trans = cls._translation_cache.get((name, ttype, lang, source), -1)
             if trans != -1:
                 res[(name, ttype, lang, source)] = trans
