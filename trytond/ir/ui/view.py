# This file is part of Tryton.  The COPYRIGHT file at the top level of
# this repository contains the full copyright notices and license terms.
import os
import sys
import logging
try:
    import simplejson as json
except ImportError:
    import json

from lxml import etree
from trytond.model import ModelView, ModelSQL, fields
from trytond import backend
from trytond.pyson import Eval, Bool, PYSONDecoder, If
from trytond.tools import file_open
from trytond.transaction import Transaction
from trytond.wizard import Wizard, StateView, Button
from trytond.pool import Pool
from trytond.cache import _Cache as Cache
from trytond.rpc import RPC

__all__ = [
    'View', 'ShowViewStart', 'ShowView',
    'ViewTreeWidth', 'ViewTreeState', 'ViewSearch',
    ]

logger = logging.getLogger(__name__)


class View(ModelSQL, ModelView):
    "View"
    __name__ = 'ir.ui.view'
    _rec_name = 'model'
    model = fields.Char('Model', select=True, states={
            'required': Eval('type').in_([None, 'tree', 'form', 'graph']),
            })
    priority = fields.Integer('Priority', required=True, select=True)
    type = fields.Selection([
            (None, ''),
            ('tree', 'Tree'),
            ('form', 'Form'),
            ('graph', 'Graph'),
            ('calendar', 'Calendar'),
            ('board', 'Board'),
            ], 'View Type', select=True,
        domain=[
            If(Bool(Eval('inherit')),
                ('type', '=', None),
                ('type', '!=', None)),
            ],
        depends=['inherit'])
    data = fields.Text('Data')
    name = fields.Char('Name', states={
            'invisible': ~(Eval('module') & Eval('name')),
            }, depends=['module'], readonly=True)
    arch = fields.Function(fields.Text('View Architecture', states={
                'readonly': Bool(Eval('name')),
                }, depends=['name']), 'get_arch', setter='set_arch')
    inherit = fields.Many2One('ir.ui.view', 'Inherited View', select=True,
            ondelete='CASCADE')
    field_childs = fields.Char('Children Field', states={
            'invisible': Eval('type') != 'tree',
            }, depends=['type'])
    module = fields.Char('Module', states={
            'invisible': ~Eval('module'),
            }, readonly=True)
    domain = fields.Char('Domain', states={
            'invisible': ~Eval('inherit'),
            }, depends=['inherit'])
    _get_rng_cache = Cache('ir_ui_view.get_rng')

    @classmethod
    def __setup__(cls):
        super(View, cls).__setup__()
        cls._error_messages.update({
                'invalid_xml': 'Invalid XML for view "%s".',
                })
        cls._order.insert(0, ('priority', 'ASC'))
        cls._buttons.update({
                'show': {
                    'readonly': Eval('type') != 'form',
                    },
                })

    @classmethod
    def __register__(cls, module_name):
        TableHandler = backend.get('TableHandler')
        table = TableHandler(cls, module_name)

        # Migration from 2.4 arch moved into data
        if table.column_exist('arch'):
            table.column_rename('arch', 'data')

        super(View, cls).__register__(module_name)

        # New instance to refresh definition
        table = TableHandler(cls, module_name)

        # Migration from 1.0 arch no more required
        table.not_null_action('arch', action='remove')

        # Migration from 2.4 model no more required
        table.not_null_action('model', action='remove')

    @staticmethod
    def default_priority():
        return 16

    @staticmethod
    def default_module():
        return Transaction().context.get('module') or ''

    @classmethod
    @ModelView.button_action('ir.act_view_show')
    def show(cls, views):
        pass

    @classmethod
    def get_rng(cls, type_):
        key = (cls.__name__, type_)
        rng = cls._get_rng_cache.get(key)
        if rng is None:
            if sys.version_info < (3,):
                filename = __file__.decode(sys.getfilesystemencoding())
            else:
                filename = __file__
            rng_name = os.path.join(os.path.dirname(filename), type_ + '.rng')
            with open(rng_name, 'rb') as fp:
                rng = etree.fromstring(fp.read())
            cls._get_rng_cache.set(key, rng)
        return rng

    @property
    def rng_type(self):
        if self.inherit:
            return self.inherit.rng_type
        return self.type

    @classmethod
    def validate(cls, views):
        super(View, cls).validate(views)
        cls.check_xml(views)

    @classmethod
    def check_xml(cls, views):
        "Check XML"
        for view in views:
            if not view.arch:
                continue
            xml = view.arch.strip()
            if not xml:
                continue
            try:
                tree = etree.fromstring(xml)
            except etree.XMLSyntaxError:
                print xml
                raise

            if hasattr(etree, 'RelaxNG'):
                validator = etree.RelaxNG(etree=cls.get_rng(view.rng_type))
                if not validator.validate(tree):
                    error_log = '\n'.join(map(str,
                            validator.error_log.filter_from_errors()))
                    logger.error('Invalid XML view %s:\n%s\n%s',
                        view.rec_name, error_log, xml)
                    cls.raise_user_error(
                        'invalid_xml', (view.rec_name,), error_log)
            root_element = tree.getroottree().getroot()

            # validate pyson attributes
            validates = {
                'states': fields.states_validate,
            }

            def encode(element):
<<<<<<< HEAD
                for attr in ('states', 'domain', 'spell', 'colors'):
                    if element.get(attr):
                        try:
                            value = PYSONDecoder().decode(element.get(attr))
                            validates.get(attr, lambda a: True)(value)
                        except Exception, e:
                            logger.error('Invalid pyson view element "%s:%s":'
                                '\n%s\n%s',
                                element.get('id') or element.get('name'), attr,
                                str(e), xml)
                            return False
=======
                for attr in ('states', 'domain', 'spell'):
                    if not element.get(attr):
                        continue
                    try:
                        value = PYSONDecoder().decode(element.get(attr))
                        validates.get(attr, lambda a: True)(value)
                    except Exception, e:
                        error_log = '%s: <%s %s="%s"/>' % (
                            e, element.get('id') or element.get('name'), attr,
                            element.get(attr))
                        logger.error(
                            'Invalid XML view %s:\n%s\n%s',
                            view.rec_name, error_log, xml)
                        cls.raise_user_error(
                            'invalid_xml', (view.rec_name,), error_log)
>>>>>>> 32fdf010
                for child in element:
                    encode(child)
            encode(root_element)

    def get_arch(self, name):
        value = None
        if self.name and self.module:
            path = os.path.join(self.module, 'view', self.name + '.xml')
            try:
                with file_open(path, subdir='modules', mode='rb') as fp:
                    value = fp.read()
            except IOError:
                pass
        if not value:
            value = self.data
        return value

    @classmethod
    def set_arch(cls, views, name, value):
        cls.write(views, {'data': value})

    @classmethod
    def delete(cls, views):
        super(View, cls).delete(views)
        # Restart the cache
        ModelView._fields_view_get_cache.clear()

    @classmethod
    def create(cls, vlist):
        views = super(View, cls).create(vlist)
        # Restart the cache
        ModelView._fields_view_get_cache.clear()
        return views

    @classmethod
    def write(cls, views, values, *args):
        super(View, cls).write(views, values, *args)
        # Restart the cache
        ModelView._fields_view_get_cache.clear()


class ShowViewStart(ModelView):
    'Show view'
    __name__ = 'ir.ui.view.show.start'


class ShowView(Wizard):
    'Show view'
    __name__ = 'ir.ui.view.show'

    class ShowStateView(StateView):

        def __init__(self, model_name, buttons):
            StateView.__init__(self, model_name, None, buttons)

        def get_view(self, wizard, state_name):
            pool = Pool()
            View = pool.get('ir.ui.view')
            view = View(Transaction().context.get('active_id'))
            Model = pool.get(view.model)
            return Model.fields_view_get(view_id=view.id)

        def get_defaults(self, wizard, state_name, fields):
            return {}

    start = ShowStateView('ir.ui.view.show.start', [
            Button('Close', 'end', 'tryton-close', default=True),
            ])


class ViewTreeWidth(ModelSQL, ModelView):
    "View Tree Width"
    __name__ = 'ir.ui.view_tree_width'
    _rec_name = 'model'
    model = fields.Char('Model', required=True, select=True)
    field = fields.Char('Field', required=True, select=True)
    user = fields.Many2One('res.user', 'User', required=True,
            ondelete='CASCADE', select=True)
    width = fields.Integer('Width', required=True)

    @classmethod
    def __setup__(cls):
        super(ViewTreeWidth, cls).__setup__()
        cls.__rpc__.update({
                'set_width': RPC(readonly=False),
                })

    @classmethod
    def delete(cls, records):
        ModelView._fields_view_get_cache.clear()
        super(ViewTreeWidth, cls).delete(records)

    @classmethod
    def create(cls, vlist):
        res = super(ViewTreeWidth, cls).create(vlist)
        ModelView._fields_view_get_cache.clear()
        return res

    @classmethod
    def write(cls, records, values, *args):
        super(ViewTreeWidth, cls).write(records, values, *args)
        ModelView._fields_view_get_cache.clear()

    @classmethod
    def set_width(cls, model, fields):
        '''
        Set width for the current user on the model.
        fields is a dictionary with key: field name and value: width.
        '''
        records = cls.search([
            ('user', '=', Transaction().user),
            ('model', '=', model),
            ('field', 'in', fields.keys()),
            ])
        cls.delete(records)

        to_create = []
        for field in fields.keys():
            to_create.append({
                    'model': model,
                    'field': field,
                    'user': Transaction().user,
                    'width': fields[field],
                    })
        if to_create:
            cls.create(to_create)


class ViewTreeState(ModelSQL, ModelView):
    'View Tree State'
    __name__ = 'ir.ui.view_tree_state'
    _rec_name = 'model'
    model = fields.Char('Model', required=True)
    domain = fields.Char('Domain', required=True)
    user = fields.Many2One('res.user', 'User', required=True,
            ondelete='CASCADE')
    child_name = fields.Char('Child Name')
    nodes = fields.Text('Expanded Nodes')
    selected_nodes = fields.Text('Selected Nodes')

    @classmethod
    def __setup__(cls):
        super(ViewTreeState, cls).__setup__()
        cls.__rpc__.update({
                'set': RPC(readonly=False, check_access=False),
                'get': RPC(check_access=False),
                })

    @classmethod
    def __register__(cls, module_name):
        TableHandler = backend.get('TableHandler')
        table = TableHandler(cls, module_name)

        # Migration from 2.8: table name changed
        table.table_rename('ir_ui_view_tree_expanded_state', cls._table)

        super(ViewTreeState, cls).__register__(module_name)

        table = TableHandler(cls, module_name)
        table.index_action(['model', 'domain', 'user', 'child_name'], 'add')

    @staticmethod
    def default_nodes():
        return '[]'

    @staticmethod
    def default_selected_nodes():
        return '[]'

    @classmethod
    def set(cls, model, domain, child_name, nodes, selected_nodes):
        # Normalize the json domain
        domain = json.dumps(json.loads(domain))
        current_user = Transaction().user
        records = cls.search([
                ('user', '=', current_user),
                ('model', '=', model),
                ('domain', '=', domain),
                ('child_name', '=', child_name),
                ])
        cls.delete(records)
        cls.create([{
                    'user': current_user,
                    'model': model,
                    'domain': domain,
                    'child_name': child_name,
                    'nodes': nodes,
                    'selected_nodes': selected_nodes,
                    }])

    @classmethod
    def get(cls, model, domain, child_name):
        # Normalize the json domain
        domain = json.dumps(json.loads(domain))
        current_user = Transaction().user
        try:
            expanded_info, = cls.search([
                    ('user', '=', current_user),
                    ('model', '=', model),
                    ('domain', '=', domain),
                    ('child_name', '=', child_name),
                    ],
                limit=1)
        except ValueError:
            return (cls.default_nodes(), cls.default_selected_nodes())
        state = cls(expanded_info)
        return (state.nodes or cls.default_nodes(),
            state.selected_nodes or cls.default_selected_nodes())


class ViewSearch(ModelSQL, ModelView):
    "View Search"
    __name__ = 'ir.ui.view_search'

    name = fields.Char('Name', required=True)
    model = fields.Char('Model', required=True)
    domain = fields.Char('Domain', help="The PYSON domain")
    user = fields.Many2One('res.user', 'User', required=True,
        ondelete='CASCADE')

    @classmethod
    def __setup__(cls):
        super(ViewSearch, cls).__setup__()
        cls.__rpc__.update({
                'get_search': RPC(),
                })

    @staticmethod
    def default_user():
        return Transaction().user

    @classmethod
    def get_search(cls, user_id=None):
        if user_id is None:
            user_id = Transaction().user
        decoder = PYSONDecoder()
        searches = cls.search([
                ('user', '=', user_id),
                ], order=[('model', 'ASC'), ('name', 'ASC')])
        result = {}
        for search in searches:
            result.setdefault(search.model, []).append(
                (search.id, search.name, decoder.decode(search.domain)))
        return result<|MERGE_RESOLUTION|>--- conflicted
+++ resolved
@@ -173,20 +173,7 @@
             }
 
             def encode(element):
-<<<<<<< HEAD
                 for attr in ('states', 'domain', 'spell', 'colors'):
-                    if element.get(attr):
-                        try:
-                            value = PYSONDecoder().decode(element.get(attr))
-                            validates.get(attr, lambda a: True)(value)
-                        except Exception, e:
-                            logger.error('Invalid pyson view element "%s:%s":'
-                                '\n%s\n%s',
-                                element.get('id') or element.get('name'), attr,
-                                str(e), xml)
-                            return False
-=======
-                for attr in ('states', 'domain', 'spell'):
                     if not element.get(attr):
                         continue
                     try:
@@ -201,7 +188,6 @@
                             view.rec_name, error_log, xml)
                         cls.raise_user_error(
                             'invalid_xml', (view.rec_name,), error_log)
->>>>>>> 32fdf010
                 for child in element:
                     encode(child)
             encode(root_element)
