--- conflicted
+++ resolved
@@ -152,19 +152,21 @@
   </define>
   <define name="attlist.field" combine="interleave">
     <optional>
-<<<<<<< HEAD
-      <attribute name="highlight_sum" a:defaultValue="0"/>
-    </optional>
-  </define>
-  <define name="attlist.field" combine="interleave">
-    <optional>
-      <attribute name="sum"/>
-=======
       <attribute>
         <name ns="">sum</name>
         <text/>
       </attribute>
->>>>>>> 999ca7bc
+    </optional>
+  </define>
+  <define name="attlist.field" combine="interleave">
+    <optional>
+      <attribute>
+        <name ns="">highlight_sum</name>
+        <choice>
+          <value>0</value>
+          <value>1</value>
+        </choice>
+      </attribute>
     </optional>
   </define>
   <define name="attlist.field" combine="interleave">
