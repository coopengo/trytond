--- conflicted
+++ resolved
@@ -1,10 +1,5 @@
 # This file is part of Tryton.  The COPYRIGHT file at the top level of
 # this repository contains the full copyright notices and license terms.
-<<<<<<< HEAD
-import time
-from . import locale
-=======
->>>>>>> 203f87c6
 import os
 import pprint
 import time
