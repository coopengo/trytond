# This file is part of Tryton.  The COPYRIGHT file at the top level of
# this repository contains the full copyright notices and license terms.
import heapq
import json
import logging
import re

from sql import Null, Literal
from sql.aggregate import Max
from sql.conditionals import Case
from collections import defaultdict
from itertools import groupby

from trytond.i18n import gettext
from trytond.model.exceptions import AccessError, ValidationError
from ..model import (ModelView, ModelSQL, Workflow, DeactivableMixin, fields,
    Unique, EvalEnvironment)
from ..report import Report
from ..wizard import Wizard, StateView, StateAction, Button
from ..transaction import Transaction
from ..cache import Cache
from ..pool import Pool
from ..pyson import Bool, Eval, PYSONDecoder
from ..rpc import RPC
from ..protocols.jsonrpc import JSONDecoder, JSONEncoder
from ..tools import is_instance_method, cursor_dict, grouped_slice
from ..tools.string_ import StringMatcher

__all__ = [
    'Model', 'ModelField', 'ModelAccess', 'ModelFieldAccess', 'ModelButton',
    'ModelButtonRule', 'ModelButtonClick', 'ModelButtonReset',
    'ModelData', 'PrintModelGraphStart', 'PrintModelGraph', 'ModelGraph',
    'ModelWorkflowGraph',
    ]
logger = logging.getLogger(__name__)


class ConditionError(ValidationError):
    pass


class Model(ModelSQL, ModelView):
    "Model"
    __name__ = 'ir.model'
    _order_name = 'model'
    name = fields.Char('Model Description', translate=True, loading='lazy',
        states={
            'readonly': Bool(Eval('module')),
            },
        depends=['module'])
    model = fields.Char('Model Name', required=True,
        states={
            'readonly': Bool(Eval('module')),
            },
        depends=['module'])
    info = fields.Text('Information',
        states={
            'readonly': Bool(Eval('module')),
            },
        depends=['module'])
    module = fields.Char('Module',
       help="Module in which this model is defined.", readonly=True)
    global_search_p = fields.Boolean('Global Search')
    fields = fields.One2Many('ir.model.field', 'model', 'Fields',
       required=True)
    _get_name_cache = Cache('ir.model.get_name')

    @classmethod
    def __setup__(cls):
        super(Model, cls).__setup__()
        table = cls.__table__()
        cls._sql_constraints += [
            ('model_uniq', Unique(table, table.model),
                'The model must be unique!'),
            ]
        cls._order.insert(0, ('model', 'ASC'))
        cls.__rpc__.update({
                'list_models': RPC(),
                'list_history': RPC(),
                'global_search': RPC(),
                })

    @classmethod
    def register(cls, model, module_name):
        cursor = Transaction().connection.cursor()

        ir_model = cls.__table__()
        cursor.execute(*ir_model.select(ir_model.id,
                where=ir_model.model == model.__name__))
        model_id = None
        if cursor.rowcount == -1 or cursor.rowcount is None:
            data = cursor.fetchone()
            if data:
                model_id, = data
        elif cursor.rowcount != 0:
            model_id, = cursor.fetchone()
        if not model_id:
            cursor.execute(*ir_model.insert(
                    [ir_model.model, ir_model.name, ir_model.info,
                        ir_model.module],
                    [[
                            model.__name__, model._get_name(), model.__doc__,
                            module_name]]))
            cursor.execute(*ir_model.select(ir_model.id,
                    where=ir_model.model == model.__name__))
            (model_id,) = cursor.fetchone()
        elif model.__doc__:
            cursor.execute(*ir_model.update(
                    [ir_model.name, ir_model.info],
                    [model._get_name(), model.__doc__],
                    where=ir_model.id == model_id))
        return model_id

    @classmethod
    def clean(cls):
        pool = Pool()
        transaction = Transaction()
        cursor = transaction.connection.cursor()
        ir_model = cls.__table__()
        cursor.execute(*ir_model.select(ir_model.model, ir_model.id))
        for model, id_ in cursor:
            try:
                pool.get(model)
            except KeyError:
                logger.info("remove model: %s", model)
                try:
                    cls.delete([cls(id_)])
                    transaction.commit()
                except Exception:
                    transaction.rollback()
                    logger.error(
                        "could not delete model: %s", model, exc_info=True)

    @classmethod
    def list_models(cls):
        'Return a list of all models names'
        models = cls.search([], order=[
                ('module', 'ASC'),  # Optimization assumption
                ('model', 'ASC'),
                ('id', 'ASC'),
                ])
        return [m.model for m in models]

    @classmethod
    def list_history(cls):
        'Return a list of all models with history'
        return [name for name, model in Pool().iterobject()
            if getattr(model, '_history', False)]

    @classmethod
    def global_search(cls, text, limit, menu='ir.ui.menu'):
        """
        Search on models for text including menu
        Returns a list of tuple (ratio, model, model_name, id, name, icon)
        The size of the list is limited to limit
        """
        pool = Pool()
        ModelAccess = pool.get('ir.model.access')

        if not limit > 0:
            raise ValueError('limit must be > 0: %r' % (limit,))

        models = cls.search(['OR',
                ('global_search_p', '=', True),
                ('model', '=', menu),
                ])
        access = ModelAccess.get_access([m.model for m in models])
        s = StringMatcher()
        if isinstance(text, bytes):
            text = text.decode('utf-8')
        s.set_seq2(text)

        def generate():
            for model in models:
                if not access[model.model]['read']:
                    continue
                Model = pool.get(model.model)
                if not hasattr(Model, 'search_global'):
                    continue
                for record, name, icon in Model.search_global(text):
                    if isinstance(name, bytes):
                        name = name.decode('utf-8')
                    s.set_seq1(name)
                    yield (s.ratio(), model.model, model.rec_name,
                        record.id, name, icon)
        return heapq.nlargest(int(limit), generate())

    @classmethod
    def get_name(cls, model):
        name = cls._get_name_cache.get(model)
        if name is None:
            models = cls.search([('model', '=', model)], limit=1)
            if models:
                model, = models
                name = model.name
                cls._get_name_cache.set(model, name)
            else:
                name = model
        return name


class ModelField(ModelSQL, ModelView):
    "Model field"
    __name__ = 'ir.model.field'
    name = fields.Char('Name', required=True,
        states={
            'readonly': Bool(Eval('module')),
            },
        depends=['module'])
    relation = fields.Char('Model Relation',
        states={
            'readonly': Bool(Eval('module')),
            },
        depends=['module'])
    model = fields.Many2One('ir.model', 'Model', required=True,
        select=True, ondelete='CASCADE',
        states={
            'readonly': Bool(Eval('module')),
            },
        depends=['module'])
    field_description = fields.Char('Field Description', translate=True,
        loading='lazy',
        states={
            'readonly': Bool(Eval('module')),
            },
        depends=['module'])
    ttype = fields.Char('Field Type',
        states={
            'readonly': Bool(Eval('module')),
            },
        depends=['module'])
    help = fields.Text('Help', translate=True, loading='lazy',
        states={
            'readonly': Bool(Eval('module')),
            },
        depends=['module'])
    module = fields.Char('Module',
       help="Module in which this field is defined.")
    _get_name_cache = Cache('ir.model.field.get_name')

    @classmethod
    def __setup__(cls):
        super(ModelField, cls).__setup__()
        table = cls.__table__()
        cls._sql_constraints += [
            ('name_model_uniq', Unique(table, table.name, table.model),
                'The field name in model must be unique!'),
            ]
        cls._order.insert(0, ('name', 'ASC'))

    @classmethod
    def register(cls, model, module_name, model_id):
        pool = Pool()
        Model = pool.get('ir.model')
        cursor = Transaction().connection.cursor()

        ir_model_field = cls.__table__()
        ir_model = Model.__table__()

        cursor.execute(*ir_model_field.join(ir_model,
                condition=ir_model_field.model == ir_model.id
                ).select(ir_model_field.id.as_('id'),
                ir_model_field.name.as_('name'),
                ir_model_field.field_description.as_('field_description'),
                ir_model_field.ttype.as_('ttype'),
                ir_model_field.relation.as_('relation'),
                ir_model_field.module.as_('module'),
                ir_model_field.help.as_('help'),
                where=ir_model.model == model.__name__))
        model_fields = {f['name']: f for f in cursor_dict(cursor)}

        for field_name, field in model._fields.items():
            if hasattr(field, 'model_name'):
                relation = field.model_name
            elif hasattr(field, 'relation_name'):
                relation = field.relation_name
            else:
                relation = None

            if field_name not in model_fields:
                cursor.execute(*ir_model_field.insert(
                        [ir_model_field.model, ir_model_field.name,
                            ir_model_field.field_description,
                            ir_model_field.ttype, ir_model_field.relation,
                            ir_model_field.help, ir_model_field.module],
                        [[
                                model_id, field_name,
                                field.string,
                                field._type, relation,
                                field.help, module_name]]))
            elif (model_fields[field_name]['field_description'] != field.string
                    or model_fields[field_name]['ttype'] != field._type
                    or model_fields[field_name]['relation'] != relation
                    or model_fields[field_name]['help'] != field.help):
                cursor.execute(*ir_model_field.update(
                        [ir_model_field.field_description,
                            ir_model_field.ttype, ir_model_field.relation,
                            ir_model_field.help],
                        [field.string, field._type, relation, field.help],
                        where=(ir_model_field.id
                            == model_fields[field_name]['id'])))

    @classmethod
    def clean(cls):
        pool = Pool()
        IrModel = pool.get('ir.model')
        transaction = Transaction()
        cursor = transaction.connection.cursor()
        ir_model = IrModel.__table__()
        ir_model_field = cls.__table__()
        cursor.execute(*ir_model_field
            .join(ir_model, condition=ir_model_field.model == ir_model.id)
            .select(ir_model.model, ir_model_field.name, ir_model_field.id))
        for model, field, id_ in cursor:
            Model = pool.get(model)
            if field not in Model._fields:
                logger.info("remove field: %s.%s", model, field)
                try:
                    cls.delete([cls(id_)])
                    transaction.commit()
                except Exception:
                    transaction.rollback()
                    logger.error(
                        "could not delete field: %s.%s", model, field,
                        exc_info=True)

    @staticmethod
    def default_name():
        return 'No Name'

    @staticmethod
    def default_field_description():
        return 'No description available'

    def get_rec_name(self, name):
        if self.field_description:
            return '%s (%s)' % (self.field_description, self.name)
        else:
            return self.name

    @classmethod
    def search_rec_name(cls, name, clause):
        if clause[1].startswith('!') or clause[1].startswith('not '):
            bool_op = 'AND'
        else:
            bool_op = 'OR'
        return [bool_op,
            ('field_description',) + tuple(clause[1:]),
            ('name',) + tuple(clause[1:]),
            ]

    @classmethod
    def get_name(cls, model, field):
        name = cls._get_name_cache.get((model, field))
        if name is None:
            fields = cls.search([
                    ('model.model', '=', model),
                    ('name', '=', field),
                    ], limit=1)
            if fields:
                field, = fields
                name = field.field_description
                cls._get_name_cache.set((model, field), name)
            else:
                name = field
        return name

    @classmethod
    def read(cls, ids, fields_names):
        pool = Pool()
        Translation = pool.get('ir.translation')
        Model = pool.get('ir.model')

        to_delete = []
        if Transaction().context.get('language'):
            if 'field_description' in fields_names \
                    or 'help' in fields_names:
                if 'model' not in fields_names:
                    fields_names.append('model')
                    to_delete.append('model')
                if 'name' not in fields_names:
                    fields_names.append('name')
                    to_delete.append('name')

        res = super(ModelField, cls).read(ids, fields_names)

        if (Transaction().context.get('language')
                and ('field_description' in fields_names
                    or 'help' in fields_names)):
            model_ids = set()
            for rec in res:
                if isinstance(rec['model'], (list, tuple)):
                    model_ids.add(rec['model'][0])
                else:
                    model_ids.add(rec['model'])
            model_ids = list(model_ids)
            cursor = Transaction().connection.cursor()
            model = Model.__table__()
            cursor.execute(*model.select(model.id, model.model,
                    where=model.id.in_(model_ids)))
            id2model = dict(cursor.fetchall())

            trans_args = []
            for rec in res:
                if isinstance(rec['model'], (list, tuple)):
                    model_id = rec['model'][0]
                else:
                    model_id = rec['model']
                if 'field_description' in fields_names:
                    trans_args.append((id2model[model_id] + ',' + rec['name'],
                        'field', Transaction().language, None))
                if 'help' in fields_names:
                    trans_args.append((id2model[model_id] + ',' + rec['name'],
                            'help', Transaction().language, None))
            Translation.get_sources(trans_args)
            for rec in res:
                if isinstance(rec['model'], (list, tuple)):
                    model_id = rec['model'][0]
                else:
                    model_id = rec['model']
                if 'field_description' in fields_names:
                    res_trans = Translation.get_source(
                            id2model[model_id] + ',' + rec['name'],
                            'field', Transaction().language)
                    if res_trans:
                        rec['field_description'] = res_trans
                if 'help' in fields_names:
                    res_trans = Translation.get_source(
                            id2model[model_id] + ',' + rec['name'],
                            'help', Transaction().language)
                    if res_trans:
                        rec['help'] = res_trans

        if to_delete:
            for rec in res:
                for field in to_delete:
                    del rec[field]
        return res


class ModelAccess(DeactivableMixin, ModelSQL, ModelView):
    "Model access"
    __name__ = 'ir.model.access'
    model = fields.Many2One('ir.model', 'Model', required=True,
            ondelete="CASCADE")
    group = fields.Many2One('res.group', 'Group',
            ondelete="CASCADE")
    perm_read = fields.Boolean('Read Access')
    perm_write = fields.Boolean('Write Access')
    perm_create = fields.Boolean('Create Access')
    perm_delete = fields.Boolean('Delete Access')
    description = fields.Text('Description')
    _get_access_cache = Cache('ir_model_access.get_access', context=False)

    @classmethod
    def __setup__(cls):
        super(ModelAccess, cls).__setup__()
        cls.__rpc__.update({
                'get_access': RPC(),
                })

    @staticmethod
    def check_xml_record(accesses, values):
        return True

    @staticmethod
    def default_perm_read():
        return False

    @staticmethod
    def default_perm_write():
        return False

    @staticmethod
    def default_perm_create():
        return False

    @staticmethod
    def default_perm_delete():
        return False

    def get_rec_name(self, name):
        return self.model.rec_name

    @classmethod
    def search_rec_name(cls, name, clause):
        return [('model',) + tuple(clause[1:])]

    @classmethod
    def get_access(cls, models):
        'Return access for models'
        # root user above constraint
        if Transaction().user == 0:
            return defaultdict(lambda: defaultdict(lambda: True))

        pool = Pool()
        Model = pool.get('ir.model')
        UserGroup = pool.get('res.user-res.group')
        Group = pool.get('res.group')
        cursor = Transaction().connection.cursor()
        user = Transaction().user
        model_access = cls.__table__()
        ir_model = Model.__table__()
        user_group = UserGroup.__table__()
        group = Group.__table__()

        access = {}
        for model in models:
            maccess = cls._get_access_cache.get((user, model), default=-1)
            if maccess == -1:
                break
            access[model] = maccess
        else:
            return access

        default = {'read': True, 'write': True, 'create': True, 'delete': True}
        access = dict((m, default) for m in models)
        cursor.execute(*model_access.join(ir_model, 'LEFT',
                condition=model_access.model == ir_model.id
                ).join(user_group, 'LEFT',
                condition=user_group.group == model_access.group
                ).join(group, 'LEFT',
                condition=model_access.group == group.id
                ).select(
                ir_model.model,
                Max(Case(
                        (model_access.perm_read == Literal(True), 1),
                        else_=0)),
                Max(Case(
                        (model_access.perm_write == Literal(True), 1),
                        else_=0)),
                Max(Case(
                        (model_access.perm_create == Literal(True), 1),
                        else_=0)),
                Max(Case(
                        (model_access.perm_delete == Literal(True), 1),
                        else_=0)),
                where=ir_model.model.in_(models)
                & (model_access.active == Literal(True))
                & ((
                        (user_group.user == user)
                        & (group.active == Literal(True)))
                    | (model_access.group == Null)),
                group_by=ir_model.model))
        access.update(dict(
                (m, {'read': r, 'write': w, 'create': c, 'delete': d})
                for m, r, w, c, d in cursor.fetchall()))
        for model, maccess in access.items():
            cls._get_access_cache.set((user, model), maccess)
        return access

    @classmethod
    def check(cls, model_name, mode='read', raise_exception=True):
        'Check access for model_name and mode'
        pool = Pool()
        Model = pool.get(model_name)
        assert mode in ['read', 'write', 'create', 'delete'], \
            'Invalid access mode for security'
        if ((Transaction().user == 0)
                or (raise_exception
                    and not Transaction().context.get('_check_access'))):
            return True

        access = cls.get_access([model_name])[model_name][mode]
        if not access and access is not None:
            if raise_exception:
                raise AccessError(gettext(
                        'ir.msg_access_rule_error', **Model.__names__()))
            else:
                return False
        return True

    @classmethod
    def check_relation(cls, model_name, field_name, mode='read'):
        'Check access to relation field for model_name and mode'
        pool = Pool()
        Model = pool.get(model_name)
        field = getattr(Model, field_name)
        if field._type in ('one2many', 'many2one'):
            return cls.check(field.model_name, mode=mode,
                raise_exception=False)
        elif field._type in ('many2many', 'one2one'):
            if not cls.check(
                    field.get_target().__name__, mode=mode,
                    raise_exception=False):
                return False
            elif (field.relation_name
                    and not cls.check(field.relation_name, mode=mode,
                        raise_exception=False)):
                return False
            else:
                return True
        elif field._type == 'reference':
            selection = field.selection
            if isinstance(selection, str):
                sel_func = getattr(Model, field.selection)
                if not is_instance_method(Model, field.selection):
                    selection = sel_func()
                else:
                    # XXX Can not check access right on instance method
                    selection = []
            for model_name, _ in selection:
                if model_name and not cls.check(model_name, mode=mode,
                        raise_exception=False):
                    return False
            return True
        else:
            return True

    @classmethod
    def write(cls, accesses, values, *args):
        super(ModelAccess, cls).write(accesses, values, *args)
        # Restart the cache
        cls._get_access_cache.clear()
        ModelView._fields_view_get_cache.clear()

    @classmethod
    def create(cls, vlist):
        res = super(ModelAccess, cls).create(vlist)
        # Restart the cache
        cls._get_access_cache.clear()
        ModelView._fields_view_get_cache.clear()
        return res

    @classmethod
    def delete(cls, accesses):
        super(ModelAccess, cls).delete(accesses)
        # Restart the cache
        cls._get_access_cache.clear()
        ModelView._fields_view_get_cache.clear()


class ModelFieldAccess(DeactivableMixin, ModelSQL, ModelView):
    "Model Field Access"
    __name__ = 'ir.model.field.access'
    field = fields.Many2One('ir.model.field', 'Field', required=True,
            ondelete='CASCADE')
    group = fields.Many2One('res.group', 'Group', ondelete='CASCADE')
    perm_read = fields.Boolean('Read Access')
    perm_write = fields.Boolean('Write Access')
    perm_create = fields.Boolean('Create Access')
    perm_delete = fields.Boolean('Delete Access')
    description = fields.Text('Description')
    _get_access_cache = Cache('ir_model_field_access.check', context=False)

    @staticmethod
    def check_xml_record(field_accesses, values):
        return True

    @staticmethod
    def default_perm_read():
        return False

    @staticmethod
    def default_perm_write():
        return False

    @staticmethod
    def default_perm_create():
        return True

    @staticmethod
    def default_perm_delete():
        return True

    def get_rec_name(self, name):
        return self.field.rec_name

    @classmethod
    def search_rec_name(cls, name, clause):
        return [('field',) + tuple(clause[1:])]

    @classmethod
    def get_access(cls, models):
        'Return fields access for models'
        # root user above constraint
        if Transaction().user == 0:
            return defaultdict(lambda: defaultdict(
                    lambda: defaultdict(lambda: True)))

        pool = Pool()
        Model = pool.get('ir.model')
        ModelField = pool.get('ir.model.field')
        UserGroup = pool.get('res.user-res.group')
        Group = pool.get('res.group')
        user = Transaction().user
        field_access = cls.__table__()
        ir_model = Model.__table__()
        model_field = ModelField.__table__()
        user_group = UserGroup.__table__()
        group = Group.__table__()

        accesses = {}
        for model in models:
            maccesses = cls._get_access_cache.get((user, model))
            if maccesses is None:
                break
            accesses[model] = maccesses
        else:
            return accesses

        default = {}
        accesses = dict((m, default) for m in models)
        cursor = Transaction().connection.cursor()
        cursor.execute(*field_access.join(model_field,
                condition=field_access.field == model_field.id
                ).join(ir_model,
                condition=model_field.model == ir_model.id
                ).join(user_group, 'LEFT',
                condition=user_group.group == field_access.group
                ).join(group, 'LEFT',
                condition=field_access.group == group.id
                ).select(
                ir_model.model,
                model_field.name,
                Max(Case(
                        (field_access.perm_read == Literal(True), 1),
                        else_=0)),
                Max(Case(
                        (field_access.perm_write == Literal(True), 1),
                        else_=0)),
                Max(Case(
                        (field_access.perm_create == Literal(True), 1),
                        else_=0)),
                Max(Case(
                        (field_access.perm_delete == Literal(True), 1),
                        else_=0)),
                where=ir_model.model.in_(models)
                & (field_access.active == Literal(True))
                & ((
                        (user_group.user == user)
                        & (group.active == Literal(True)))
                    | (field_access.group == Null)),
                group_by=[ir_model.model, model_field.name]))
        for m, f, r, w, c, d in cursor.fetchall():
            accesses[m][f] = {'read': r, 'write': w, 'create': c, 'delete': d}
        for model, maccesses in accesses.items():
            cls._get_access_cache.set((user, model), maccesses)
        return accesses

    @classmethod
    def check(cls, model_name, fields, mode='read', raise_exception=True,
            access=False):
        '''
        Check access for fields on model_name.
        '''
        pool = Pool()
        Model = pool.get(model_name)
        assert mode in ('read', 'write', 'create', 'delete'), \
            'Invalid access mode'
        if ((Transaction().user == 0)
                or (raise_exception
                    and not Transaction().context.get('_check_access'))):
            if access:
                return dict((x, True) for x in fields)
            return True

        accesses = dict((f, a[mode])
            for f, a in cls.get_access([model_name])[model_name].items())
        if access:
            return accesses
        for field in fields:
            if not accesses.get(field, True):
                if raise_exception:
                    raise AccessError(
                        gettext('ir.msg_access_rule_field_error',
                            **Model.__names__(field)))
                else:
                    return False
        return True

    @classmethod
    def write(cls, field_accesses, values, *args):
        super(ModelFieldAccess, cls).write(field_accesses, values, *args)
        # Restart the cache
        cls._get_access_cache.clear()
        ModelView._fields_view_get_cache.clear()

    @classmethod
    def create(cls, vlist):
        res = super(ModelFieldAccess, cls).create(vlist)
        # Restart the cache
        cls._get_access_cache.clear()
        ModelView._fields_view_get_cache.clear()
        return res

    @classmethod
    def delete(cls, field_accesses):
        super(ModelFieldAccess, cls).delete(field_accesses)
        # Restart the cache
        cls._get_access_cache.clear()
        ModelView._fields_view_get_cache.clear()


class ModelButton(ModelSQL, ModelView):
    "Model Button"
    __name__ = 'ir.model.button'
    name = fields.Char('Name', required=True, readonly=True)
    string = fields.Char("Label", translate=True)
    help = fields.Text("Help", translate=True)
    confirm = fields.Text("Confirm", translate=True,
        help="Text to ask user confirmation when clicking the button.")
    model = fields.Many2One('ir.model', 'Model', required=True, readonly=True,
        ondelete='CASCADE', select=True)
    groups = fields.Many2Many('ir.model.button-res.group', 'button', 'group',
        'Groups')
    _groups_cache = Cache('ir.model.button.groups')
    rules = fields.One2Many('ir.model.button.rule', 'button', "Rules")
    _rules_cache = Cache('ir.model.button.rules')
    clicks = fields.One2Many('ir.model.button.click', 'button', "Clicks")
    reset_by = fields.Many2Many(
        'ir.model.button-button.reset', 'button_ruled', 'button', "Reset by",
        domain=[
            ('model', '=', Eval('model', -1)),
            ('id', '!=', Eval('id', -1)),
            ],
        depends=['model', 'id'],
        help="Button that should reset the rules.")
    reset = fields.Many2Many(
        'ir.model.button-button.reset', 'button', 'button_ruled', "Reset",
        domain=[
            ('model', '=', Eval('model', -1)),
            ('id', '!=', Eval('id', -1)),
            ],
        depends=['model', 'id'])
    _reset_cache = Cache('ir.model.button.reset')
    _view_attributes_cache = Cache(
        'ir.model.button.view_attributes', context=False)

    @classmethod
    def __setup__(cls):
        super(ModelButton, cls).__setup__()
        table = cls.__table__()
        cls._sql_constraints += [
            ('name_model_uniq', Unique(table, table.name, table.model),
                'The button name in model must be unique!'),
            ]
        cls._order.insert(0, ('model', 'ASC'))

    @classmethod
    def create(cls, vlist):
        result = super(ModelButton, cls).create(vlist)
        # Restart the cache for get_groups and get_rules
        cls._groups_cache.clear()
        cls._rules_cache.clear()
        cls._reset_cache.clear()
        cls._view_attributes_cache.clear()
        return result

    @classmethod
    def write(cls, buttons, values, *args):
        super(ModelButton, cls).write(buttons, values, *args)
        # Restart the cache for get_groups and get_rules
        cls._groups_cache.clear()
        cls._rules_cache.clear()
        cls._reset_cache.clear()
        cls._view_attributes_cache.clear()

    @classmethod
    def delete(cls, buttons):
        super(ModelButton, cls).delete(buttons)
        # Restart the cache for get_groups and get_rules
        cls._groups_cache.clear()
        cls._rules_cache.clear()
        cls._reset_cache.clear()
        cls._view_attributes_cache.clear()

    @classmethod
    def copy(cls, buttons, default=None):
        if default is None:
            default = {}
        else:
            default = default.copy()
        default.setdefault('clicks')
        return super(ModelButton, cls).copy(buttons, default=default)

    @classmethod
    def get_groups(cls, model, name):
        '''
        Return a set of group ids for the named button on the model.
        '''
        key = (model, name)
        groups = cls._groups_cache.get(key)
        if groups is not None:
            return groups
        buttons = cls.search([
                ('model.model', '=', model),
                ('name', '=', name),
                ])
        if not buttons:
            groups = set()
        else:
            button, = buttons
            groups = set(g.id for g in button.groups)
        cls._groups_cache.set(key, groups)
        return groups

    @classmethod
    def get_rules(cls, model, name):
        'Return a list of rules to apply on the named button of the model'
        pool = Pool()
        Rule = pool.get('ir.model.button.rule')
        key = (model, name)
        rule_ids = cls._rules_cache.get(key)
        if rule_ids is not None:
            return Rule.browse(rule_ids)
        buttons = cls.search([
                ('model.model', '=', model),
                ('name', '=', name),
                ])
        if not buttons:
            rules = []
        else:
            button, = buttons
            rules = button.rules
        cls._rules_cache.set(key, [r.id for r in rules])
        return rules

    @classmethod
    def get_reset(cls, model, name):
        "Return a list of button names to reset"
        key = (model, name)
        reset = cls._reset_cache.get(key)
        if reset is not None:
            return reset
        buttons = cls.search([
                ('model.model', '=', model),
                ('name', '=', name),
                ])
        if not buttons:
            reset = []
        else:
            button, = buttons
            reset = [b.name for b in button.reset]
        cls._reset_cache.set(key, reset)
        return reset

    @classmethod
    def get_view_attributes(cls, model, name):
        "Return the view attributes of the named button of the model"
        key = (model, name, Transaction().language)
        attributes = cls._view_attributes_cache.get(key)
        if attributes is not None:
            return attributes
        buttons = cls.search([
                ('model.model', '=', model),
                ('name', '=', name),
                ])
        if not buttons:
            attributes = {}
        else:
            button, = buttons
            attributes = {
                'string': button.string,
                'help': button.help,
                'confirm': button.confirm,
                }
        cls._view_attributes_cache.set(key, attributes)
        return attributes


class ModelButtonRule(ModelSQL, ModelView):
    "Model Button Rule"
    __name__ = 'ir.model.button.rule'
    button = fields.Many2One(
        'ir.model.button', "Button", required=True, ondelete='CASCADE')
    description = fields.Char('Description')
    number_user = fields.Integer('Number of User', required=True)
    condition = fields.Char(
        "Condition",
        help='A PYSON statement evaluated with the record represented by '
        '"self"\nIt activate the rule if true.')

    @classmethod
    def default_number_user(cls):
        return 1

    @classmethod
    def validate(cls, rules):
        super(ModelButtonRule, cls).validate(rules)
        cls.check_condition(rules)

    @classmethod
    def check_condition(cls, rules):
        for rule in rules:
            if not rule.condition:
                continue
            try:
                PYSONDecoder(noeval=True).decode(rule.condition)
            except Exception:
                raise ConditionError(
                    gettext('ir.msg_model_invalid_condition',
                        condition=rule.condition,
                        rule=rule.rec_name))

    def test(self, record, clicks):
        "Test if the rule passes for the record"
        if self.condition:
            env = {}
            env['self'] = EvalEnvironment(record, record.__class__)
            if not PYSONDecoder(env).decode(self.condition):
                return True
        if self.group:
            users = {c.user for c in clicks if self.group in c.user.groups}
        else:
            users = {c.user for c in clicks}
        return len(users) >= self.number_user

    @classmethod
    def create(cls, vlist):
        pool = Pool()
        ModelButton = pool.get('ir.model.button')
        result = super(ModelButtonRule, cls).create(vlist)
        # Restart the cache for get_rules
        ModelButton._rules_cache.clear()
        return result

    @classmethod
    def write(cls, buttons, values, *args):
        pool = Pool()
        ModelButton = pool.get('ir.model.button')
        super(ModelButtonRule, cls).write(buttons, values, *args)
        # Restart the cache for get_rules
        ModelButton._rules_cache.clear()

    @classmethod
    def delete(cls, buttons):
        pool = Pool()
        ModelButton = pool.get('ir.model.button')
        super(ModelButtonRule, cls).delete(buttons)
        # Restart the cache for get_rules
        ModelButton._rules_cache.clear()


class ModelButtonClick(DeactivableMixin, ModelSQL, ModelView):
    "Model Button Click"
    __name__ = 'ir.model.button.click'
    button = fields.Many2One(
        'ir.model.button', "Button", required=True, ondelete='CASCADE')
    record_id = fields.Integer("Record ID", required=True)

    @classmethod
    def __setup__(cls):
        super(ModelButtonClick, cls).__setup__()
        cls.__rpc__.update({
                'get_click': RPC(),
                })

    @classmethod
    def register(cls, model, name, records):
        pool = Pool()
        Button = pool.get('ir.model.button')

        assert all(r.__class__.__name__ == model for r in records)

        user = Transaction().user
        button, = Button.search([
                ('model.model', '=', model),
                ('name', '=', name),
                ])
        cls.create([{
                    'button': button.id,
                    'record_id': r.id,
                    'user': user,
                    } for r in records])

        clicks = defaultdict(list)
        for records in grouped_slice(records):
            records = cls.search([
                    ('button', '=', button.id),
                    ('record_id', 'in', [r.id for r in records]),
                    ], order=[('record_id', 'ASC')])
            clicks.update(
                (k, list(v)) for k, v in groupby(
                    records, key=lambda c: c.record_id))
        return clicks

    @classmethod
    def reset(cls, model, names, records):
        assert all(r.__class__.__name__ == model for r in records)

        clicks = []
        for records in grouped_slice(records):
            clicks.extend(cls.search([
                        ('button.model.model', '=', model),
                        ('button.name', 'in', names),
                        ('record_id', 'in', [r.id for r in records]),
                        ]))
        cls.write(clicks, {
                'active': False,
                })

    @classmethod
    def get_click(cls, model, button, record_id):
        clicks = cls.search([
                ('button.model.model', '=', model),
                ('button.name', '=', button),
                ('record_id', '=', record_id),
                ])
        return {c.user.id: c.user.rec_name for c in clicks}


class ModelButtonReset(ModelSQL):
    "Model Button Reset"
    __name__ = 'ir.model.button-button.reset'
    button_ruled = fields.Many2One(
        'ir.model.button', "Button Ruled",
        required=True, ondelete='CASCADE', select=True)
    button = fields.Many2One(
        'ir.model.button', "Button",
        required=True, ondelete='CASCADE', select=True)


class ModelData(ModelSQL, ModelView):
    "Model data"
    __name__ = 'ir.model.data'
    fs_id = fields.Char('Identifier on File System', required=True,
        help="The id of the record as known on the file system.",
        select=True)
    model = fields.Char('Model', required=True, select=True)
    module = fields.Char('Module', required=True, select=True)
    db_id = fields.Integer(
        "Resource ID", select=True,
        states={
            'required': ~Eval('noupdate', False),
            },
        help="The id of the record in the database.")
    values = fields.Text('Values')
    fs_values = fields.Text('Values on File System')
    noupdate = fields.Boolean('No Update')
    out_of_sync = fields.Function(fields.Boolean('Out of Sync'),
        'get_out_of_sync', searcher='search_out_of_sync')
    _get_id_cache = Cache('ir_model_data.get_id', context=False)
    _has_model_cache = Cache('ir_model_data.has_model', context=False)

    @classmethod
    def __setup__(cls):
        super(ModelData, cls).__setup__()
        table = cls.__table__()
        cls._sql_constraints = [
            ('fs_id_module_model_uniq',
                Unique(table, table.fs_id, table.module, table.model),
                'The triple (fs_id, module, model) must be unique!'),
        ]
        cls._buttons.update({
                'sync': {
                    'invisible': ~Eval('out_of_sync'),
                    'depends': ['out_of_sync'],
                    },
                })
        cls.__rpc__.update({
                'sync': RPC(
                    readonly=False, instantiate=0, fresh_session=True),
                })

    @classmethod
    def __register__(cls, module_name):
        cursor = Transaction().connection.cursor()
        model_data = cls.__table__()

        super(ModelData, cls).__register__(module_name)

        table_h = cls.__table_handler__(module_name)

        # Migration from 4.6: register buttons on ir module
        cursor.execute(*model_data.update(
                [model_data.module], ['ir'],
                where=((model_data.module == 'res')
                    & (model_data.fs_id == 'model_data_sync_button'))))

        # Migration from 5.0: remove required on db_id
        table_h.not_null_action('db_id', action='remove')

    @staticmethod
    def default_noupdate():
        return False

    def get_out_of_sync(self, name):
        return self.values != self.fs_values and self.fs_values is not None

    @classmethod
    def search_out_of_sync(cls, name, clause):
        table = cls.__table__()
        name, operator, value = clause
        Operator = fields.SQL_OPERATORS[operator]
        query = table.select(table.id,
            where=Operator(
                (table.fs_values != table.values) & (table.fs_values != Null),
                value))
        return [('id', 'in', query)]

    @classmethod
    def create(cls, *args):
        records = super(ModelData, cls).create(*args)
        cls._has_model_cache.clear()
        return records

    @classmethod
    def write(cls, data, values, *args):
        super(ModelData, cls).write(data, values, *args)
        # Restart the cache for get_id
        cls._get_id_cache.clear()
        cls._has_model_cache.clear()

    @classmethod
    def delete(cls, records):
        super(ModelData, cls).delete(records)
        cls._has_model_cache.clear()

    @classmethod
    def has_model(cls, model):
        models = cls._has_model_cache.get(None)
        if models is None:
            table = cls.__table__()
            cursor = Transaction().connection.cursor()

            cursor.execute(*table.select(table.model, group_by=[table.model]))
            models = [m[0] for m in cursor.fetchall()]
            cls._has_model_cache.set(None, models)
        return model in models

    @classmethod
    def get_id(cls, module, fs_id=None):
        """
        Return for an fs_id the corresponding db_id.
        """
        if fs_id is None:
            module, fs_id = module.split('.', 1)
        key = (module, fs_id)
        id_ = cls._get_id_cache.get(key)
        if id_ is not None:
            return id_
        data = cls.search([
            ('module', '=', module),
            ('fs_id', '=', fs_id),
            ], limit=1)
        if not data:
            raise KeyError("Reference to %s not found"
                % ".".join([module, fs_id]))
        id_ = cls.read([d.id for d in data], ['db_id'])[0]['db_id']
        cls._get_id_cache.set(key, id_)
        return id_

    @classmethod
    def dump_values(cls, values):
        return json.dumps(
            sorted(values.items()), cls=JSONEncoder, separators=(',', ':'),
            sort_keys=True)

    @classmethod
    def load_values(cls, values):
        try:
            return dict(json.loads(values, object_hook=JSONDecoder()))
        except ValueError:
            # Migration from 3.2
            from decimal import Decimal
            import datetime
            return eval(values, {
                    'Decimal': Decimal,
                    'datetime': datetime,
                    })

    @classmethod
    @ModelView.button
    def sync(cls, records):
        def settable(Model, fieldname):
            try:
                field = Model._fields[fieldname]
            except KeyError:
                return False

            if isinstance(field, fields.Function) and not field.setter:
                return False

            return True

        with Transaction().set_user(0):
            pool = Pool()
            to_write = []
            models_to_write = defaultdict(list)
            for data in records:
                try:
                    Model = pool.get(data.model)
                except KeyError:
                    continue
                values = cls.load_values(data.values)
                fs_values = cls.load_values(data.fs_values)
                # values could be the same once loaded
                # if they come from version < 3.2
                if values != fs_values:
                    values = {f: v for f, v in fs_values.items()
                        if settable(Model, f)}
                    record = Model(data.db_id)
                    models_to_write[Model].extend(([record], values))
                to_write.extend([[data], {
                            'values': cls.dump_values(fs_values),
                            'fs_values': cls.dump_values(fs_values),
                            }])
            for Model, values_to_write in models_to_write.items():
                Model.write(*values_to_write)
            if to_write:
                cls.write(*to_write)


class PrintModelGraphStart(ModelView):
    'Print Model Graph'
    __name__ = 'ir.model.print_model_graph.start'
    level = fields.Integer('Level', required=True)
    filter = fields.Text('Filter', help="Entering a Python "
            "Regular Expression will exclude matching models from the graph.")
    # JCA : Add ignore function option
    ignore_function = fields.Boolean('Ignore function fields')

    @staticmethod
    def default_level():
        return 1

    @staticmethod
    def default_ignore_function():
        return False


class PrintModelGraph(Wizard):
    __name__ = 'ir.model.print_model_graph'

    start = StateView('ir.model.print_model_graph.start',
        'ir.print_model_graph_start_view_form', [
            Button('Cancel', 'end', 'tryton-cancel'),
            Button('Print', 'print_', 'tryton-ok', default=True),
            ])
    print_ = StateAction('ir.report_model_graph')

    def transition_print_(self):
        return 'end'

    def do_print_(self, action):
        return action, {
            'id': Transaction().context.get('active_id'),
            'ids': Transaction().context.get('active_ids'),
            'level': self.start.level,
            'filter': self.start.filter,
            'ignore_function': self.start.ignore_function,
            }


class ModelGraph(Report):
    __name__ = 'ir.model.graph'

    @classmethod
    def execute(cls, ids, data):
        import pydot
        pool = Pool()
        Model = pool.get('ir.model')
        ActionReport = pool.get('ir.action.report')

        if not data['filter']:
            filter = None
        else:
            filter = re.compile(data['filter'], re.VERBOSE)
        action_report_ids = ActionReport.search([
            ('report_name', '=', cls.__name__)
            ])
        if not action_report_ids:
            raise Exception('Error', 'Report (%s) not find!' % cls.__name__)
        action_report = ActionReport(action_report_ids[0])

        models = Model.browse(ids)

        graph = pydot.Dot(fontsize="8")
        graph.set('center', '1')
        graph.set('ratio', 'auto')
        cls.fill_graph(models, graph, level=data['level'], filter=filter,
            ignore_function=data.get('ignore_function', False))
        data = graph.create(prog='dot', format='png')
        return ('png', fields.Binary.cast(data), False, action_report.name)

    @classmethod
    def fill_graph(cls, models, graph, level=1, filter=None,
            ignore_function=False):
        '''
        Fills a pydot graph with a models structure.
        '''
        import pydot
        pool = Pool()
        Model = pool.get('ir.model')

        sub_models = set()
        if level > 0:
            for model in models:
                for field in model.fields:
                    if field.name in ('create_uid', 'write_uid'):
                        continue
                    if field.relation and not graph.get_node(field.relation):
                        sub_models.add(field.relation)
            if sub_models:
                model_ids = Model.search([
                    ('model', 'in', list(sub_models)),
                    ])
                sub_models = Model.browse(model_ids)
                if set(sub_models) != set(models):
                    cls.fill_graph(sub_models, graph, level=level - 1,
                            filter=filter, ignore_function=ignore_function)

        for model in models:
            if filter and re.search(filter, model.model):
<<<<<<< HEAD
                    continue
            ModelClass = pool.get(model.model)
=======
                continue
>>>>>>> 1f2cbab7
            label = '"{' + model.model + '\\n'
            if model.fields:
                label += '|'
            for field in model.fields:
                if field.name in ('create_uid', 'write_uid',
                        'create_date', 'write_date', 'id'):
                    continue
                field_desc = ModelClass._fields[field.name]
                # JCA : Add ignore function option
                if ignore_function and isinstance(field_desc, fields.Function):
                    continue
                label += '+ ' + field.name + ': ' + field.ttype
                if field.relation:
                    label += ' ' + field.relation
                label += '\\l'
            label += '}"'
            node_name = '"%s"' % model.model
            node = pydot.Node(node_name, shape='record', label=label)
            graph.add_node(node)

            for field in model.fields:
                if field.name in ('create_uid', 'write_uid'):
                    continue
                field_desc = ModelClass._fields[field.name]
                # JCA : Add ignore function option
                if ignore_function and isinstance(field_desc, fields.Function):
                    continue
                if field.relation:
                    node_name = '"%s"' % field.relation
                    if not graph.get_node(node_name):
                        continue
                    args = {}
                    tail = model.model
                    head = field.relation
                    edge_model_name = '"%s"' % model.model
                    edge_relation_name = '"%s"' % field.relation
                    if field.ttype == 'many2one':
                        edge = graph.get_edge(edge_model_name,
                                edge_relation_name)
                        if edge:
                            continue
                        args['arrowhead'] = "normal"
                    elif field.ttype == 'one2many':
                        edge = graph.get_edge(edge_relation_name,
                                edge_model_name)
                        if edge:
                            continue
                        args['arrowhead'] = "normal"
                        tail = field.relation
                        head = model.model
                    elif field.ttype == 'many2many':
                        if graph.get_edge(edge_model_name, edge_relation_name):
                            continue
                        if graph.get_edge(edge_relation_name, edge_model_name):
                            continue
                        args['arrowtail'] = "inv"
                        args['arrowhead'] = "inv"

                    edge = pydot.Edge(str(tail), str(head), **args)
                    graph.add_edge(edge)


class ModelWorkflowGraph(Report):
    __name__ = 'ir.model.workflow_graph'

    @classmethod
    def execute(cls, ids, data):
        import pydot
        pool = Pool()
        Model = pool.get('ir.model')
        ActionReport = pool.get('ir.action.report')

        action_report_ids = ActionReport.search([
            ('report_name', '=', cls.__name__)
            ])
        if not action_report_ids:
            raise Exception('Error', 'Report (%s) not find!' % cls.__name__)
        action_report = ActionReport(action_report_ids[0])

        models = Model.browse(ids)

        graph = pydot.Dot()
        graph.set('center', '1')
        graph.set('ratio', 'auto')
        direction = Transaction().context.get('language_direction', 'ltr')
        graph.set('rankdir', {'ltr': 'LR', 'rtl': 'RL'}[direction])
        cls.fill_graph(models, graph)
        data = graph.create(prog='dot', format='png')
        return ('png', fields.Binary.cast(data), False, action_report.name)

    @classmethod
    def fill_graph(cls, models, graph):
        'Fills pydot graph with models wizard.'
        import pydot
        pool = Pool()

        for record in models:
            Model = pool.get(record.model)

            if not issubclass(Model, Workflow):
                continue

            subgraph = pydot.Cluster('%s' % record.id, label=record.model)
            graph.add_subgraph(subgraph)

            state_field = getattr(Model, Model._transition_state)
            for state, _ in state_field.selection:
                node = pydot.Node(
                    '"%s"' % state, shape='octagon', label=state)
                subgraph.add_node(node)

            for from_, to in Model._transitions:
                edge = pydot.Edge('"%s"' % from_, '"%s"' % to,
                    arrowhead='normal')
                subgraph.add_edge(edge)<|MERGE_RESOLUTION|>--- conflicted
+++ resolved
@@ -1403,12 +1403,8 @@
 
         for model in models:
             if filter and re.search(filter, model.model):
-<<<<<<< HEAD
-                    continue
+                continue
             ModelClass = pool.get(model.model)
-=======
-                continue
->>>>>>> 1f2cbab7
             label = '"{' + model.model + '\\n'
             if model.fields:
                 label += '|'
