--- conflicted
+++ resolved
@@ -101,8 +101,6 @@
             <field name="name">Update Module List</field>
             <field name="wiz_name">ir.module.module.update_list</field>
         </record>
-<<<<<<< HEAD
-=======
         <record model="ir.ui.view" id="module_update_list_init_view_form">
             <field name="model">ir.module.module.update_list.init</field>
             <field name="type">form</field>
@@ -128,7 +126,7 @@
                 ]]>
             </field>
         </record>
->>>>>>> b3bb9326
+
         <menuitem name="Administration/IR/Modules/Update Module List"
             action="act_module_update_list"
             type="wizard"
