# This file is part of Tryton.  The COPYRIGHT file at the top level of
# this repository contains the full copyright notices and license terms.
import datetime
import time
from sql import Literal, Null
from sql.aggregate import Count, Max

from ..model import (
    ModelView, ModelSQL, DeactivableMixin, fields, EvalEnvironment, Check)
from ..pyson import Eval, PYSONDecoder
from ..tools import grouped_slice
from ..tools import reduce_ids
from ..transaction import Transaction
from ..cache import Cache
from ..pool import Pool

__all__ = [
    'Trigger', 'TriggerLog',
    ]


class Trigger(DeactivableMixin, ModelSQL, ModelView):
    "Trigger"
    __name__ = 'ir.trigger'
    name = fields.Char('Name', required=True, translate=True)
    model = fields.Many2One('ir.model', 'Model', required=True, select=True)
    on_time = fields.Boolean('On Time', select=True, states={
            'invisible': (Eval('on_create', False)
                | Eval('on_write', False)
                | Eval('on_delete', False)),
            }, depends=['on_create', 'on_write', 'on_delete'])
    on_create = fields.Boolean('On Create', select=True, states={
        'invisible': Eval('on_time', False),
        }, depends=['on_time'])
    on_write = fields.Boolean('On Write', select=True, states={
        'invisible': Eval('on_time', False),
        }, depends=['on_time'])
    on_delete = fields.Boolean('On Delete', select=True, states={
        'invisible': Eval('on_time', False),
        }, depends=['on_time'])
    condition = fields.Char('Condition', required=True,
        help='A PYSON statement evaluated with record represented by '
        '"self"\nIt triggers the action if true.')
    limit_number = fields.Integer('Limit Number', required=True,
        help='Limit the number of call to "Action Function" by records.\n'
        '0 for no limit.')
    minimum_time_delay = fields.TimeDelta('Minimum Delay',
        help='Set a minimum time delay between call to "Action Function" '
        'for the same record.\n'
        'empty for no delay.')
    action_model = fields.Many2One('ir.model', 'Action Model', required=True)
    action_function = fields.Char('Action Function', required=True)
    _get_triggers_cache = Cache('ir_trigger.get_triggers')

    @classmethod
    def __setup__(cls):
        super(Trigger, cls).__setup__()
        t = cls.__table__()
        cls._sql_constraints += [
            ('on_exclusive',
                Check(t, ~((t.on_time == True)
                        & ((t.on_create == True)
                            | (t.on_write == True)
                            | (t.on_delete == True)))),
                '"On Time" and others are mutually exclusive!'),
            ]
        cls._error_messages.update({
                'invalid_condition': ('Condition "%(condition)s" is not a '
                    'valid PYSON expression on trigger "%(trigger)s".'),
                })
        cls._order.insert(0, ('name', 'ASC'))

    @classmethod
    def __register__(cls, module_name):
        cursor = Transaction().connection.cursor()
        table = cls.__table_handler__(cls, module_name)
        sql_table = cls.__table__()

        super(Trigger, cls).__register__(module_name)

        # Migration from 3.4:
        # change minimum_delay into timedelta minimum_time_delay
        if table.column_exist('minimum_delay'):
            cursor.execute(*sql_table.select(
                    sql_table.id, sql_table.minimum_delay,
                    where=sql_table.minimum_delay != Null))
            for id_, delay in cursor.fetchall():
                delay = datetime.timedelta(hours=delay)
                cursor.execute(*sql_table.update(
                        [sql_table.minimum_time_delay],
                        [delay],
                        where=sql_table.id == id_))
            table.drop_column('minimum_delay')

    @classmethod
    def validate(cls, triggers):
        super(Trigger, cls).validate(triggers)
        cls.check_condition(triggers)

    @classmethod
    def check_condition(cls, triggers):
        '''
        Check condition
        '''
        for trigger in triggers:
            try:
                PYSONDecoder(noeval=True).decode(trigger.condition)
            except Exception:
                cls.raise_user_error('invalid_condition', {
                        'condition': trigger.condition,
                        'trigger': trigger.rec_name,
                        })

    @staticmethod
    def default_limit_number():
        return 0

    @fields.depends('on_time')
    def on_change_on_time(self):
        if self.on_time:
            self.on_create = False
            self.on_write = False
            self.on_delete = False

    @fields.depends('on_create')
    def on_change_on_create(self):
        if self.on_create:
            self.on_time = False

    @fields.depends('on_write')
    def on_change_on_write(self):
        if self.on_write:
            self.on_time = False

    @fields.depends('on_delete')
    def on_change_on_delete(self):
        if self.on_delete:
            self.on_time = False

    @classmethod
    def get_triggers(cls, model_name, mode):
        """
        Return triggers for a model and a mode
        """
        assert mode in ['create', 'write', 'delete', 'time'], \
            'Invalid trigger mode'

        if Transaction().user == 0 and not Transaction().context.get('user'):
            return []

        key = (model_name, mode)
        trigger_ids = cls._get_triggers_cache.get(key)
        if trigger_ids is not None:
            return cls.browse(trigger_ids)

        triggers = cls.search([
                ('model.model', '=', model_name),
                ('on_%s' % mode, '=', True),
                ])
        cls._get_triggers_cache.set(key, list(map(int, triggers)))
        return triggers

    @staticmethod
    def eval(trigger, record):
        """
        Evaluate the condition of trigger
        """
        env = {}
        env['current_date'] = datetime.datetime.today()
        env['time'] = time
        env['context'] = Transaction().context
        env['self'] = EvalEnvironment(record, record.__class__)
        return bool(PYSONDecoder(env).decode(trigger.condition))

    @classmethod
    def trigger_action(cls, records, trigger):
        """
        Trigger the action define on trigger for the records
        """
        pool = Pool()
        TriggerLog = pool.get('ir.trigger.log')
        Model = pool.get(trigger.model.model)
        ActionModel = pool.get(trigger.action_model.model)
        cursor = Transaction().connection.cursor()
        trigger_log = TriggerLog.__table__()
        ids = list(map(int, records))

        # Filter on limit_number
        if trigger.limit_number:
            new_ids = []
            for sub_ids in grouped_slice(ids):
                sub_ids = list(sub_ids)
                red_sql = reduce_ids(trigger_log.record_id, sub_ids)
                cursor.execute(*trigger_log.select(
                        trigger_log.record_id, Count(Literal(1)),
                        where=red_sql & (trigger_log.trigger == trigger.id),
                        group_by=trigger_log.record_id))
                number = dict(cursor.fetchall())
                for record_id in sub_ids:
                    if record_id not in number:
                        new_ids.append(record_id)
                        continue
                    if number[record_id] < trigger.limit_number:
                        new_ids.append(record_id)
            ids = new_ids

        # Filter on minimum_time_delay
        if trigger.minimum_time_delay:
            new_ids = []
            for sub_ids in grouped_slice(ids):
                sub_ids = list(sub_ids)
                red_sql = reduce_ids(trigger_log.record_id, sub_ids)
                cursor.execute(*trigger_log.select(
                        trigger_log.record_id, Max(trigger_log.create_date),
                        where=(red_sql & (trigger_log.trigger == trigger.id)),
                        group_by=trigger_log.record_id))
                delay = dict(cursor.fetchall())
                for record_id in sub_ids:
                    if record_id not in delay:
                        new_ids.append(record_id)
                        continue
                    # SQLite return string for MAX
                    if isinstance(delay[record_id], str):
                        datepart, timepart = delay[record_id].split(" ")
                        year, month, day = list(map(int, datepart.split("-")))
                        timepart_full = timepart.split(".")
<<<<<<< HEAD
                        hours, minutes, seconds = list(map(int,
                            timepart_full[0].split(":")))
=======
                        hours, minutes, seconds = map(
                            int, timepart_full[0].split(":"))
>>>>>>> 203f87c6
                        if len(timepart_full) == 2:
                            microseconds = int(timepart_full[1])
                        else:
                            microseconds = 0
                        delay[record_id] = datetime.datetime(year, month,
                            day, hours, minutes, seconds, microseconds)
                    if (datetime.datetime.now() - delay[record_id]
                            >= trigger.minimum_time_delay):
                        new_ids.append(record_id)
            ids = new_ids

        records = Model.browse(ids)
        if records:
            getattr(ActionModel, trigger.action_function)(records, trigger)
        if trigger.limit_number or trigger.minimum_time_delay:
            to_create = []
            for record in records:
                to_create.append({
                        'trigger': trigger.id,
                        'record_id': record.id,
                        })
            if to_create:
                TriggerLog.create(to_create)

    @classmethod
    def trigger_time(cls):
        '''
        Trigger time actions
        '''
        pool = Pool()
        triggers = cls.search([
                ('on_time', '=', True),
                ])
        for trigger in triggers:
            Model = pool.get(trigger.model.model)
            triggered = []
            # TODO add a domain
            records = Model.search([])
            for record in records:
                if cls.eval(trigger, record):
                    triggered.append(record)
            if triggered:
                cls.trigger_action(triggered, trigger)

    @classmethod
    def create(cls, vlist):
        res = super(Trigger, cls).create(vlist)
        # Restart the cache on the get_triggers method of ir.trigger
        cls._get_triggers_cache.clear()
        return res

    @classmethod
    def write(cls, triggers, values, *args):
        super(Trigger, cls).write(triggers, values, *args)
        # Restart the cache on the get_triggers method of ir.trigger
        cls._get_triggers_cache.clear()

    @classmethod
    def delete(cls, records):
        super(Trigger, cls).delete(records)
        # Restart the cache on the get_triggers method of ir.trigger
        cls._get_triggers_cache.clear()


class TriggerLog(ModelSQL):
    'Trigger Log'
    __name__ = 'ir.trigger.log'
    trigger = fields.Many2One('ir.trigger', 'Trigger', required=True)
    record_id = fields.Integer('Record ID', required=True)

    @classmethod
    def __register__(cls, module_name):
        super(TriggerLog, cls).__register__(module_name)

        table = cls.__table_handler__(module_name)
        table.index_action(['trigger', 'record_id'], 'add')<|MERGE_RESOLUTION|>--- conflicted
+++ resolved
@@ -224,13 +224,8 @@
                         datepart, timepart = delay[record_id].split(" ")
                         year, month, day = list(map(int, datepart.split("-")))
                         timepart_full = timepart.split(".")
-<<<<<<< HEAD
-                        hours, minutes, seconds = list(map(int,
-                            timepart_full[0].split(":")))
-=======
                         hours, minutes, seconds = map(
                             int, timepart_full[0].split(":"))
->>>>>>> 203f87c6
                         if len(timepart_full) == 2:
                             microseconds = int(timepart_full[1])
                         else:
