# This file is part of Tryton.  The COPYRIGHT file at the top level of
# this repository contains the full copyright notices and license terms.
import datetime
import time
from sql import Literal, Null, Select
from sql.aggregate import Count, Max
from sql.functions import CurrentTimestamp
from sql.operators import Concat

from trytond.model.exceptions import ValidationError
from trytond.i18n import gettext
from ..model import (
    ModelView, ModelSQL, DeactivableMixin, fields, EvalEnvironment, Check)
from ..pyson import Eval, PYSONDecoder
from ..tools import grouped_slice
from ..tools import reduce_ids
from ..transaction import Transaction
from ..cache import Cache
from ..pool import Pool

__all__ = [
    'Trigger', 'TriggerLog',
    ]


class ConditionError(ValidationError):
    pass


class Trigger(DeactivableMixin, ModelSQL, ModelView):
    "Trigger"
    __name__ = 'ir.trigger'
    name = fields.Char('Name', required=True, translate=True)
    model = fields.Many2One('ir.model', 'Model', required=True, select=True)
    on_time = fields.Boolean('On Time', select=True, states={
            'invisible': (Eval('on_create', False)
                | Eval('on_write', False)
                | Eval('on_delete', False)),
            }, depends=['on_create', 'on_write', 'on_delete'])
    on_create = fields.Boolean('On Create', select=True, states={
        'invisible': Eval('on_time', False),
        }, depends=['on_time'])
    on_write = fields.Boolean('On Write', select=True, states={
        'invisible': Eval('on_time', False),
        }, depends=['on_time'])
    on_delete = fields.Boolean('On Delete', select=True, states={
        'invisible': Eval('on_time', False),
        }, depends=['on_time'])
    condition = fields.Char('Condition', required=True,
        help='A PYSON statement evaluated with record represented by '
        '"self"\nIt triggers the action if true.')
    limit_number = fields.Integer('Limit Number', required=True,
        help='Limit the number of call to "Action Function" by records.\n'
        '0 for no limit.')
    minimum_time_delay = fields.TimeDelta('Minimum Delay',
        help='Set a minimum time delay between call to "Action Function" '
        'for the same record.\n'
        'empty for no delay.')
    action = fields.Selection([], "Action", required=True)
    _get_triggers_cache = Cache('ir_trigger.get_triggers')

    @classmethod
    def __setup__(cls):
        super(Trigger, cls).__setup__()
        t = cls.__table__()
        cls._sql_constraints += [
            ('on_exclusive',
                Check(t, ~((t.on_time == Literal(True))
                        & ((t.on_create == Literal(True))
                            | (t.on_write == Literal(True))
                            | (t.on_delete == Literal(True))))),
                '"On Time" and others are mutually exclusive!'),
            ]
        cls._order.insert(0, ('name', 'ASC'))

    @classmethod
    def __register__(cls, module_name):
        cursor = Transaction().connection.cursor()
        table = cls.__table_handler__(cls, module_name)
        sql_table = cls.__table__()

        super(Trigger, cls).__register__(module_name)

        table_h = cls.__table_handler__(module_name)

        # Migration from 3.4:
        # change minimum_delay into timedelta minimum_time_delay
        if table.column_exist('minimum_delay'):
            cursor.execute(*sql_table.select(
                    sql_table.id, sql_table.minimum_delay,
                    where=sql_table.minimum_delay != Null))
            for id_, delay in cursor.fetchall():
                delay = datetime.timedelta(hours=delay)
                cursor.execute(*sql_table.update(
                        [sql_table.minimum_time_delay],
                        [delay],
                        where=sql_table.id == id_))
            table.drop_column('minimum_delay')

        # Migration from 5.4: merge action
        if (table_h.column_exist('action_model')
                and table_h.column_exist('action_function')):
            pool = Pool()
            Model = pool.get('ir.model')
            model = Model.__table__()
            action_model = model.select(
                model.model, where=model.id == sql_table.action_model)
            cursor.execute(*sql_table.update(
                    [sql_table.action],
                    [Concat(action_model, Concat(
                                '|', sql_table.action_function))]))
            table_h.drop_column('action_model')
            table_h.drop_column('action_function')

    @classmethod
    def validate(cls, triggers):
        super(Trigger, cls).validate(triggers)
        cls.check_condition(triggers)

    @classmethod
    def check_condition(cls, triggers):
        '''
        Check condition
        '''
        for trigger in triggers:
            try:
                PYSONDecoder(noeval=True).decode(trigger.condition)
            except Exception:
                raise ConditionError(
                    gettext('ir.msg_trigger_invalid_condition',
                        condition=trigger.condition,
                        trigger=trigger.rec_name))

    @staticmethod
    def default_limit_number():
        return 0

    @fields.depends('on_time')
    def on_change_on_time(self):
        if self.on_time:
            self.on_create = False
            self.on_write = False
            self.on_delete = False

    @fields.depends('on_create')
    def on_change_on_create(self):
        if self.on_create:
            self.on_time = False

    @fields.depends('on_write')
    def on_change_on_write(self):
        if self.on_write:
            self.on_time = False

    @fields.depends('on_delete')
    def on_change_on_delete(self):
        if self.on_delete:
            self.on_time = False

    @classmethod
    def get_triggers(cls, model_name, mode):
        """
        Return triggers for a model and a mode
        """
        assert mode in ['create', 'write', 'delete', 'time'], \
            'Invalid trigger mode'

        if Transaction().context.get('_no_trigger'):
            return []

        key = (model_name, mode)
        trigger_ids = cls._get_triggers_cache.get(key)
        if trigger_ids is not None:
            return cls.browse(trigger_ids)

        triggers = cls.search([
                ('model.model', '=', model_name),
                ('on_%s' % mode, '=', True),
                ])
        cls._get_triggers_cache.set(key, list(map(int, triggers)))
        return triggers

    def eval(self, record):
        """
        Evaluate the condition of trigger
        """
        env = {}
        env['current_date'] = datetime.datetime.today()
        env['time'] = time
        env['context'] = Transaction().context
        env['self'] = EvalEnvironment(record, record.__class__)
        return bool(PYSONDecoder(env).decode(self.condition))

    def queue_trigger_action(self, records):
        trigger_records = Transaction().trigger_records[self.id]
        ids = set(map(int, records)) - trigger_records
        self.__class__.__queue__.trigger_action(self, list(ids))
        trigger_records.update(ids)

    def trigger_action(self, ids):
        """
        Trigger the action define on trigger for the records
        """
        pool = Pool()
        TriggerLog = pool.get('ir.trigger.log')
        Model = pool.get(self.model.model)
        model, method = self.action.split('|')
        ActionModel = pool.get(model)
        cursor = Transaction().connection.cursor()
        trigger_log = TriggerLog.__table__()

        ids = [r.id for r in Model.browse(ids) if self.eval(r)]

        # Filter on limit_number
        if self.limit_number:
            new_ids = []
            for sub_ids in grouped_slice(ids):
                sub_ids = list(sub_ids)
                red_sql = reduce_ids(trigger_log.record_id, sub_ids)
                cursor.execute(*trigger_log.select(
                        trigger_log.record_id, Count(Literal(1)),
                        where=red_sql & (trigger_log.trigger == self.id),
                        group_by=trigger_log.record_id))
                number = dict(cursor.fetchall())
                for record_id in sub_ids:
                    if record_id not in number:
                        new_ids.append(record_id)
                        continue
                    if number[record_id] < self.limit_number:
                        new_ids.append(record_id)
            ids = new_ids

        def cast_datetime(value):
            datepart, timepart = value.split(" ")
            year, month, day = map(int, datepart.split("-"))
            timepart_full = timepart.split(".")
            hours, minutes, seconds = map(
                int, timepart_full[0].split(":"))
            if len(timepart_full) == 2:
                microseconds = int(timepart_full[1])
            else:
                microseconds = 0
            return datetime.datetime(
                year, month, day, hours, minutes, seconds, microseconds)

        # Filter on minimum_time_delay
        if self.minimum_time_delay:
            new_ids = []
            # Use now from the transaction to compare with create_date
            timestamp_cast = self.__class__.create_date.sql_cast
            cursor.execute(*Select([timestamp_cast(CurrentTimestamp())]))
            now, = cursor.fetchone()
            if isinstance(now, str):
                now = cast_datetime(now)
            for sub_ids in grouped_slice(ids):
                sub_ids = list(sub_ids)
                red_sql = reduce_ids(trigger_log.record_id, sub_ids)
                cursor.execute(*trigger_log.select(
                        trigger_log.record_id, Max(trigger_log.create_date),
                        where=(red_sql & (trigger_log.trigger == self.id)),
                        group_by=trigger_log.record_id))
                delay = dict(cursor.fetchall())
                for record_id in sub_ids:
                    if record_id not in delay:
                        new_ids.append(record_id)
                        continue
                    # SQLite return string for MAX
                    if isinstance(delay[record_id], str):
<<<<<<< HEAD
                        datepart, timepart = delay[record_id].split(" ")
                        year, month, day = list(map(int, datepart.split("-")))
                        timepart_full = timepart.split(".")
                        hours, minutes, seconds = map(
                            int, timepart_full[0].split(":"))
                        if len(timepart_full) == 2:
                            microseconds = int(timepart_full[1])
                        else:
                            microseconds = 0
                        delay[record_id] = datetime.datetime(year, month,
                            day, hours, minutes, seconds, microseconds)
                    if (datetime.datetime.now() - delay[record_id]
                            >= trigger.minimum_time_delay):
=======
                        delay[record_id] = cast_datetime(delay[record_id])
                    if now - delay[record_id] >= self.minimum_time_delay:
>>>>>>> 1f2cbab7
                        new_ids.append(record_id)
            ids = new_ids

        records = Model.browse(ids)
        if records:
            getattr(ActionModel, method)(records, self)
        if self.limit_number or self.minimum_time_delay:
            to_create = []
            for record in records:
                to_create.append({
                        'trigger': self.id,
                        'record_id': record.id,
                        })
            if to_create:
                TriggerLog.create(to_create)

    @classmethod
    def trigger_time(cls):
        '''
        Trigger time actions
        '''
        pool = Pool()
        triggers = cls.search([
                ('on_time', '=', True),
                ])
        for trigger in triggers:
            Model = pool.get(trigger.model.model)
            # TODO add a domain
            records = Model.search([])
            trigger.trigger_action(records)

    @classmethod
    def create(cls, vlist):
        res = super(Trigger, cls).create(vlist)
        # Restart the cache on the get_triggers method of ir.trigger
        cls._get_triggers_cache.clear()
        return res

    @classmethod
    def write(cls, triggers, values, *args):
        super(Trigger, cls).write(triggers, values, *args)
        # Restart the cache on the get_triggers method of ir.trigger
        cls._get_triggers_cache.clear()

    @classmethod
    def delete(cls, records):
        super(Trigger, cls).delete(records)
        # Restart the cache on the get_triggers method of ir.trigger
        cls._get_triggers_cache.clear()


class TriggerLog(ModelSQL):
    'Trigger Log'
    __name__ = 'ir.trigger.log'
    trigger = fields.Many2One(
        'ir.trigger', 'Trigger', required=True, ondelete='CASCADE')
    record_id = fields.Integer('Record ID', required=True)

    @classmethod
    def __register__(cls, module_name):
        super(TriggerLog, cls).__register__(module_name)

        table = cls.__table_handler__(module_name)
        table.index_action(['trigger', 'record_id'], 'add')<|MERGE_RESOLUTION|>--- conflicted
+++ resolved
@@ -266,24 +266,8 @@
                         continue
                     # SQLite return string for MAX
                     if isinstance(delay[record_id], str):
-<<<<<<< HEAD
-                        datepart, timepart = delay[record_id].split(" ")
-                        year, month, day = list(map(int, datepart.split("-")))
-                        timepart_full = timepart.split(".")
-                        hours, minutes, seconds = map(
-                            int, timepart_full[0].split(":"))
-                        if len(timepart_full) == 2:
-                            microseconds = int(timepart_full[1])
-                        else:
-                            microseconds = 0
-                        delay[record_id] = datetime.datetime(year, month,
-                            day, hours, minutes, seconds, microseconds)
-                    if (datetime.datetime.now() - delay[record_id]
-                            >= trigger.minimum_time_delay):
-=======
                         delay[record_id] = cast_datetime(delay[record_id])
                     if now - delay[record_id] >= self.minimum_time_delay:
->>>>>>> 1f2cbab7
                         new_ids.append(record_id)
             ids = new_ids
 
