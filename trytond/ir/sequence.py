--- conflicted
+++ resolved
@@ -55,18 +55,11 @@
         'ir.sequence.type', "Sequence Type",
         required=True, ondelete='RESTRICT',
         states={
-<<<<<<< HEAD
-            'readonly': Eval('context', {}).contains('code'),
-            })
-    prefix = fields.Char('Prefix', strip=False)
-    suffix = fields.Char('Suffix', strip=False)
-=======
             'readonly': Eval('id', -1) >= 0,
             },
         depends=['id'])
-    prefix = fields.Char('Prefix')
-    suffix = fields.Char('Suffix')
->>>>>>> 4682aea8
+    prefix = fields.Char('Prefix', strip=False)
+    suffix = fields.Char('Suffix', strip=False)
     type = fields.Selection([
         ('incremental', 'Incremental'),
         ('decimal timestamp', 'Decimal Timestamp'),
