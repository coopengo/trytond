# This file is part of Tryton.  The COPYRIGHT file at the top level of
# this repository contains the full copyright notices and license terms.
import os
import sys
import importlib
import itertools
import logging
import configparser
from glob import iglob
from collections import defaultdict
from importlib.machinery import FileFinder, SourceFileLoader, SOURCE_SUFFIXES

from sql import Table
from sql.functions import CurrentTimestamp
from sql.aggregate import Count

import trytond.tools as tools
from trytond.config import config
from trytond.exceptions import MissingDependenciesException
from trytond.transaction import Transaction
import trytond.convert as convert

logger = logging.getLogger(__name__)

ir_module = Table('ir_module')
ir_model_data = Table('ir_model_data')

OPJ = os.path.join
MODULES_PATH = os.path.abspath(os.path.dirname(__file__))

MODULES = []

EGG_MODULES = {}

#PKUNK 9502 Add auto_uninstall
AUTO_UNINSTALL = os.environ.get('COOG_AUTO_UNINSTALL')


def update_egg_modules():
    global EGG_MODULES
    try:
        import pkg_resources
        for ep in pkg_resources.iter_entry_points('trytond.modules'):
            EGG_MODULES[ep.name] = ep
    except ImportError:
        pass


update_egg_modules()


def import_module(name, fullname=None):
    if fullname is None:
        fullname = 'trytond.modules.' + name
    try:
        module = importlib.import_module(fullname)
    except ImportError:
        if name not in EGG_MODULES:
            raise
        ep = EGG_MODULES[name]
        # Can not use ep.load because modules are declared in an importable
        # path and it can not import submodule.
        path = os.path.join(
            ep.dist.location, *ep.module_name.split('.')[:-1])
        if not os.path.isdir(path):
            # Find module in path
            for path in sys.path:
                path = os.path.join(
                    path, *ep.module_name.split('.')[:-1])
                if os.path.isdir(os.path.join(path, name)):
                    break
            else:
                # When testing modules from setuptools location is the
                # module directory
                path = os.path.dirname(ep.dist.location)
        spec = FileFinder(
            path, (SourceFileLoader, SOURCE_SUFFIXES)
            ).find_spec(fullname)
        if spec.loader:
            module = spec.loader.load_module()
        else:
            raise
    return module


def get_module_info(name):
    "Return the content of the tryton.cfg"
    module_config = configparser.ConfigParser()
    with tools.file_open(os.path.join(name, 'tryton.cfg')) as fp:
        module_config.read_file(fp)
        directory = os.path.dirname(fp.name)
    info = dict(module_config.items('tryton'))
    info['directory'] = directory
    for key in ('depends', 'extras_depend', 'xml'):
        if key in info:
            info[key] = info[key].strip().splitlines()
    return info


class Graph(dict):
    def get(self, name):
        if name in self:
            node = self[name]
        else:
            node = self[name] = Node(name)
        return node

    def add(self, name, deps):
        node = self.get(name)
        for dep in deps:
            self.get(dep).append(node)
        return node

    def __iter__(self):
        for node in sorted(self.values(), key=lambda n: (n.depth, n.name)):
            yield node


class Node(list):
    def __init__(self, name):
        super(Node, self).__init__()
        self.name = name
        self.info = None
        self.__depth = 0

    def __repr__(self):
        return str((self.name, self.depth, tuple(self)))

    @property
    def depth(self):
        return self.__depth

    @depth.setter
    def depth(self, value):
        if value > self.__depth:
            self.__depth = value
            for child in self:
                child.depth = value + 1

    def append(self, node):
        assert isinstance(node, Node)
        node.depth = self.depth + 1
        super(Node, self).append(node)


def create_graph(module_list):
    module_list = set(module_list)
    all_deps = set()
    graph = Graph()
    for module in module_list:
        info = get_module_info(module)
        deps = info.get('depends', []) + [
            d for d in info.get('extras_depend', []) if d in module_list]
        node = graph.add(module, deps)
        assert node.info is None
        node.info = info
        all_deps.update(deps)

    missing = all_deps - module_list
    if missing:
        raise MissingDependenciesException(list(missing))
    return graph


def is_module_to_install(module, update):
    if module in update:
        return True
    return False


def load_translations(pool, node, languages, prefix):
    module = node.name
    localedir = '%s/%s' % (node.info['directory'], 'locale')
    lang2filenames = defaultdict(list)
    for filename in itertools.chain(
            iglob('%s/*.po' % localedir),
            iglob('%s/override/*.po' % localedir)):
        filename = filename.replace('/', os.sep)
        lang = os.path.splitext(os.path.basename(filename))[0]
        if lang not in languages:
            continue
        lang2filenames[lang].append(filename)
    base_path_position = len(node.info['directory']) + 1
    for language, files in lang2filenames.items():
        filenames = [f[base_path_position:] for f in files]
        logger.info('%s:loading %s', prefix, ','.join(filenames))
        Translation = pool.get('ir.translation')
        Translation.translation_import(language, module, files)


def load_module_graph(graph, pool, update=None, lang=None):
    # Prevent to import backend when importing module
    from trytond.cache import Cache
    from trytond.ir.lang import get_parent_language

    if lang is None:
        lang = [config.get('database', 'language')]
    if update is None:
        update = []
    modules_todo = []
    models_to_update_history = set()

    # Load also parent languages
    lang = set(lang)
    for code in list(lang):
        while code:
            lang.add(code)
            code = get_parent_language(code)

    transaction = Transaction()
    with transaction.connection.cursor() as cursor:
        modules = [x.name for x in graph]
        module2state = dict()
        for sub_modules in tools.grouped_slice(modules):
            cursor.execute(*ir_module.select(ir_module.name, ir_module.state,
                    where=ir_module.name.in_(list(sub_modules))))
            module2state.update(cursor)
        modules = set(modules)

        idx = 0
        count = len(modules)
        # JCA : Delay cache clears
        caches_to_clear = []
        for node in graph:
            module = node.name
            if module not in MODULES:
                continue
            idx += 1

            # JCA: Add loading indicator in the logs
            logging_prefix = '%i%% (%i/%i):%s' % (
                int(idx * 100 / (count + 1)), idx, count, module)
            logger.info(logging_prefix)
            classes = pool.fill(module, modules)
            if update:
                pool.setup(classes)
                pool.post_init(module)
            package_state = module2state.get(module, 'not activated')
            if (is_module_to_install(module, update)
                    or (update
                        and package_state in ('to activate', 'to upgrade'))):
                if package_state not in ('to activate', 'to upgrade'):
                    if package_state == 'activated':
                        package_state = 'to upgrade'
                    elif package_state != 'to remove':
                        package_state = 'to activate'
                for child in node:
                    module2state[child.name] = package_state
                for type in list(classes.keys()):
                    for cls in classes[type]:
                        logger.info('%s:register %s', logging_prefix, cls.__name__)
                        cls.__register__(module)
                for model in classes['model']:
                    if hasattr(model, '_history'):
                        models_to_update_history.add(model.__name__)

                # Instanciate a new parser for the module
                tryton_parser = convert.TrytondXmlHandler(
                    pool, module, package_state, modules, lang)

                for filename in node.info.get('xml', []):
                    filename = filename.replace('/', os.sep)
                    logger.info('%s:loading %s', logging_prefix, filename)
                    # Feed the parser with xml content:
                    with tools.file_open(OPJ(module, filename), 'rb') as fp:
                        tryton_parser.parse_xmlstream(fp)

                modules_todo.append((module, list(tryton_parser.to_delete)))

                load_translations(pool, node, lang, logging_prefix)

                if package_state == 'to remove':
                    continue
                cursor.execute(*ir_module.select(ir_module.id,
                        where=(ir_module.name == module)))
                try:
                    module_id, = cursor.fetchone()
                    cursor.execute(*ir_module.update([ir_module.state],
                            ['activated'], where=(ir_module.id == module_id)))
                except TypeError:
                    cursor.execute(*ir_module.insert(
                            [ir_module.create_uid, ir_module.create_date,
                                ir_module.name, ir_module.state],
                            [[0, CurrentTimestamp(), module, 'activated'],
                                ]))
                module2state[module] = 'activated'

            # Delay clearing cache to prevent dead lock on ir.cache table
            caches_to_clear += list(Cache._reset.get(transaction, []))
            Cache.rollback(transaction)
            transaction.commit()
            # Clear transaction cache to update default_factory
            transaction.cache.clear()

        if not update:
            pool.setup()
        else:
            # Remove unknown models and fields
            Model = pool.get('ir.model')
            Model.clean()
            ModelField = pool.get('ir.model.field')
            ModelField.clean()
            Cache._reset[transaction] = set(
                caches_to_clear + list(Cache._reset.get(transaction, [])))
            transaction.commit()
        # JCA: Add update parameter to post init hooks
        pool.post_init(None)

        pool.setup_mixin(modules)

        for model_name in models_to_update_history:
            model = pool.get(model_name)
            if model._history:
                logger.info('history:update %s', model.__name__)
                model._update_history_table()

        # Vacuum :
        while modules_todo:
            (module, to_delete) = modules_todo.pop()
            convert.post_import(pool, module, to_delete)

<<<<<<< HEAD
        # Ensure cache is clear for other instances
        if update:
=======
        if update:
            # Ensure cache is clear for other instances
>>>>>>> 42a7028d
            Cache.clear_all()
            Cache.refresh_pool(transaction)
    logger.info('all modules loaded')


def get_module_list():
    module_list = set()
    if os.path.exists(MODULES_PATH) and os.path.isdir(MODULES_PATH):
        for file in os.listdir(MODULES_PATH):
            if file.startswith('.'):
                continue
            if file == '__pycache__':
                continue
            if os.path.isdir(OPJ(MODULES_PATH, file)):
                module_list.add(file)
    update_egg_modules()
    module_list.update(list(EGG_MODULES.keys()))
    module_list.add('ir')
    module_list.add('res')
    module_list.add('tests')
    return list(module_list)


def register_classes():
    '''
    Import modules to register the classes in the Pool
    '''
    import trytond.ir
    trytond.ir.register()
    import trytond.res
    trytond.res.register()
    import trytond.tests
    trytond.tests.register()

    for node in create_graph(get_module_list()):
        module = node.name
        logger.info('%s:registering classes', module)

        if module in ('ir', 'res', 'tests'):
            MODULES.append(module)
            continue

        the_module = import_module(module)
        # Some modules register nothing in the Pool
        if hasattr(the_module, 'register'):
            the_module.register()
        MODULES.append(module)


def load_modules(
        database_name, pool, update=None, lang=None, activatedeps=False):
    # Do not import backend when importing module
    from trytond import backend
    res = True
    if update:
        update = update[:]
    else:
        update = []

    def migrate_modules(cursor):
        modules_in_dir = get_module_list()
        modules_to_migrate = {}
        for module_dir in modules_in_dir:
            try:
                with tools.file_open(
                        OPJ(module_dir, '__migrated_modules')) as f:
                    for line in f.readlines():
                        line = line.replace(' ', '').strip('\n')
                        if not line:
                            continue
                        action, old_module = line.split(':')
                        modules_to_migrate[old_module] = (action, module_dir)
            except IOError:
                continue

        cursor.execute(*ir_module.select(ir_module.name))
        for module_in_db, in cursor.fetchall():
            if (module_in_db in modules_in_dir
                    or module_in_db in modules_to_migrate):
                continue
            else:
                modules_to_migrate[module_in_db] = ('to_drop', None)

        # PKUNK 9502 add logs and control before uninstall modules
        if (not AUTO_UNINSTALL):
            dropped = False
            for module in modules_to_migrate:
                if modules_to_migrate[module][0] == 'to_drop':
                    logger.critical('To uninstall %s you should set'
                        ' COOG_AUTO_UNINSTALL environnement variable' % module)
                    dropped = True
            if dropped:
                sys.exit(1)
        else:
            for module in modules_to_migrate:
                if modules_to_migrate[module][0] == 'to_drop':
                    logger.warning('%s is about to be uninstalled' % (module))
        # PKUNK 9502 end

        def rename(cursor, table_name, old_name, new_name, var_name):
            table = Table(table_name)
            fields = None
            # If the view already exists in destination module
            if table_name == 'ir_model_data':
                fields = ['fs_id', 'model']
            if table_name == 'ir_ui_view':
                fields = ['model', 'name']
            if fields:
                query = ('DELETE from %(table)s where '
                    '(%(fields)s) in ('
                        'SELECT %(fields)s FROM %(table)s WHERE '
                        '"module" IN (\'%(old_name)s\', \'%(new_name)s\') '
                        'GROUP BY %(fields)s '
                        'HAVING COUNT("module") > 1) '
                    'and "module" = \'%(old_name)s\';' % {
                        'table': table_name,
                        'old_name': old_name,
                        'new_name': new_name,
                        'fields': (', '.join('"' + f + '"' for f in fields))})
                cursor.execute(query)

            query = table.update([getattr(table, var_name)],
                    [new_name],
                    where=(getattr(table, var_name) == old_name))
            cursor.execute(*query)

        def delete(cursor, table_name, old_name, var_name):
            table = Table(table_name)
            cursor.execute(*table.delete(
                    where=(getattr(table, var_name) == old_name)))

        for old_name, (action, new_name) in modules_to_migrate.items():
            cursor.execute(*ir_module.select(Count(ir_module.id),
                    where=ir_module.name == old_name))
            count, = cursor.fetchone()
            if not count:
                continue

            if action == 'to_drop':
                logger.info('%s directory has been removed from filesystem,'
                    ' deleting entries from database...' % old_name)
            else:
                logger.info('%s has been %s %s, updating database...' % (
                    old_name, {'to_rename': 'renamed into',
                        'to_merge': 'merged with'}[action], new_name))
            if new_name:
                rename(cursor, 'ir_model', old_name, new_name, 'module')
                rename(cursor, 'ir_action_report', old_name, new_name,
                    'module')
                rename(cursor, 'ir_model_field', old_name, new_name, 'module')
                rename(cursor, 'ir_model_data', old_name, new_name, 'module')
                rename(cursor, 'ir_translation', old_name, new_name, 'module')
                rename(cursor, 'ir_translation', old_name, new_name,
                    'overriding_module')
                rename(cursor, 'ir_ui_icon', old_name, new_name, 'module')
                rename(cursor, 'ir_ui_view', old_name, new_name, 'module')

            if action == 'to_rename':
                rename(cursor, 'ir_module_dependency', old_name, new_name,
                    'name')
                rename(cursor, 'ir_module', old_name, new_name, 'name')
            elif action == 'to_merge':
                delete(cursor, 'ir_module_dependency', old_name,
                    'name')
                delete(cursor, 'ir_module', old_name, 'name')
            elif action == 'to_drop':
                delete(cursor, 'ir_model', old_name, 'module')
                delete(cursor, 'ir_action_report', old_name, 'module')
                delete(cursor, 'ir_model_field', old_name, 'module')
                delete(cursor, 'ir_model_data', old_name, 'module')
                delete(cursor, 'ir_translation', old_name, 'module')
                delete(cursor, 'ir_translation', old_name, 'overriding_module')
                delete(cursor, 'ir_ui_icon', old_name, 'module')
                delete(cursor, 'ir_ui_view', old_name, 'module')
                delete(cursor, 'ir_module_dependency', old_name, 'name')
                delete(cursor, 'ir_module', old_name, 'name')

    def _load_modules(update):
        global res
        transaction = Transaction()

        with transaction.set_context(_no_trigger=True), \
                transaction.connection.cursor() as cursor:
            # Migration from 3.6: remove double module
            old_table = 'ir_module_module'
            new_table = 'ir_module'
            if backend.TableHandler.table_exist(old_table):
                backend.TableHandler.table_rename(old_table, new_table)

            # Migration from 4.0: rename installed to activated
            cursor.execute(*ir_module.select(ir_module.name,
                    where=ir_module.state.in_(('installed', 'uninstalled'))))
            if cursor.fetchone():
                cursor.execute(*ir_module.update(
                        [ir_module.state], ['activated'],
                        where=ir_module.state == 'installed'))
                cursor.execute(*ir_module.update(
                        [ir_module.state], ['not activated'],
                        where=ir_module.state == 'uninstalled'))

            if update:
                migrate_modules(cursor)

                cursor.execute(*ir_module.select(ir_module.name,
                        where=ir_module.state.in_(('activated', 'to activate',
                                'to upgrade', 'to remove'))))
            else:
                cursor.execute(*ir_module.select(ir_module.name,
                        where=ir_module.state.in_(('activated', 'to upgrade',
                                'to remove'))))
            module_list = [name for (name,) in cursor]
            graph = None
            while graph is None:
                module_list += update
                try:
                    graph = create_graph(module_list)
                except MissingDependenciesException as e:
                    if not activatedeps:
                        raise
                    update += e.missings

            load_module_graph(graph, pool, update, lang)

            Configuration = pool.get('ir.configuration')
            Configuration(1).check()

            if update:
                cursor.execute(*ir_module.select(ir_module.name,
                        where=(ir_module.state == 'to remove')))
                for mod_name, in cursor:
                    res = False
                    # TODO check if ressource not updated by the user
                    with transaction.connection.cursor() as cursor_delete:
                        cursor_delete.execute(*ir_model_data.select(
                                ir_model_data.model, ir_model_data.db_id,
                                where=(ir_model_data.module == mod_name),
                                order_by=ir_model_data.id.desc))
                        for rmod, rid in cursor_delete:
                            Model = pool.get(rmod)
                            Model.delete([Model(rid)])
                    transaction.connection.commit()
                cursor.execute(*ir_module.update([ir_module.state],
                        ['not activated'],
                        where=(ir_module.state == 'to remove')))
                transaction.connection.commit()

                Module = pool.get('ir.module')
                Module.update_list()
        # Need to commit to unlock SQLite database
        transaction.commit()

    if not Transaction().connection:
        with Transaction().start(database_name, 0):
            _load_modules(update)
    else:
        with Transaction().new_transaction(), \
                Transaction().set_user(0), \
                Transaction().reset_context():
            _load_modules(update)

    return res<|MERGE_RESOLUTION|>--- conflicted
+++ resolved
@@ -319,13 +319,8 @@
             (module, to_delete) = modules_todo.pop()
             convert.post_import(pool, module, to_delete)
 
-<<<<<<< HEAD
-        # Ensure cache is clear for other instances
-        if update:
-=======
         if update:
             # Ensure cache is clear for other instances
->>>>>>> 42a7028d
             Cache.clear_all()
             Cache.refresh_pool(transaction)
     logger.info('all modules loaded')
