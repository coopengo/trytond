# This file is part of Tryton.  The COPYRIGHT file at the top level of
# this repository contains the full copyright notices and license terms.
import os
import sys
import importlib
import itertools
import logging
import configparser
from glob import iglob
from collections import defaultdict
from importlib.machinery import FileFinder, SourceFileLoader, SOURCE_SUFFIXES

from sql import Table
from sql.functions import CurrentTimestamp
from sql.aggregate import Count

import trytond.tools as tools
from trytond.cache import Cache
from trytond.config import config
from trytond.exceptions import MissingDependenciesException
from trytond.transaction import Transaction
from trytond import backend
import trytond.convert as convert

logger = logging.getLogger(__name__)

ir_module = Table('ir_module')
ir_model_data = Table('ir_model_data')

OPJ = os.path.join
MODULES_PATH = os.path.abspath(os.path.dirname(__file__))

MODULES = []

EGG_MODULES = {}

#PKUNK 9502 Add auto_uninstall
AUTO_UNINSTALL = os.environ.get('COOG_AUTO_UNINSTALL')


def update_egg_modules():
    global EGG_MODULES
    try:
        import pkg_resources
        for ep in pkg_resources.iter_entry_points('trytond.modules'):
            EGG_MODULES[ep.name] = ep
    except ImportError:
        pass


update_egg_modules()


def import_module(name, fullname=None):
    if fullname is None:
        fullname = 'trytond.modules.' + name
    try:
        module = importlib.import_module(fullname)
    except ImportError:
        if name not in EGG_MODULES:
            raise
        ep = EGG_MODULES[name]
        # Can not use ep.load because modules are declared in an importable
        # path and it can not import submodule.
        path = os.path.join(
            ep.dist.location, *ep.module_name.split('.')[:-1])
        if not os.path.isdir(path):
            # Find module in path
            for path in sys.path:
                path = os.path.join(
                    path, *ep.module_name.split('.')[:-1])
                if os.path.isdir(os.path.join(path, name)):
                    break
            else:
                # When testing modules from setuptools location is the
                # module directory
                path = os.path.dirname(ep.dist.location)
        spec = FileFinder(
            path, (SourceFileLoader, SOURCE_SUFFIXES)
            ).find_spec(fullname)
        if spec.loader:
            module = spec.loader.load_module()
        else:
            raise
    return module


def get_module_info(name):
    "Return the content of the tryton.cfg"
    module_config = configparser.ConfigParser()
    with tools.file_open(os.path.join(name, 'tryton.cfg')) as fp:
        module_config.read_file(fp)
        directory = os.path.dirname(fp.name)
    info = dict(module_config.items('tryton'))
    info['directory'] = directory
    for key in ('depends', 'extras_depend', 'xml'):
        if key in info:
            info[key] = info[key].strip().splitlines()
    return info


class Graph(dict):
    def get(self, name):
        if name in self:
            node = self[name]
        else:
            node = self[name] = Node(name)
        return node

    def add(self, name, deps):
        node = self.get(name)
        for dep in deps:
            self.get(dep).append(node)
        return node

    def __iter__(self):
        for node in sorted(self.values(), key=lambda n: (n.depth, n.name)):
            yield node


class Node(list):
    def __init__(self, name):
        super(Node, self).__init__()
        self.name = name
        self.info = None
        self.__depth = 0

    def __repr__(self):
        return str((self.name, self.depth, tuple(self)))

    @property
    def depth(self):
        return self.__depth

    @depth.setter
    def depth(self, value):
        if value > self.__depth:
            self.__depth = value
            for child in self:
                child.depth = value + 1

    def append(self, node):
        assert isinstance(node, Node)
        node.depth = self.depth + 1
        super(Node, self).append(node)


def create_graph(module_list):
    module_list = set(module_list)
    all_deps = set()
    graph = Graph()
    for module in module_list:
        info = get_module_info(module)
        deps = info.get('depends', []) + [
            d for d in info.get('extras_depend', []) if d in module_list]
        node = graph.add(module, deps)
        assert node.info is None
        node.info = info
        all_deps.update(deps)

    missing = all_deps - module_list
    if missing:
        raise MissingDependenciesException(list(missing))
    return graph


def is_module_to_install(module, update):
    if module in update:
        return True
    return False


def load_translations(pool, node, languages):
    module = node.name
    localedir = '%s/%s' % (node.info['directory'], 'locale')
    lang2filenames = defaultdict(list)
    for filename in itertools.chain(
            iglob('%s/*.po' % localedir),
            iglob('%s/override/*.po' % localedir)):
        filename = filename.replace('/', os.sep)
        lang = os.path.splitext(os.path.basename(filename))[0]
        if lang not in languages:
            continue
        lang2filenames[lang].append(filename)
    base_path_position = len(node.info['directory']) + 1
    for language, files in lang2filenames.items():
        filenames = [f[base_path_position:] for f in files]
        logger.info('%s:loading %s', module, ','.join(filenames))
        Translation = pool.get('ir.translation')
        Translation.translation_import(language, module, files)


def load_module_graph(graph, pool, update=None, lang=None):
    from trytond.ir.lang import get_parent_language

    if lang is None:
        lang = [config.get('database', 'language')]
    if update is None:
        update = []
    modules_todo = []
    models_to_update_history = set()

    # Load also parent languages
    lang = set(lang)
    for code in list(lang):
        while code:
            lang.add(code)
            code = get_parent_language(code)

    transaction = Transaction()
    with transaction.connection.cursor() as cursor:
        modules = [x.name for x in graph]
        module2state = dict()
        for sub_modules in tools.grouped_slice(modules):
            cursor.execute(*ir_module.select(ir_module.name, ir_module.state,
                    where=ir_module.name.in_(list(sub_modules))))
            module2state.update(cursor.fetchall())
        modules = set(modules)

        idx = 0
        count = len(modules)
        for node in graph:
            module = node.name
            if module not in MODULES:
                continue
            idx += 1

            # JCA: Add loading indicator in the logs
            logging_prefix = '%i%% (%i/%i):%s' % (
                int(idx * 100 / (count + 1)), idx, count, module)
            logger.info(logging_prefix)
            classes = pool.fill(module, modules)
            if update:
                pool.setup(classes)
                pool.post_init(module)
            package_state = module2state.get(module, 'not activated')
            if (is_module_to_install(module, update)
                    or (update
                        and package_state in ('to activate', 'to upgrade'))):
                if package_state not in ('to activate', 'to upgrade'):
                    if package_state == 'activated':
                        package_state = 'to upgrade'
                    elif package_state != 'to remove':
                        package_state = 'to activate'
                for child in node:
                    module2state[child.name] = package_state
                for type in list(classes.keys()):
                    for cls in classes[type]:
                        logger.info('%s:register %s', logging_prefix, cls.__name__)
                        cls.__register__(module)
                for model in classes['model']:
                    if hasattr(model, '_history'):
                        models_to_update_history.add(model.__name__)

                # Instanciate a new parser for the module
                tryton_parser = convert.TrytondXmlHandler(
                    pool, module, package_state, modules)

                for filename in node.info.get('xml', []):
                    filename = filename.replace('/', os.sep)
                    logger.info('%s:loading %s', logging_prefix, filename)
                    # Feed the parser with xml content:
                    with tools.file_open(OPJ(module, filename), 'rb') as fp:
                        tryton_parser.parse_xmlstream(fp)

                modules_todo.append((module, list(tryton_parser.to_delete)))

<<<<<<< HEAD
                localedir = '%s/%s' % (node.info['directory'], 'locale')
                lang2filenames = defaultdict(list)
                for filename in itertools.chain(
                        iglob('%s/*.po' % localedir),
                        iglob('%s/override/*.po' % localedir)):
                    filename = filename.replace('/', os.sep)
                    lang2 = os.path.splitext(os.path.basename(filename))[0]
                    if lang2 not in lang:
                        continue
                    lang2filenames[lang2].append(filename)
                base_path_position = len(node.info['directory']) + 1
                for language, files in lang2filenames.items():
                    filenames = [f[base_path_position:] for f in files]
                    logger.info('%s:loading %s', logging_prefix,
                        ','.join(filenames))
                    Translation = pool.get('ir.translation')
                    Translation.translation_import(language, module, files)
=======
                load_translations(pool, node, lang)
>>>>>>> 1f2cbab7

                if package_state == 'to remove':
                    continue
                cursor.execute(*ir_module.select(ir_module.id,
                        where=(ir_module.name == module)))
                try:
                    module_id, = cursor.fetchone()
                    cursor.execute(*ir_module.update([ir_module.state],
                            ['activated'], where=(ir_module.id == module_id)))
                except TypeError:
                    cursor.execute(*ir_module.insert(
                            [ir_module.create_uid, ir_module.create_date,
                                ir_module.name, ir_module.state],
                            [[0, CurrentTimestamp(), module, 'activated'],
                                ]))
                module2state[module] = 'activated'

            # Avoid clearing cache to prevent dead lock on ir.cache table
            Cache.rollback(transaction)
            transaction.commit()

        if not update:
            pool.setup()
        else:
            # Remove unknown models and fields
            Model = pool.get('ir.model')
            Model.clean()
            ModelField = pool.get('ir.model.field')
            ModelField.clean()
            transaction.commit()
        # JCA: Add update parameter to post init hooks
        pool.post_init(None)

        pool.setup_mixin(modules)

        for model_name in models_to_update_history:
            model = pool.get(model_name)
            if model._history:
                logger.info('history:update %s', model.__name__)
                model._update_history_table()

        # Vacuum :
        while modules_todo:
            (module, to_delete) = modules_todo.pop()
            convert.post_import(pool, module, to_delete)
    logger.info('all modules loaded')


def get_module_list():
    module_list = set()
    if os.path.exists(MODULES_PATH) and os.path.isdir(MODULES_PATH):
        for file in os.listdir(MODULES_PATH):
            if file.startswith('.'):
                continue
            if file == '__pycache__':
                continue
            if os.path.isdir(OPJ(MODULES_PATH, file)):
                module_list.add(file)
    update_egg_modules()
    module_list.update(list(EGG_MODULES.keys()))
    module_list.add('ir')
    module_list.add('res')
    module_list.add('tests')
    return list(module_list)


def register_classes():
    '''
    Import modules to register the classes in the Pool
    '''
    import trytond.ir
    trytond.ir.register()
    import trytond.res
    trytond.res.register()
    import trytond.tests
    trytond.tests.register()

    for node in create_graph(get_module_list()):
        module = node.name
        logger.info('%s:registering classes', module)

        if module in ('ir', 'res', 'tests'):
            MODULES.append(module)
            continue

        the_module = import_module(module)
        # Some modules register nothing in the Pool
        if hasattr(the_module, 'register'):
            the_module.register()
        MODULES.append(module)


def load_modules(
        database_name, pool, update=None, lang=None, activatedeps=False):
    res = True
    if update:
        update = update[:]
    else:
        update = []

    def migrate_modules(cursor):
        modules_in_dir = get_module_list()
        modules_to_migrate = {}
        for module_dir in modules_in_dir:
            try:
                with tools.file_open(
                        OPJ(module_dir, '__migrated_modules')) as f:
                    for line in f.readlines():
                        line = line.replace(' ', '').strip('\n')
                        if not line:
                            continue
                        action, old_module = line.split(':')
                        modules_to_migrate[old_module] = (action, module_dir)
            except IOError:
                continue

        cursor.execute(*ir_module.select(ir_module.name))
        for module_in_db, in cursor.fetchall():
            if (module_in_db in modules_in_dir
                    or module_in_db in modules_to_migrate):
                continue
            else:
                modules_to_migrate[module_in_db] = ('to_drop', None)

        # PKUNK 9502 add logs and control before uninstall modules
        if (not AUTO_UNINSTALL):
            dropped = False
            for module in modules_to_migrate:
                if modules_to_migrate[module][0] == 'to_drop':
                    logger.critical('To uninstall %s you should set'
                        ' COOG_AUTO_UNINSTALL environnement variable' % module)
                    dropped = True
            if dropped:
                sys.exit(1)
        else:
            for module in modules_to_migrate:
                if modules_to_migrate[module][0] == 'to_drop':
                    logger.warning('%s is about to be uninstalled' % (module))
        # PKUNK 9502 end

        def rename(cursor, table_name, old_name, new_name, var_name):
            table = Table(table_name)
            fields = None
            # If the view already exists in destination module
            if table_name == 'ir_model_data':
                fields = ['fs_id', 'model']
            if table_name == 'ir_ui_view':
                fields = ['model', 'name']
            if fields:
                query = ('DELETE from %(table)s where '
                    '(%(fields)s) in ('
                        'SELECT %(fields)s FROM %(table)s WHERE '
                        '"module" IN (\'%(old_name)s\', \'%(new_name)s\') '
                        'GROUP BY %(fields)s '
                        'HAVING COUNT("module") > 1) '
                    'and "module" = \'%(old_name)s\';' % {
                        'table': table_name,
                        'old_name': old_name,
                        'new_name': new_name,
                        'fields': (', '.join('"' + f + '"' for f in fields))})
                cursor.execute(query)

            query = table.update([getattr(table, var_name)],
                    [new_name],
                    where=(getattr(table, var_name) == old_name))
            cursor.execute(*query)

        def delete(cursor, table_name, old_name, var_name):
            table = Table(table_name)
            cursor.execute(*table.delete(
                    where=(getattr(table, var_name) == old_name)))

        for old_name, (action, new_name) in modules_to_migrate.items():
            cursor.execute(*ir_module.select(Count(ir_module.id),
                    where=ir_module.name == old_name))
            count, = cursor.fetchone()
            if not count:
                continue

            if action == 'to_drop':
                logger.info('%s directory has been removed from filesystem,'
                    ' deleting entries from database...' % old_name)
            else:
                logger.info('%s has been %s %s, updating database...' % (
                    old_name, {'to_rename': 'renamed into',
                        'to_merge': 'merged with'}[action], new_name))
            if new_name:
                rename(cursor, 'ir_model', old_name, new_name, 'module')
                rename(cursor, 'ir_action_report', old_name, new_name,
                    'module')
                rename(cursor, 'ir_model_field', old_name, new_name, 'module')
                rename(cursor, 'ir_model_data', old_name, new_name, 'module')
                rename(cursor, 'ir_translation', old_name, new_name, 'module')
                rename(cursor, 'ir_translation', old_name, new_name,
                    'overriding_module')
                rename(cursor, 'ir_ui_icon', old_name, new_name, 'module')
                rename(cursor, 'ir_ui_view', old_name, new_name, 'module')

            if action == 'to_rename':
                rename(cursor, 'ir_module_dependency', old_name, new_name,
                    'name')
                rename(cursor, 'ir_module', old_name, new_name, 'name')
            elif action == 'to_merge':
                delete(cursor, 'ir_module_dependency', old_name,
                    'name')
                delete(cursor, 'ir_module', old_name, 'name')
            elif action == 'to_drop':
                delete(cursor, 'ir_model', old_name, 'module')
                delete(cursor, 'ir_action_report', old_name, 'module')
                delete(cursor, 'ir_model_field', old_name, 'module')
                delete(cursor, 'ir_model_data', old_name, 'module')
                delete(cursor, 'ir_translation', old_name, 'module')
                delete(cursor, 'ir_translation', old_name, 'overriding_module')
                delete(cursor, 'ir_ui_icon', old_name, 'module')
                delete(cursor, 'ir_ui_view', old_name, 'module')
                delete(cursor, 'ir_module_dependency', old_name, 'name')
                delete(cursor, 'ir_module', old_name, 'name')

    def _load_modules(update):
        global res
        transaction = Transaction()

        with transaction.set_context(_no_trigger=True), \
                transaction.connection.cursor() as cursor:
            # Migration from 3.6: remove double module
            old_table = 'ir_module_module'
            new_table = 'ir_module'
            if backend.TableHandler.table_exist(old_table):
                backend.TableHandler.table_rename(old_table, new_table)

            # Migration from 4.0: rename installed to activated
            cursor.execute(*ir_module.select(ir_module.name,
                    where=ir_module.state.in_(('installed', 'uninstalled'))))
            if cursor.fetchone():
                cursor.execute(*ir_module.update(
                        [ir_module.state], ['activated'],
                        where=ir_module.state == 'installed'))
                cursor.execute(*ir_module.update(
                        [ir_module.state], ['not activated'],
                        where=ir_module.state == 'uninstalled'))

            if update:
                migrate_modules(cursor)

                cursor.execute(*ir_module.select(ir_module.name,
                        where=ir_module.state.in_(('activated', 'to activate',
                                'to upgrade', 'to remove'))))
            else:
                cursor.execute(*ir_module.select(ir_module.name,
                        where=ir_module.state.in_(('activated', 'to upgrade',
                                'to remove'))))
            module_list = [name for (name,) in cursor.fetchall()]
            graph = None
            while graph is None:
                module_list += update
                try:
                    graph = create_graph(module_list)
                except MissingDependenciesException as e:
                    if not activatedeps:
                        raise
                    update += e.missings

            load_module_graph(graph, pool, update, lang)

            if update:
                cursor.execute(*ir_module.select(ir_module.name,
                        where=(ir_module.state == 'to remove')))
                fetchall = cursor.fetchall()
                if fetchall:
                    for (mod_name,) in fetchall:
                        # TODO check if ressource not updated by the user
                        cursor.execute(*ir_model_data.select(
                                ir_model_data.model, ir_model_data.db_id,
                                where=(ir_model_data.module == mod_name),
                                order_by=ir_model_data.id.desc))
                        for rmod, rid in cursor.fetchall():
                            Model = pool.get(rmod)
                            Model.delete([Model(rid)])
                        Transaction().connection.commit()
                    cursor.execute(*ir_module.update([ir_module.state],
                            ['not activated'],
                            where=(ir_module.state == 'to remove')))
                    Transaction().connection.commit()
                    res = False

                Module = pool.get('ir.module')
                Module.update_list()
        # Need to commit to unlock SQLite database
        transaction.commit()

    if not Transaction().connection:
        with Transaction().start(database_name, 0):
            _load_modules(update)
    else:
        with Transaction().new_transaction(), \
                Transaction().set_user(0), \
                Transaction().reset_context():
            _load_modules(update)

    return res<|MERGE_RESOLUTION|>--- conflicted
+++ resolved
@@ -170,7 +170,7 @@
     return False
 
 
-def load_translations(pool, node, languages):
+def load_translations(pool, node, languages, prefix):
     module = node.name
     localedir = '%s/%s' % (node.info['directory'], 'locale')
     lang2filenames = defaultdict(list)
@@ -185,7 +185,7 @@
     base_path_position = len(node.info['directory']) + 1
     for language, files in lang2filenames.items():
         filenames = [f[base_path_position:] for f in files]
-        logger.info('%s:loading %s', module, ','.join(filenames))
+        logger.info('%s:loading %s', prefix, ','.join(filenames))
         Translation = pool.get('ir.translation')
         Translation.translation_import(language, module, files)
 
@@ -265,27 +265,7 @@
 
                 modules_todo.append((module, list(tryton_parser.to_delete)))
 
-<<<<<<< HEAD
-                localedir = '%s/%s' % (node.info['directory'], 'locale')
-                lang2filenames = defaultdict(list)
-                for filename in itertools.chain(
-                        iglob('%s/*.po' % localedir),
-                        iglob('%s/override/*.po' % localedir)):
-                    filename = filename.replace('/', os.sep)
-                    lang2 = os.path.splitext(os.path.basename(filename))[0]
-                    if lang2 not in lang:
-                        continue
-                    lang2filenames[lang2].append(filename)
-                base_path_position = len(node.info['directory']) + 1
-                for language, files in lang2filenames.items():
-                    filenames = [f[base_path_position:] for f in files]
-                    logger.info('%s:loading %s', logging_prefix,
-                        ','.join(filenames))
-                    Translation = pool.get('ir.translation')
-                    Translation.translation_import(language, module, files)
-=======
-                load_translations(pool, node, lang)
->>>>>>> 1f2cbab7
+                load_translations(pool, node, lang, logging_prefix)
 
                 if package_state == 'to remove':
                     continue
