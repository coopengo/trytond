--- conflicted
+++ resolved
@@ -80,16 +80,12 @@
 
 
 def logout(dbname, user, session, context=None):
-<<<<<<< HEAD
     # AKE: manage session on redis
     if config_session_redis():
         name = redis.get_session(dbname, user, session)
         if name:
             redis.del_session(dbname, user, session)
         return name
-    DatabaseOperationalError = backend.get('DatabaseOperationalError')
-=======
->>>>>>> 1f2cbab7
     for count in range(config.getint('database', 'retry'), -1, -1):
         with Transaction().start(dbname, 0, context=context):
             pool = _get_pool(dbname)
@@ -110,7 +106,6 @@
 
 
 def check(dbname, user, session, context=None):
-<<<<<<< HEAD
     # AKE: manage session on redis
     if config_session_redis():
         ttl = redis.hit_session(dbname, user, session)
@@ -119,9 +114,6 @@
                 redis.time_user(dbname, user, ttl)
             return user
         return
-    DatabaseOperationalError = backend.get('DatabaseOperationalError')
-=======
->>>>>>> 1f2cbab7
     for count in range(config.getint('database', 'retry'), -1, -1):
         with Transaction().start(dbname, user, context=context) as transaction:
             pool = _get_pool(dbname)
