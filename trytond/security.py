# This file is part of Tryton.  The COPYRIGHT file at the top level of
# this repository contains the full copyright notices and license terms.
import logging

from trytond.pool import Pool
from trytond.config import config
from trytond.transaction import Transaction
from trytond import backend
from trytond.exceptions import LoginException, RateLimitException

import trytond.security_redis as redis

logger = logging.getLogger(__name__)


def _get_pool(dbname):
    database_list = Pool.database_list()
    pool = Pool(dbname)
    if dbname not in database_list:
        pool.init()
    return pool


# AKE: manage session on redis
def config_session_redis():
    return config.get('session', 'redis', default=None)


# AKE: manage session on redis
def config_session_exclusive():
    return config.getboolean('session', 'exclusive', default=True)


# AKE: manage session on redis
def config_session_audit():
    return config.getboolean('session', 'audit', default=True)


def _get_remote_addr(context):
    if context and '_request' in context:
        return context['_request'].get('remote_addr')


def login(dbname, loginname, parameters, cache=True, context=None):
    DatabaseOperationalError = backend.get('DatabaseOperationalError')
    for count in range(config.getint('database', 'retry'), -1, -1):
        with Transaction().start(dbname, 0, context=context) as transaction:
            pool = _get_pool(dbname)
            User = pool.get('res.user')
            try:
                user_id = User.get_login(loginname, parameters)
            except DatabaseOperationalError:
                if count:
                    continue
                raise
            except (LoginException, RateLimitException):
                # Let's store any changes done
                transaction.commit()
                raise
        break
    session = None
    if user_id:
        if not cache:
            session = user_id
        else:
            with Transaction().start(dbname, user_id):
                Session = pool.get('ir.session')
                session = user_id, Session.new()
                # AKE: manage session on redis
                if config_session_redis():
                    if config_session_exclusive():
                        redis.del_sessions(dbname, user_id)
                    redis.set_session(dbname, user_id, session.key, loginname)

        logger.info("login succeeded for '%s' from '%s' on database '%s'",
            loginname, _get_remote_addr(context), dbname)
    else:
        logger.error("login failed for '%s' from '%s' on database '%s'",
            loginname, _get_remote_addr(context), dbname)
    return session


def logout(dbname, user, session, context=None):
    # AKE: manage session on redis
    if config_session_redis():
        name = redis.get_session(dbname, user, session)
        if name:
            redis.del_session(dbname, user, session)
        return name
    DatabaseOperationalError = backend.get('DatabaseOperationalError')
    for count in range(config.getint('database', 'retry'), -1, -1):
        with Transaction().start(dbname, 0, context=context):
            pool = _get_pool(dbname)
            Session = pool.get('ir.session')
            try:
                name = Session.remove(session)
            except DatabaseOperationalError:
                if count:
                    continue
                raise
    logger.info("logout for '%s' from '%s' on database '%s'",
        name, _get_remote_addr(context), dbname)


def check(dbname, user, session, context=None):
    # AKE: manage session on redis
    if config_session_redis():
        ttl = redis.hit_session(dbname, user, session)
        if ttl is not None:
            if config_session_audit():
                redis.time_user(dbname, user, ttl)
            return user
        return
    DatabaseOperationalError = backend.get('DatabaseOperationalError')
    for count in range(config.getint('database', 'retry'), -1, -1):
        with Transaction().start(dbname, user, context=context) as transaction:
            pool = _get_pool(dbname)
            Session = pool.get('ir.session')
            try:
                find = Session.check(user, session)
                break
            except DatabaseOperationalError:
                if count:
                    continue
                raise
            finally:
                transaction.commit()
    if find is None:
        logger.error("session failed for '%s' from '%s' on database '%s'",
            user, _get_remote_addr(context), dbname)
        return
    elif not find:
        logger.info("session expired for '%s' from '%s' on database '%s'",
            user, _get_remote_addr(context), dbname)
        return
    else:
        logger.debug("session valid for '%s' from '%s' on database '%s'",
            user, _get_remote_addr(context), dbname)
        return user


<<<<<<< HEAD
def check_token(dbname, token):
    DatabaseOperationalError = backend.get('DatabaseOperationalError')
    for count in range(config.getint('database', 'retry'), -1, -1):
        with Transaction().start(dbname, 0, readonly=True):
            pool = _get_pool(dbname)
            Token = pool.get('api.token')
            try:
                return Token.check(token)
=======
def check_timeout(dbname, user, session, context=None):
    DatabaseOperationalError = backend.get('DatabaseOperationalError')
    for count in range(config.getint('database', 'retry'), -1, -1):
        with Transaction().start(dbname, user, context=context) as transaction:
            pool = _get_pool(dbname)
            Session = pool.get('ir.session')
            try:
                valid = Session.check_timeout(user, session)
                break
>>>>>>> 203f87c6
            except DatabaseOperationalError:
                if count:
                    continue
                raise
<<<<<<< HEAD


def reset(dbname, user, session):
    # AKE: manage session on redis
    if config_session_redis():
        ttl = redis.hit_session(dbname, user, session)
        if ttl is not None and config_session_audit():
            redis.time_user(dbname, user, ttl)
        return
    DatabaseOperationalError = backend.get('DatabaseOperationalError')
    try:
        with Transaction().start(dbname, 0):
=======
            finally:
                transaction.commit()
    if not valid:
        logger.info("session timeout for '%s' from '%s' on database '%s'",
            user, _get_remote_addr(context), dbname)
    return valid


def reset(dbname, session, context):
    DatabaseOperationalError = backend.get('DatabaseOperationalError')
    try:
        with Transaction().start(dbname, 0, context=context):
>>>>>>> 203f87c6
            pool = _get_pool(dbname)
            Session = pool.get('ir.session')
            Session.reset(session)
    except DatabaseOperationalError:
<<<<<<< HEAD
        pass
=======
        logger.debug('Reset session failed', exc_info=True)
>>>>>>> 203f87c6
<|MERGE_RESOLUTION|>--- conflicted
+++ resolved
@@ -139,16 +139,6 @@
         return user
 
 
-<<<<<<< HEAD
-def check_token(dbname, token):
-    DatabaseOperationalError = backend.get('DatabaseOperationalError')
-    for count in range(config.getint('database', 'retry'), -1, -1):
-        with Transaction().start(dbname, 0, readonly=True):
-            pool = _get_pool(dbname)
-            Token = pool.get('api.token')
-            try:
-                return Token.check(token)
-=======
 def check_timeout(dbname, user, session, context=None):
     DatabaseOperationalError = backend.get('DatabaseOperationalError')
     for count in range(config.getint('database', 'retry'), -1, -1):
@@ -158,25 +148,10 @@
             try:
                 valid = Session.check_timeout(user, session)
                 break
->>>>>>> 203f87c6
             except DatabaseOperationalError:
                 if count:
                     continue
                 raise
-<<<<<<< HEAD
-
-
-def reset(dbname, user, session):
-    # AKE: manage session on redis
-    if config_session_redis():
-        ttl = redis.hit_session(dbname, user, session)
-        if ttl is not None and config_session_audit():
-            redis.time_user(dbname, user, ttl)
-        return
-    DatabaseOperationalError = backend.get('DatabaseOperationalError')
-    try:
-        with Transaction().start(dbname, 0):
-=======
             finally:
                 transaction.commit()
     if not valid:
@@ -189,13 +164,8 @@
     DatabaseOperationalError = backend.get('DatabaseOperationalError')
     try:
         with Transaction().start(dbname, 0, context=context):
->>>>>>> 203f87c6
             pool = _get_pool(dbname)
             Session = pool.get('ir.session')
             Session.reset(session)
     except DatabaseOperationalError:
-<<<<<<< HEAD
-        pass
-=======
-        logger.debug('Reset session failed', exc_info=True)
->>>>>>> 203f87c6
+        logger.debug('Reset session failed', exc_info=True)