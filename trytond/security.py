# This file is part of Tryton.  The COPYRIGHT file at the top level of
# this repository contains the full copyright notices and license terms.
import logging

from trytond.pool import Pool
from trytond.config import config
from trytond.transaction import Transaction
from trytond import backend
from trytond.exceptions import LoginException, RateLimitException

import trytond.security_redis as redis

logger = logging.getLogger(__name__)


def _get_pool(dbname):
    database_list = Pool.database_list()
    pool = Pool(dbname)
    if dbname not in database_list:
        pool.init()
    return pool


# AKE: manage session on redis
def config_session_redis():
    return config.get('session', 'redis', default=None)


# AKE: manage session on redis
def config_session_exclusive():
    return config.getboolean('session', 'exclusive', default=True)


# AKE: manage session on redis
def config_session_audit():
    return config.getboolean('session', 'audit', default=True)


def _get_remote_addr(context):
    if context and '_request' in context:
        return context['_request'].get('remote_addr')


def login(dbname, loginname, parameters, cache=True, context=None):
    DatabaseOperationalError = backend.get('DatabaseOperationalError')
    for count in range(config.getint('database', 'retry'), -1, -1):
        with Transaction().start(dbname, 0, context=context) as transaction:
            pool = _get_pool(dbname)
            User = pool.get('res.user')
            try:
                user_id = User.get_login(loginname, parameters)
            except DatabaseOperationalError:
                if count:
                    continue
                raise
            except (LoginException, RateLimitException):
                # Let's store any changes done
                transaction.commit()
                raise
        break
    session = None
    if user_id:
        if not cache:
            session = user_id
        else:
            with Transaction().start(dbname, user_id):
                Session = pool.get('ir.session')
                session = user_id, Session.new()
                # AKE: manage session on redis
                if config_session_redis():
                    if config_session_exclusive():
                        redis.del_sessions(dbname, user_id)
                    redis.set_session(dbname, user_id, session.key, loginname)

        logger.info("login succeeded for '%s' from '%s' on database '%s'",
            loginname, _get_remote_addr(context), dbname)
    else:
        logger.error("login failed for '%s' from '%s' on database '%s'",
            loginname, _get_remote_addr(context), dbname)
    return session


def logout(dbname, user, session, context=None):
    # AKE: manage session on redis
    if config_session_redis():
        name = redis.get_session(dbname, user, session)
        if name:
            redis.del_session(dbname, user, session)
        return name
    DatabaseOperationalError = backend.get('DatabaseOperationalError')
    for count in range(config.getint('database', 'retry'), -1, -1):
        with Transaction().start(dbname, 0, context=context):
            pool = _get_pool(dbname)
            Session = pool.get('ir.session')
            try:
                name = Session.remove(session)
            except DatabaseOperationalError:
                if count:
                    continue
                raise
    logger.info("logout for '%s' from '%s' on database '%s'",
        name, _get_remote_addr(context), dbname)


def check(dbname, user, session, context=None):
    # AKE: manage session on redis
    if config_session_redis():
        ttl = redis.hit_session(dbname, user, session)
        if ttl is not None:
            if config_session_audit():
                redis.time_user(dbname, user, ttl)
            return user
        return
    DatabaseOperationalError = backend.get('DatabaseOperationalError')
    for count in range(config.getint('database', 'retry'), -1, -1):
        with Transaction().start(dbname, user, context=context) as transaction:
            pool = _get_pool(dbname)
            Session = pool.get('ir.session')
            try:
                find = Session.check(user, session)
                break
            except DatabaseOperationalError:
                if count:
                    continue
                raise
            finally:
                transaction.commit()
    if find is None:
        logger.error("session failed for '%s' from '%s' on database '%s'",
            user, _get_remote_addr(context), dbname)
        return
    elif not find:
        logger.info("session expired for '%s' from '%s' on database '%s'",
            user, _get_remote_addr(context), dbname)
        return
    else:
        logger.debug("session valid for '%s' from '%s' on database '%s'",
            user, _get_remote_addr(context), dbname)
        return user


<<<<<<< HEAD
def check_token(dbname, token):
    DatabaseOperationalError = backend.get('DatabaseOperationalError')
    for count in range(config.getint('database', 'retry'), -1, -1):
        with Transaction().start(dbname, 0, readonly=True):
            pool = _get_pool(dbname)
            Token = pool.get('api.token')
            try:
                return Token.check(token)
=======
def check_timeout(dbname, user, session, context=None):
    DatabaseOperationalError = backend.get('DatabaseOperationalError')
    for count in range(config.getint('database', 'retry'), -1, -1):
        with Transaction().start(dbname, user, context=context) as transaction:
            pool = _get_pool(dbname)
            Session = pool.get('ir.session')
            try:
                valid = Session.check_timeout(user, session)
                break
>>>>>>> 203f87c6
            except DatabaseOperationalError:
                if count:
                    continue
                raise
<<<<<<< HEAD


def reset(dbname, user, session):
    # AKE: manage session on redis
    if config_session_redis():
        ttl = redis.hit_session(dbname, user, session)
        if ttl is not None and config_session_audit():
            redis.time_user(dbname, user, ttl)
        return
    DatabaseOperationalError = backend.get('DatabaseOperationalError')
    try:
        with Transaction().start(dbname, 0):
=======
            finally:
                transaction.commit()
    if not valid:
        logger.info("session timeout for '%s' from '%s' on database '%s'",
            user, _get_remote_addr(context), dbname)
    return valid


def reset(dbname, session, context):
    DatabaseOperationalError = backend.get('DatabaseOperationalError')
    try:
        with Transaction().start(dbname, 0, context=context):
>>>>>>> 203f87c6
            pool = _get_pool(dbname)
            Session = pool.get('ir.session')
            Session.reset(session)
    except DatabaseOperationalError:
<<<<<<< HEAD
        pass
=======
        logger.debug('Reset session failed', exc_info=True)
>>>>>>> 203f87c6
<|MERGE_RESOLUTION|>--- conflicted
+++ resolved
@@ -139,7 +139,6 @@
         return user
 
 
-<<<<<<< HEAD
 def check_token(dbname, token):
     DatabaseOperationalError = backend.get('DatabaseOperationalError')
     for count in range(config.getint('database', 'retry'), -1, -1):
@@ -148,7 +147,12 @@
             Token = pool.get('api.token')
             try:
                 return Token.check(token)
-=======
+            except DatabaseOperationalError:
+                if count:
+                    continue
+                raise
+
+
 def check_timeout(dbname, user, session, context=None):
     DatabaseOperationalError = backend.get('DatabaseOperationalError')
     for count in range(config.getint('database', 'retry'), -1, -1):
@@ -158,15 +162,19 @@
             try:
                 valid = Session.check_timeout(user, session)
                 break
->>>>>>> 203f87c6
-            except DatabaseOperationalError:
-                if count:
-                    continue
-                raise
-<<<<<<< HEAD
-
-
-def reset(dbname, user, session):
+            except DatabaseOperationalError:
+                if count:
+                    continue
+                raise
+            finally:
+                transaction.commit()
+    if not valid:
+        logger.info("session timeout for '%s' from '%s' on database '%s'",
+            user, _get_remote_addr(context), dbname)
+    return valid
+
+
+def reset_user_session(dbname, user, session):
     # AKE: manage session on redis
     if config_session_redis():
         ttl = redis.hit_session(dbname, user, session)
@@ -176,26 +184,19 @@
     DatabaseOperationalError = backend.get('DatabaseOperationalError')
     try:
         with Transaction().start(dbname, 0):
-=======
-            finally:
-                transaction.commit()
-    if not valid:
-        logger.info("session timeout for '%s' from '%s' on database '%s'",
-            user, _get_remote_addr(context), dbname)
-    return valid
+            pool = _get_pool(dbname)
+            Session = pool.get('ir.session')
+            Session.reset(session)
+    except DatabaseOperationalError:
+        pass
 
 
 def reset(dbname, session, context):
     DatabaseOperationalError = backend.get('DatabaseOperationalError')
     try:
         with Transaction().start(dbname, 0, context=context):
->>>>>>> 203f87c6
             pool = _get_pool(dbname)
             Session = pool.get('ir.session')
             Session.reset(session)
     except DatabaseOperationalError:
-<<<<<<< HEAD
-        pass
-=======
-        logger.debug('Reset session failed', exc_info=True)
->>>>>>> 203f87c6
+        logger.debug('Reset session failed', exc_info=True)