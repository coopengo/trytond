# This file is part of Tryton.  The COPYRIGHT file at the top level of
# this repository contains the full copyright notices and license terms.
import re
import logging

from psycopg2.sql import SQL, Identifier, Composed

from trytond.transaction import Transaction
from trytond.backend.table import TableHandlerInterface

__all__ = ['TableHandler']

logger = logging.getLogger(__name__)
VARCHAR_SIZE_RE = re.compile(r'VARCHAR\(([0-9]+)\)')


class TableHandler(TableHandlerInterface):
    namedatalen = 64

    def __init__(self, model, module_name=None, history=False):
        super(TableHandler, self).__init__(model,
                module_name=module_name, history=history)
        self._columns = {}
        self._constraints = []
        self._fk_deltypes = {}
        self._indexes = []

        transaction = Transaction()
        cursor = transaction.connection.cursor()
        # Create sequence if necessary
        if not transaction.database.sequence_exist(
                transaction.connection, self.sequence_name):
            transaction.database.sequence_create(
                transaction.connection, self.sequence_name)

        # Create new table if necessary
        if not self.table_exist(self.table_name):
            cursor.execute(SQL('CREATE TABLE {} ()').format(
                    Identifier(self.table_name)))
        self.table_schema = transaction.database.get_table_schema(
            transaction.connection, self.table_name)

        cursor.execute('SELECT tableowner = current_user FROM pg_tables '
            'WHERE tablename = %s AND schemaname = %s',
            (self.table_name, self.table_schema))
        self.is_owner, = cursor.fetchone()

        if model.__doc__ and self.is_owner:
            cursor.execute(SQL('COMMENT ON TABLE {} IS %s').format(
                        Identifier(self.table_name)),
                (model.__doc__,))

        self._update_definitions(columns=True)
        if 'id' not in self._columns:
            if not self.history:
                cursor.execute(
                    SQL(
                        "ALTER TABLE {} ADD COLUMN id INTEGER "
                        "DEFAULT nextval(%s) NOT NULL").format(
                        Identifier(self.table_name)),
                    (self.sequence_name,))
                cursor.execute(
                    SQL('ALTER TABLE {} ADD PRIMARY KEY(id)')
                    .format(Identifier(self.table_name)))
            else:
                cursor.execute(
                    SQL('ALTER TABLE {} ADD COLUMN id INTEGER')
                    .format(Identifier(self.table_name)))
            self._update_definitions(columns=True)
        if self.history and '__id' not in self._columns:
            cursor.execute(
                SQL(
                    "ALTER TABLE {} ADD COLUMN __id INTEGER "
<<<<<<< HEAD
                    "DEFAULT nextval('{}') NOT NULL").format(
                        Identifier(self.table_name),
                        Identifier(self.sequence_name)))
=======
                    "DEFAULT nextval(%s) NOT NULL").format(
                        Identifier(self.table_name)),
                (self.sequence_name,))
>>>>>>> 4682aea8
            cursor.execute(
                SQL('ALTER TABLE {} ADD PRIMARY KEY(__id)')
                .format(Identifier(self.table_name)))
        else:
            default = "nextval('%s'::regclass)" % self.sequence_name
            if self.history:
                if self._columns['__id']['default'] != default:
                    cursor.execute(
                        SQL("ALTER TABLE {} "
                            "ALTER __id SET DEFAULT nextval(%s::regclass)")
                        .format(Identifier(self.table_name)),
                        (self.sequence_name,))
            if self._columns['id']['default'] != default:
                cursor.execute(
                    SQL("ALTER TABLE {} "
                        "ALTER id SET DEFAULT nextval(%s::regclass)")
                    .format(Identifier(self.table_name)),
                    (self.sequence_name,))
        self._update_definitions()

    @staticmethod
    def table_exist(table_name):
        transaction = Transaction()
        return bool(transaction.database.get_table_schema(
                transaction.connection, table_name))

    @staticmethod
    def table_rename(old_name, new_name):
        transaction = Transaction()
        cursor = transaction.connection.cursor()
        # Rename table
        if (TableHandler.table_exist(old_name)
                and not TableHandler.table_exist(new_name)):
            cursor.execute(SQL('ALTER TABLE {} RENAME TO {}').format(
                    Identifier(old_name), Identifier(new_name)))
        # Rename sequence
        old_sequence = old_name + '_id_seq'
        new_sequence = new_name + '_id_seq'
        transaction.database.sequence_rename(
            transaction.connection, old_sequence, new_sequence)
        # Rename history table
        old_history = old_name + "__history"
        new_history = new_name + "__history"
        if (TableHandler.table_exist(old_history)
                and not TableHandler.table_exist(new_history)):
            cursor.execute('ALTER TABLE "%s" RENAME TO "%s"'
                % (old_history, new_history))

    def column_exist(self, column_name):
        return column_name in self._columns

    def column_rename(self, old_name, new_name):
        cursor = Transaction().connection.cursor()
        if self.column_exist(old_name):
            if not self.column_exist(new_name):
                cursor.execute(SQL(
                        'ALTER TABLE {} RENAME COLUMN {} TO {}').format(
                        Identifier(self.table_name),
                        Identifier(old_name),
                        Identifier(new_name)))
                self._update_definitions(columns=True)
            else:
                logger.warning(
                    'Unable to rename column %s on table %s to %s.',
                    old_name, self.table_name, new_name)

    def _update_definitions(self,
            columns=None, constraints=None, indexes=None):
        if columns is None and constraints is None and indexes is None:
            columns = constraints = indexes = True
        cursor = Transaction().connection.cursor()
        if columns:
            self._columns = {}
            # Fetch columns definitions from the table
            cursor.execute('SELECT '
                'column_name, udt_name, is_nullable, '
                'character_maximum_length, '
                'column_default '
                'FROM information_schema.columns '
                'WHERE table_name = %s AND table_schema = %s',
                (self.table_name, self.table_schema))
            for column, typname, nullable, size, default in cursor:
                self._columns[column] = {
                    'typname': typname,
                    'notnull': True if nullable == 'NO' else False,
                    'size': size,
                    'default': default,
                    }

        if constraints:
            # fetch constraints for the table
            cursor.execute('SELECT constraint_name '
                'FROM information_schema.table_constraints '
                'WHERE table_name = %s AND table_schema = %s',
                (self.table_name, self.table_schema))
            self._constraints = [c for c, in cursor]

            # add nonstandard exclude constraint
            cursor.execute('SELECT c.conname '
                'FROM pg_namespace nc, '
                    'pg_namespace nr, '
                    'pg_constraint c, '
                    'pg_class r '
                'WHERE nc.oid = c.connamespace AND nr.oid = r.relnamespace '
                    'AND c.conrelid = r.oid '
                    "AND c.contype = 'x' "  # exclude type
                    "AND r.relkind IN ('r', 'p') "
                    'AND r.relname = %s AND nr.nspname = %s',
                    (self.table_name, self.table_schema))
            self._constraints.extend((c for c, in cursor))

            cursor.execute('SELECT k.column_name, r.delete_rule '
                'FROM information_schema.key_column_usage AS k '
                'JOIN information_schema.referential_constraints AS r '
                'ON r.constraint_schema = k.constraint_schema '
                'AND r.constraint_name = k.constraint_name '
                'WHERE k.table_name = %s AND k.table_schema = %s',
                (self.table_name, self.table_schema))
            self._fk_deltypes = dict(cursor)

        if indexes:
            # Fetch indexes defined for the table
            cursor.execute("SELECT cl2.relname "
                "FROM pg_index ind "
                    "JOIN pg_class cl on (cl.oid = ind.indrelid) "
                    "JOIN pg_namespace n ON (cl.relnamespace = n.oid) "
                    "JOIN pg_class cl2 on (cl2.oid = ind.indexrelid) "
                "WHERE cl.relname = %s AND n.nspname = %s",
                (self.table_name, self.table_schema))
            self._indexes = [l[0] for l in cursor]

    @property
    def _field2module(self):
        cursor = Transaction().connection.cursor()
        cursor.execute('SELECT f.name, f.module '
            'FROM ir_model_field f '
                'JOIN ir_model m on (f.model=m.id) '
            'WHERE m.model = %s',
            (self.object_name,))
        return dict(cursor)

    def alter_size(self, column_name, column_type):
        cursor = Transaction().connection.cursor()
        cursor.execute(
<<<<<<< HEAD
            SQL(
                "ALTER TABLE {} RENAME COLUMN {} TO _temp_change_size").format(
                Identifier(self.table_name),
                Identifier(column_name)))
        cursor.execute(SQL("ALTER TABLE {} ADD COLUMN {} {}").format(
                Identifier(self.table_name),
                Identifier(column_name),
                SQL(column_type)))
        cursor.execute(
            SQL("UPDATE {} SET {} = _temp_change_size::%s").format(
                Identifier(self.table_name),
                Identifier(column_name),
                SQL(column_type)))
        cursor.execute(
            SQL("ALTER TABLE {} " "DROP COLUMN _temp_change_size")
            .format(Identifier(self.table_name)))
=======
            SQL("ALTER TABLE {} ALTER COLUMN {} TYPE {}").format(
                Identifier(self.table_name),
                Identifier(column_name),
                SQL(column_type)))
>>>>>>> 4682aea8
        self._update_definitions(columns=True)

    def alter_type(self, column_name, column_type):
        cursor = Transaction().connection.cursor()
        cursor.execute(SQL('ALTER TABLE {} ALTER {} TYPE {}').format(
                Identifier(self.table_name),
                Identifier(column_name),
                SQL(column_type)))
        self._update_definitions(columns=True)

    def column_is_type(self, column_name, type_, *, size=-1):
        db_type = self._columns[column_name]['typname'].upper()

        database = Transaction().database
        base_type = database.sql_type(type_).base.upper()
        if base_type == 'VARCHAR' and (size is None or size >= 0):
            same_size = self._columns[column_name]['size'] == size
        else:
            same_size = True

        return base_type == db_type and same_size

    def db_default(self, column_name, value):
        if value in [True, False]:
            test = str(value).lower()
        else:
            test = value
        if self._columns[column_name]['default'] != test:
            cursor = Transaction().connection.cursor()
            cursor.execute(
                SQL(
                    'ALTER TABLE {} ALTER COLUMN {} SET DEFAULT %s').format(
                    Identifier(self.table_name),
                    Identifier(column_name)),
                (value,))

    def add_column(self, column_name, sql_type, default=None, comment=''):
        cursor = Transaction().connection.cursor()
        database = Transaction().database

        column_type = database.sql_type(sql_type)
        match = VARCHAR_SIZE_RE.match(sql_type)
        field_size = int(match.group(1)) if match else None

        def add_comment():
            if comment and self.is_owner:
                cursor.execute(
                    SQL('COMMENT ON COLUMN {}.{} IS %s').format(
                        Identifier(self.table_name),
                        Identifier(column_name)),
                    (comment,))
        if self.column_exist(column_name):
            if (column_name in ('create_date', 'write_date')
                    and column_type[1].lower() != 'timestamp(6)'):
                # Migrate dates from timestamp(0) to timestamp
                cursor.execute(
                    SQL(
                        'ALTER TABLE {} ALTER COLUMN {} TYPE timestamp')
                    .format(
                        Identifier(self.table_name),
                        Identifier(column_name)))

            add_comment()
            base_type = column_type[0].lower()
            if base_type != self._columns[column_name]['typname']:
                if (self._columns[column_name]['typname'], base_type) in [
                        ('varchar', 'text'),
                        ('text', 'varchar'),
                        ('date', 'timestamp'),
                        ('int4', 'float8'),
                        ]:
                    self.alter_type(column_name, base_type)
                else:
                    logger.warning(
                        'Unable to migrate column %s on table %s '
                        'from %s to %s.',
                        column_name, self.table_name,
                        self._columns[column_name]['typname'], base_type)

            if (base_type == 'varchar'
                    and self._columns[column_name]['typname'] == 'varchar'):
                # Migrate size
                from_size = self._columns[column_name]['size']
                if field_size is None:
                    if from_size:
                        self.alter_size(column_name, base_type)
                elif from_size == field_size:
                    pass
                elif from_size and from_size < field_size:
                    self.alter_size(column_name, column_type[1])
                else:
                    logger.warning(
                        'Unable to migrate column %s on table %s '
                        'from varchar(%s) to varchar(%s).',
                        column_name, self.table_name,
                        from_size if from_size and from_size > 0 else "",
                        field_size)
            return

        column_type = column_type[1]
        cursor.execute(
            SQL('ALTER TABLE {} ADD COLUMN {} {}').format(
                Identifier(self.table_name),
                Identifier(column_name),
                SQL(column_type)))
        add_comment()

        if default:
            # check if table is non-empty:
            cursor.execute('SELECT 1 FROM "%s" limit 1' % self.table_name)
            if cursor.rowcount:
                # Populate column with default values:
                cursor.execute(
                    SQL('UPDATE {} SET {} = %s').format(
                        Identifier(self.table_name),
                        Identifier(column_name)),
                    (default(),))

        self._update_definitions(columns=True)

    def add_fk(self, column_name, reference, on_delete=None):
        if on_delete is not None:
            on_delete = on_delete.upper()
        else:
            on_delete = 'SET NULL'

        cursor = Transaction().connection.cursor()
        name = self.convert_name(self.table_name + '_' + column_name + '_fkey')
        if name in self._constraints:
            if self._fk_deltypes.get(column_name) != on_delete:
                self.drop_fk(column_name)
                add = True
            else:
                add = False
        else:
            add = True
        if add:
            cursor.execute(
                SQL(
                    "ALTER TABLE {table} "
                    "ADD CONSTRAINT {constraint} "
                    "FOREIGN KEY ({column}) REFERENCES {reference} "
                    "ON DELETE {action}"
                    )
                .format(
                    table=Identifier(self.table_name),
                    constraint=Identifier(name),
                    column=Identifier(column_name),
                    reference=Identifier(reference),
                    action=SQL(on_delete)))
        self._update_definitions(constraints=True)

    def drop_fk(self, column_name, table=None):
        self.drop_constraint(column_name + '_fkey', table=table)

    def index_action(self, columns, action='add', where='', table=None):
        if isinstance(columns, str):
            columns = [columns]

        def stringify(column):
            if isinstance(column, str):
                return column
            else:
                return ('_'.join(
                        map(str, (column,) + column.params))
                    .replace('"', '')
                    .replace('%s', '__'))

        name = [table or self.table_name]
        name.append('_'.join(map(stringify, columns)))
        if where:
            name.append('+where')
            name.append(stringify(where))
        name.append('index')
        index_name = self.convert_name('_'.join(name))

        with Transaction().connection.cursor() as cursor:
            if action == 'add':
                if index_name in self._indexes:
                    return
<<<<<<< HEAD
                columns_quoted = []
                for column in columns:
                    if isinstance(column, str):
                        columns_quoted.append(Identifier(column))
                    else:
                        columns_quoted.append(SQL(str(column)))
=======
>>>>>>> 4682aea8
                params = sum(
                    (c.params for c in columns if hasattr(c, 'params')), ())
                if where:
                    params += where.params
                    where = ' WHERE %s' % where
                cursor.execute(Composed([
                            SQL('CREATE INDEX {name} ON {table} ({columns})')
                            .format(
                                name=Identifier(index_name),
                                table=Identifier(self.table_name),
<<<<<<< HEAD
                                columns=SQL(',').join(columns_quoted)),
=======
                                columns=SQL(',').join(
                                    (Identifier(c) if isinstance(c, str)
                                        else SQL(str(c)))
                                    for c in columns
                                    )),
>>>>>>> 4682aea8
                            SQL(where)
                            ]),
                    params)
                self._update_definitions(indexes=True)
            elif action == 'remove':
                if len(columns) == 1 and isinstance(columns[0], str):
                    if self._field2module.get(columns[0],
                            self.module_name) != self.module_name:
                        return

                if index_name in self._indexes:
                    cursor.execute(SQL('DROP INDEX {}').format(
                            Identifier(index_name)))
                    self._update_definitions(indexes=True)
            else:
                raise Exception('Index action not supported!')

    def not_null_action(self, column_name, action='add'):
        if not self.column_exist(column_name):
            return

        with Transaction().connection.cursor() as cursor:
            if action == 'add':
                if self._columns[column_name]['notnull']:
                    return
                cursor.execute(SQL(
                        'SELECT id FROM {} WHERE {} IS NULL').format(
                        Identifier(self.table_name),
                        Identifier(column_name)))
                if not cursor.rowcount:
                    cursor.execute(
                        SQL(
                            'ALTER TABLE {} ALTER COLUMN {} SET NOT NULL')
                        .format(
                            Identifier(self.table_name),
                            Identifier(column_name)))
                    self._update_definitions(columns=True)
                else:
                    logger.warning(
                        "Unable to set not null on column %s of table %s.\n"
                        "Try restarting one more time.\n"
                        "If that doesn't work update the records and restart "
                        "again.",
                        column_name, self.table_name)
            elif action == 'remove':
                if not self._columns[column_name]['notnull']:
                    return
                if (self._field2module.get(column_name, self.module_name)
                        != self.module_name):
                    return
                cursor.execute(
                    SQL('ALTER TABLE {} ALTER COLUMN {} DROP NOT NULL')
                    .format(
                        Identifier(self.table_name),
                        Identifier(column_name)))
                self._update_definitions(columns=True)
            else:
                raise Exception('Not null action not supported!')

    def add_constraint(self, ident, constraint):
        ident = self.convert_name(self.table_name + "_" + ident)
        if ident in self._constraints:
            # This constrain already exist
            return
        cursor = Transaction().connection.cursor()
        cursor.execute(
            SQL('ALTER TABLE {} ADD CONSTRAINT {} {}').format(
                Identifier(self.table_name),
                Identifier(ident),
                SQL(str(constraint))),
            constraint.params)
        self._update_definitions(constraints=True)

    def drop_constraint(self, ident, table=None):
        ident = self.convert_name((table or self.table_name) + "_" + ident)
        if ident not in self._constraints:
            return
        cursor = Transaction().connection.cursor()
        cursor.execute(
            SQL('ALTER TABLE {} DROP CONSTRAINT {}').format(
                Identifier(self.table_name), Identifier(ident)))
        self._update_definitions(constraints=True)

    def drop_column(self, column_name):
        if not self.column_exist(column_name):
            return
        cursor = Transaction().connection.cursor()
        cursor.execute(SQL('ALTER TABLE {} DROP COLUMN {}').format(
                Identifier(self.table_name),
                Identifier(column_name)))
        self._update_definitions(columns=True)

    @staticmethod
    def drop_table(model, table, cascade=False):
        cursor = Transaction().connection.cursor()
        cursor.execute('DELETE FROM ir_model_data WHERE model = %s', (model,))

        query = 'DROP TABLE {}'
        if cascade:
            query = query + ' CASCADE'
        cursor.execute(SQL(query).format(Identifier(table)))<|MERGE_RESOLUTION|>--- conflicted
+++ resolved
@@ -71,15 +71,9 @@
             cursor.execute(
                 SQL(
                     "ALTER TABLE {} ADD COLUMN __id INTEGER "
-<<<<<<< HEAD
-                    "DEFAULT nextval('{}') NOT NULL").format(
-                        Identifier(self.table_name),
-                        Identifier(self.sequence_name)))
-=======
                     "DEFAULT nextval(%s) NOT NULL").format(
                         Identifier(self.table_name)),
                 (self.sequence_name,))
->>>>>>> 4682aea8
             cursor.execute(
                 SQL('ALTER TABLE {} ADD PRIMARY KEY(__id)')
                 .format(Identifier(self.table_name)))
@@ -224,29 +218,10 @@
     def alter_size(self, column_name, column_type):
         cursor = Transaction().connection.cursor()
         cursor.execute(
-<<<<<<< HEAD
-            SQL(
-                "ALTER TABLE {} RENAME COLUMN {} TO _temp_change_size").format(
-                Identifier(self.table_name),
-                Identifier(column_name)))
-        cursor.execute(SQL("ALTER TABLE {} ADD COLUMN {} {}").format(
-                Identifier(self.table_name),
-                Identifier(column_name),
-                SQL(column_type)))
-        cursor.execute(
-            SQL("UPDATE {} SET {} = _temp_change_size::%s").format(
-                Identifier(self.table_name),
-                Identifier(column_name),
-                SQL(column_type)))
-        cursor.execute(
-            SQL("ALTER TABLE {} " "DROP COLUMN _temp_change_size")
-            .format(Identifier(self.table_name)))
-=======
             SQL("ALTER TABLE {} ALTER COLUMN {} TYPE {}").format(
                 Identifier(self.table_name),
                 Identifier(column_name),
                 SQL(column_type)))
->>>>>>> 4682aea8
         self._update_definitions(columns=True)
 
     def alter_type(self, column_name, column_type):
@@ -427,15 +402,6 @@
             if action == 'add':
                 if index_name in self._indexes:
                     return
-<<<<<<< HEAD
-                columns_quoted = []
-                for column in columns:
-                    if isinstance(column, str):
-                        columns_quoted.append(Identifier(column))
-                    else:
-                        columns_quoted.append(SQL(str(column)))
-=======
->>>>>>> 4682aea8
                 params = sum(
                     (c.params for c in columns if hasattr(c, 'params')), ())
                 if where:
@@ -446,15 +412,11 @@
                             .format(
                                 name=Identifier(index_name),
                                 table=Identifier(self.table_name),
-<<<<<<< HEAD
-                                columns=SQL(',').join(columns_quoted)),
-=======
                                 columns=SQL(',').join(
                                     (Identifier(c) if isinstance(c, str)
                                         else SQL(str(c)))
                                     for c in columns
                                     )),
->>>>>>> 4682aea8
                             SQL(where)
                             ]),
                     params)
