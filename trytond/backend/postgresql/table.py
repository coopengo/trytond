--- conflicted
+++ resolved
@@ -121,11 +121,7 @@
             else:
                 logger.warning(
                     'Unable to rename column %s on table %s to %s.',
-<<<<<<< HEAD
-                    old_name, self.table_name, self.table_name, new_name)
-=======
                     old_name, self.table_name, new_name)
->>>>>>> 0e48bf54
 
     def _update_definitions(self,
             columns=None, constraints=None, indexes=None):
