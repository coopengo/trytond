# This file is part of Tryton.  The COPYRIGHT file at the top level of
# this repository contains the full copyright notices and license terms.
from collections import defaultdict
import time
import logging
import os
import json
import warnings
from datetime import datetime
from decimal import Decimal
from itertools import chain, repeat
from threading import RLock

try:
    from psycopg2cffi import compat
    compat.register()
except ImportError:
    pass
from psycopg2 import connect, Binary
from psycopg2.sql import SQL, Identifier
from psycopg2.pool import ThreadedConnectionPool, PoolError
from psycopg2.extensions import cursor
from psycopg2.extensions import ISOLATION_LEVEL_REPEATABLE_READ
from psycopg2.extensions import ISOLATION_LEVEL_AUTOCOMMIT
from psycopg2.extensions import register_type, register_adapter
from psycopg2.extensions import UNICODE, AsIs
try:
    from psycopg2.extensions import PYDATE, PYDATETIME, PYTIME, PYINTERVAL
except ImportError:
    PYDATE, PYDATETIME, PYTIME, PYINTERVAL = None, None, None, None
from psycopg2 import IntegrityError as DatabaseIntegrityError
from psycopg2 import OperationalError as DatabaseOperationalError
from psycopg2 import ProgrammingError
from psycopg2.extras import register_default_json, register_default_jsonb

from sql import Flavor, Cast, For, Table
from sql.conditionals import Coalesce
from sql.functions import Function
from sql.operators import BinaryOperator, Concat

from trytond.backend.database import DatabaseInterface, SQLType
from trytond.config import config, parse_uri
from trytond.tools.gevent import is_gevent_monkey_patched

# MAB: Performance analyser tools (See [ec1462afd])
from trytond.perf_analyzer import analyze_before, analyze_after
from trytond.perf_analyzer import logger as perf_logger


__all__ = ['Database', 'DatabaseIntegrityError', 'DatabaseOperationalError']

logger = logging.getLogger(__name__)

os.environ['PGTZ'] = os.environ.get('TZ', '')
_timeout = config.getint('database', 'timeout')
_minconn = config.getint('database', 'minconn', default=1)
_maxconn = config.getint('database', 'maxconn', default=64)
_default_name = config.get('database', 'default_name', default='template1')
_slow_threshold = config.getfloat('database', 'log_time_threshold', default=-1)
_slow_logging_enabled = _slow_threshold > 0 and logger.isEnabledFor(
    logging.WARNING)


def unescape_quote(s):
    if s.startswith('"') and s.endswith('"'):
        return s.strip('"').replace('""', '"')
    return s


def replace_special_values(s, **mapping):
    for name, value in mapping.items():
        s = s.replace('$' + name, value)
    return s


class LoggingCursor(cursor):
    def execute(self, sql, args=None):
        if logger.isEnabledFor(logging.DEBUG):
            logger.debug(self.mogrify(sql, args))
        cursor.execute(self, sql, args)


class PerfCursor(cursor):
    def execute(self, query, vars=None):
        if logger.isEnabledFor(logging.DEBUG):
            logger.debug(self.mogrify(query, vars))
        try:
            context = analyze_before(self)
        except Exception:
            perf_logger.exception('analyse_before failed')
            context = None

        # JCA: Log slow queries
        if _slow_logging_enabled:
            start = time.time()
        ret = super(PerfCursor, self).execute(query, vars)
        if _slow_logging_enabled:
            end = time.time()
            if end - start > _slow_threshold:
                logger.warning('slow:(%s s):%s' % (
                        end - start, self.mogrify(query, vars)))
        if context is not None:
            try:
                analyze_after(*context)
            except Exception:
                perf_logger.exception('analyse_after failed')
        return ret

    def callproc(self, procname, vars=None):
        try:
            context = analyze_before(self)
        except Exception:
            perf_logger.exception('analyse_before failed')
            context = None
        ret = super(PerfCursor, self).callproc(procname, vars)
        if context is not None:
            try:
                analyze_after(*context)
            except Exception:
                perf_logger.exception('analyse_after failed')
        return ret


class ForSkipLocked(For):
    def __str__(self):
        assert not self.nowait, "Can not use both NO WAIT and SKIP LOCKED"
        return super().__str__() + (' SKIP LOCKED' if not self.nowait else '')


class Unaccent(Function):
    __slots__ = ()
    _function = 'unaccent'


class Similarity(Function):
    __slots__ = ()
    _function = 'similarity'


class Match(BinaryOperator):
    __slots__ = ()
    _operator = '@@'


class ToTsvector(Function):
    __slots__ = ()
    _function = 'to_tsvector'


class Setweight(Function):
    __slots__ = ()
    _function = 'setweight'


class TsQuery(Function):
    __slots__ = ()


class ToTsQuery(TsQuery):
    __slots__ = ()
    _function = 'to_tsquery'


class PlainToTsQuery(TsQuery):
    __slots__ = ()
    _function = 'plainto_tsquery'


class PhraseToTsQuery(TsQuery):
    __slots__ = ()
    _function = 'phraseto_tsquery'


class WebsearchToTsQuery(TsQuery):
    __slots__ = ()
    _function = 'websearch_to_tsquery'


class TsRank(Function):
    __slots__ = ()
    _function = 'ts_rank'


class AdvisoryLock(Function):
    _function = 'pg_advisory_xact_lock'


class TryAdvisoryLock(Function):
    _function = 'pg_try_advisory_xact_lock'


class JSONBExtractPath(Function):
    __slots__ = ()
    _function = 'jsonb_extract_path'


class JSONKeyExists(BinaryOperator):
    __slots__ = ()
    _operator = '?'


class _BinaryOperatorArray(BinaryOperator):
    "Binary Operator that convert list into Array"

    @property
    def _operands(self):
        if isinstance(self.right, list):
            return (self.left, None)
        return super()._operands

    @property
    def params(self):
        params = super().params
        if isinstance(self.right, list):
            params = params[:-1] + (self.right,)
        return params


class JSONAnyKeyExist(_BinaryOperatorArray):
    __slots__ = ()
    _operator = '?|'


class JSONAllKeyExist(_BinaryOperatorArray):
    __slots__ = ()
    _operator = '?&'


class JSONContains(BinaryOperator):
    __slots__ = ()
    _operator = '@>'


class Database(DatabaseInterface):

    _lock = RLock()
    _databases = defaultdict(dict)
    _connpool = None
    _list_cache = {}
    _list_cache_timestamp = {}
    _search_path = None
    _current_user = None
    _has_returning = None
    _has_select_for_skip_locked = None
    _has_proc = defaultdict(dict)
    _search_full_text_languages = defaultdict(dict)
    flavor = Flavor(ilike=True)

    TYPES_MAPPING = {
        'INTEGER': SQLType('INT4', 'INT4'),
        'BIGINT': SQLType('INT8', 'INT8'),
        'FLOAT': SQLType('FLOAT8', 'FLOAT8'),
        'BLOB': SQLType('BYTEA', 'BYTEA'),
        'DATETIME': SQLType('TIMESTAMP', 'TIMESTAMP(0)'),
        'TIMESTAMP': SQLType('TIMESTAMP', 'TIMESTAMP(6)'),
        'FULLTEXT': SQLType('TSVECTOR', 'TSVECTOR'),
        }

    def __new__(cls, name=_default_name):
        with cls._lock:
            now = datetime.now()
            databases = cls._databases[os.getpid()]
            for database in list(databases.values()):
                if ((now - database._last_use).total_seconds() > _timeout
                        and database.name != name
                        and not database._connpool._used):
                    database.close()
            if name in databases:
                inst = databases[name]
            else:
                if name == _default_name:
                    minconn = 0
                else:
                    minconn = _minconn
                inst = DatabaseInterface.__new__(cls, name=name)
                try:
                    inst._connpool = ThreadedConnectionPool(
                        minconn, _maxconn, **cls._connection_params(name),
                        cursor_factory=LoggingCursor)
                    logger.info('connected to "%s"', name)
                except Exception:
                    logger.error(
                        'connection to "%s" failed', name, exc_info=True)
                    raise
                else:
                    logger.info('connection to "%s" succeeded', name)
                databases[name] = inst
            inst._last_use = datetime.now()
            return inst

    def __init__(self, name=_default_name):
        super(Database, self).__init__(name)

    @classmethod
    def _connection_params(cls, name):
        uri = parse_uri(config.get('database', 'uri'))
        if uri.path and uri.path != '/':
            warnings.warn("The path specified in the URI will be overridden")
        params = {
            'dsn': uri._replace(path=name).geturl(),
            }
        return params

    def _kill_session_query(self, database_name):
        return 'SELECT pg_terminate_backend(pg_stat_activity.pid) ' \
            'FROM pg_stat_activity WHERE pg_stat_activity.datname = \'%s\'' \
            ' AND pid <> pg_backend_pid();' % database_name

    def connect(self):
        return self

    def get_connection(self, autocommit=False, readonly=False):
        for count in range(config.getint('database', 'retry'), -1, -1):
            try:
                conn = self._connpool.getconn()
                break
            except PoolError:
                if count and not self._connpool.closed:
                    logger.info('waiting a connection')
                    time.sleep(1)
                    continue
                raise
            except Exception:
                logger.error(
                    'connection to "%s" failed', self.name, exc_info=True)
                raise
        # We do not use set_session because psycopg2 < 2.7 and psycopg2cffi
        # change the default_transaction_* attributes which breaks external
        # pooling at the transaction level.
        if autocommit:
            conn.set_isolation_level(ISOLATION_LEVEL_AUTOCOMMIT)
        else:
            conn.set_isolation_level(ISOLATION_LEVEL_REPEATABLE_READ)
        # psycopg2cffi does not have the readonly property
        if hasattr(conn, 'readonly'):
            conn.readonly = readonly
        elif not autocommit and readonly:
            cursor = conn.cursor()
            cursor.execute('SET TRANSACTION READ ONLY')
        conn.cursor_factory = PerfCursor
        return conn

    def put_connection(self, connection, close=False):
        self._connpool.putconn(connection, close=close)

    def close(self):
        with self._lock:
            logger.info('disconnection from "%s"', self.name)
            self._connpool.closeall()
            self._databases[os.getpid()].pop(self.name)

    @classmethod
    def create(cls, connection, database_name, template='template0'):
        cursor = connection.cursor()
        cursor.execute(
            SQL(
                "CREATE DATABASE {} TEMPLATE {} ENCODING 'unicode'")
            .format(
                Identifier(database_name),
                Identifier(template)))
        connection.commit()
        cls._list_cache.clear()

    def drop(self, connection, database_name):
        cursor = connection.cursor()
        cursor.execute(SQL("DROP DATABASE {}")
            .format(Identifier(database_name)))
        self.__class__._list_cache.clear()

    def get_version(self, connection):
        version = connection.server_version
        major, rest = divmod(int(version), 10000)
        minor, patch = divmod(rest, 100)
        return (major, minor, patch)

    def list(self, hostname=None):
        now = time.time()
        timeout = config.getint('session', 'timeout')
        res = self.__class__._list_cache.get(hostname)
        timestamp = self.__class__._list_cache_timestamp.get(hostname, now)
        if res and abs(timestamp - now) < timeout:
            return res

        connection = self.get_connection()
        try:
            cursor = connection.cursor()
            cursor.execute('SELECT datname FROM pg_database '
                'WHERE datistemplate = false ORDER BY datname')
            res = []
            for db_name, in cursor:
                try:
<<<<<<< HEAD
                    with connect(**self._connection_params(db_name)
                            ) as conn:
                        if self._test(conn, hostname=hostname):
                            res.append(db_name)
=======
                    conn = connect(**self._connection_params(db_name))
                    try:
                        with conn:
                            if self._test(conn, hostname=hostname):
                                res.append(db_name)
                    finally:
>>>>>>> 4682aea8
                        conn.close()
                except Exception:
                    logger.debug(
                        'Test failed for "%s"', db_name, exc_info=True)
                    continue
        finally:
            self.put_connection(connection)

        self.__class__._list_cache[hostname] = res
        self.__class__._list_cache_timestamp[hostname] = now
        return res

    def init(self):
        from trytond.modules import get_module_info

        connection = self.get_connection()
        try:
            cursor = connection.cursor()
            sql_file = os.path.join(os.path.dirname(__file__), 'init.sql')
            with open(sql_file) as fp:
                for line in fp.read().split(';'):
                    if (len(line) > 0) and (not line.isspace()):
                        cursor.execute(line)

            for module in ('ir', 'res'):
                state = 'not activated'
                if module in ('ir', 'res'):
                    state = 'to activate'
                info = get_module_info(module)
                cursor.execute('SELECT NEXTVAL(\'ir_module_id_seq\')')
                module_id = cursor.fetchone()[0]
                cursor.execute('INSERT INTO ir_module '
                    '(id, create_uid, create_date, name, state) '
                    'VALUES (%s, %s, now(), %s, %s)',
                    (module_id, 0, module, state))
                for dependency in info.get('depends', []):
                    cursor.execute('INSERT INTO ir_module_dependency '
                        '(create_uid, create_date, module, name) '
                        'VALUES (%s, now(), %s, %s)',
                        (0, module_id, dependency))

            connection.commit()
        finally:
            self.put_connection(connection)

    def test(self, hostname=None):
        try:
            connection = self.get_connection()
        except Exception:
            logger.debug('Test failed for "%s"', self.name, exc_info=True)
            return False
        try:
            return self._test(connection, hostname=hostname)
        finally:
            self.put_connection(connection)

    @classmethod
    def _test(cls, connection, hostname=None):
        cursor = connection.cursor()
        tables = ('ir_model', 'ir_model_field', 'ir_ui_view', 'ir_ui_menu',
            'res_user', 'res_group', 'ir_module', 'ir_module_dependency',
            'ir_translation', 'ir_lang', 'ir_configuration')
        cursor.execute('SELECT table_name FROM information_schema.tables '
            'WHERE table_name IN %s', (tables,))
        if len(cursor.fetchall()) != len(tables):
            return False
        if hostname:
            try:
                cursor.execute(
                    'SELECT hostname FROM ir_configuration')
                hostnames = {h for h, in cursor if h}
                if hostnames and hostname not in hostnames:
                    return False
            except ProgrammingError:
                pass
        return True

    def nextid(self, connection, table):
        cursor = connection.cursor()
        cursor.execute("SELECT NEXTVAL(%s)", (table + '_id_seq',))
        return cursor.fetchone()[0]

    def setnextid(self, connection, table, value):
        cursor = connection.cursor()
        cursor.execute("SELECT SETVAL(%s, %s)", (table + '_id_seq', value))

    def currid(self, connection, table):
        cursor = connection.cursor()
        cursor.execute(SQL("SELECT last_value FROM {}").format(
                Identifier(table + '_id_seq')))
        return cursor.fetchone()[0]

    def lock(self, connection, table):
        cursor = connection.cursor()
        cursor.execute(SQL('LOCK {} IN EXCLUSIVE MODE NOWAIT').format(
                Identifier(table)))

    def lock_id(self, id, timeout=None):
        if not timeout:
            return TryAdvisoryLock(id)
        else:
            return AdvisoryLock(id)

    def has_constraint(self, constraint):
        return True

    def has_multirow_insert(self):
        return True

    def get_table_schema(self, connection, table_name):
        cursor = connection.cursor()
        for schema in self.search_path:
            cursor.execute('SELECT 1 '
                'FROM information_schema.tables '
                'WHERE table_name = %s AND table_schema = %s',
                (table_name, schema))
            if cursor.rowcount:
                return schema

    @property
    def current_user(self):
        if self._current_user is None:
            connection = self.get_connection()
            try:
                cursor = connection.cursor()
                cursor.execute('SELECT current_user')
                self._current_user = cursor.fetchone()[0]
            finally:
                self.put_connection(connection)
        return self._current_user

    @property
    def search_path(self):
        if self._search_path is None:
            connection = self.get_connection()
            try:
                cursor = connection.cursor()
                cursor.execute('SHOW search_path')
                path, = cursor.fetchone()
                special_values = {
                    'user': self.current_user,
                }
                self._search_path = [
                    unescape_quote(replace_special_values(
                            p.strip(), **special_values))
                    for p in path.split(',')]
            finally:
                self.put_connection(connection)
        return self._search_path

    def has_returning(self):
        if self._has_returning is None:
            connection = self.get_connection()
            try:
                # RETURNING clause is available since PostgreSQL 8.2
                self._has_returning = self.get_version(connection) >= (8, 2)
            finally:
                self.put_connection(connection)
        return self._has_returning

    def has_select_for(self):
        return True

    def get_select_for_skip_locked(self):
        if self._has_select_for_skip_locked is None:
            connection = self.get_connection()
            try:
                # SKIP LOCKED clause is available since PostgreSQL 9.5
                self._has_select_for_skip_locked = (
                    self.get_version(connection) >= (9, 5))
            finally:
                self.put_connection(connection)
        if self._has_select_for_skip_locked:
            return ForSkipLocked
        else:
            return For

    def has_window_functions(self):
        return True

    @classmethod
    def has_sequence(cls):
        return True

    def has_proc(self, name):
        if name in self._has_proc[self.name]:
            return self._has_proc[self.name][name]
        connection = self.get_connection()
        result = False
        try:
            cursor = connection.cursor()
            cursor.execute(
                "SELECT 1 FROM pg_proc WHERE proname=%s",
                (name,))
            result = bool(cursor.rowcount)
        finally:
            self.put_connection(connection)
        self._has_proc[self.name][name] = result
        return result

    def has_unaccent(self):
        return self.has_proc(Unaccent._function)

    def has_similarity(self):
        return self.has_proc(Similarity._function)

    def similarity(self, column, value):
        return Similarity(column, value)

    def has_search_full_text(self):
        return True

    def _search_full_text_language(self, language):
        languages = self._search_full_text_languages[self.name]
        if language not in languages:
            lang = Table('ir_lang')
            connection = self.get_connection()
            try:
                cursor = connection.cursor()
                cursor.execute(*lang.select(
                        Coalesce(lang.pg_text_search, 'simple'),
                        where=lang.code == language,
                        limit=1))
                config_name, = cursor.fetchone()
            finally:
                self.put_connection(connection)
            languages[language] = config_name
        else:
            config_name = languages[language]
        return config_name

    def format_full_text(self, *documents, language=None):
        size = max(len(documents) // 4, 1)
        if len(documents) > 1:
            weights = chain(
                ['A'] * size, ['B'] * size, ['C'] * size, repeat('D'))
        else:
            weights = [None]
        expression = None
        if language:
            config_name = self._search_full_text_language(language)
        else:
            config_name = None
        for document, weight in zip(documents, weights):
            if not document:
                continue
            if config_name:
                ts_vector = ToTsvector(config_name, document)
            else:
                ts_vector = ToTsvector('simple', document)
            if weight:
                ts_vector = Setweight(ts_vector, weight)
            if expression is None:
                expression = ts_vector
            else:
                expression = Concat(expression, ts_vector)
        return expression

    def format_full_text_query(self, query, language=None):
        connection = self.get_connection()
        try:
            version = self.get_version(connection)
        finally:
            self.put_connection(connection)
        if version >= (11, 0):
            ToTsQuery = WebsearchToTsQuery
        else:
            ToTsQuery = PlainToTsQuery
        if language:
            config_name = self._search_full_text_language(language)
            if not isinstance(query, TsQuery):
                query = ToTsQuery(config_name, query)
        else:
            if not isinstance(query, TsQuery):
                query = ToTsQuery(query)
        return query

    def search_full_text(self, document, query):
        return Match(document, query)

    def rank_full_text(self, document, query, normalize=None):
        # TODO: weights and cover density
        norm_int = 0
        if normalize:
            values = {
                'document log': 1,
                'document': 2,
                'mean': 4,
                'word': 8,
                'word log': 16,
                'rank': 32,
                }
            for norm in normalize:
                norm_int |= values.get(norm, 0)
        return TsRank(document, query, norm_int)

    def sql_type(self, type_):
        if type_ in self.TYPES_MAPPING:
            return self.TYPES_MAPPING[type_]
        if type_.startswith('VARCHAR'):
            return SQLType('VARCHAR', type_)
        return SQLType(type_, type_)

    def sql_format(self, type_, value):
        if type_ == 'BLOB':
            if value is not None:
                return Binary(value)
        return value

    def unaccent(self, value):
        if self.has_unaccent():
            return Unaccent(value)
        return value

    def sequence_exist(self, connection, name):
        cursor = connection.cursor()
        for schema in self.search_path:
            cursor.execute('SELECT 1 '
                'FROM information_schema.sequences '
                'WHERE sequence_name = %s AND sequence_schema = %s',
                (name, schema))
            if cursor.rowcount:
                return True
        return False

    def sequence_create(
            self, connection, name, number_increment=1, start_value=1):
        cursor = connection.cursor()

        cursor.execute(
            SQL("CREATE SEQUENCE {} INCREMENT BY %s START WITH %s").format(
                Identifier(name)),
            (number_increment, start_value))

    def sequence_update(
            self, connection, name, number_increment=1, start_value=1):
        cursor = connection.cursor()
        cursor.execute(
            SQL("ALTER SEQUENCE {} INCREMENT BY %s RESTART WITH %s").format(
                Identifier(name)),
            (number_increment, start_value))

    def sequence_rename(self, connection, old_name, new_name):
        cursor = connection.cursor()
        if (self.sequence_exist(connection, old_name)
                and not self.sequence_exist(connection, new_name)):
            cursor.execute(
                SQL("ALTER TABLE {} RENAME TO {}").format(
                    Identifier(old_name),
                    Identifier(new_name)))

    def sequence_delete(self, connection, name):
        cursor = connection.cursor()
        cursor.execute(SQL("DROP SEQUENCE {}").format(
                Identifier(name)))

    def sequence_next_number(self, connection, name):
        cursor = connection.cursor()
        version = self.get_version(connection)
        if version >= (10, 0):
            cursor.execute(
                'SELECT increment_by '
                'FROM pg_sequences '
                'WHERE sequencename=%s',
                (name,))
            increment, = cursor.fetchone()
            cursor.execute(
                SQL(
                    'SELECT CASE WHEN NOT is_called THEN last_value '
                    'ELSE last_value + %s '
                    'END '
                    'FROM {}').format(Identifier(name)),
                (increment,))
        else:
            cursor.execute(
                SQL(
                    'SELECT CASE WHEN NOT is_called THEN last_value '
                    'ELSE last_value + increment_by '
                    'END '
                    'FROM {}').format(sequence=Identifier(name)))
        return cursor.fetchone()[0]

    def has_channel(self):
        return True

    def json_get(self, column, key=None):
        column = Cast(column, 'jsonb')
        if key:
            column = JSONBExtractPath(column, key)
        return column

    def json_key_exists(self, column, key):
        return JSONKeyExists(Cast(column, 'jsonb'), key)

    def json_any_keys_exist(self, column, keys):
        return JSONAnyKeyExist(Cast(column, 'jsonb'), keys)

    def json_all_keys_exist(self, column, keys):
        return JSONAllKeyExist(Cast(column, 'jsonb'), keys)

    def json_contains(self, column, json):
        return JSONContains(Cast(column, 'jsonb'), Cast(json, 'jsonb'))


register_type(UNICODE)
if PYDATE:
    register_type(PYDATE)
if PYDATETIME:
    register_type(PYDATETIME)
if PYTIME:
    register_type(PYTIME)
if PYINTERVAL:
    register_type(PYINTERVAL)
register_adapter(float, lambda value: AsIs(repr(value)))
register_adapter(Decimal, lambda value: AsIs(str(value)))


def convert_json(value):
    from trytond.protocols.jsonrpc import JSONDecoder
    return json.loads(value, object_hook=JSONDecoder())


register_default_json(loads=convert_json)
register_default_jsonb(loads=convert_json)

if is_gevent_monkey_patched():
    from psycopg2.extensions import set_wait_callback
    from psycopg2.extras import wait_select
    set_wait_callback(wait_select)<|MERGE_RESOLUTION|>--- conflicted
+++ resolved
@@ -389,19 +389,12 @@
             res = []
             for db_name, in cursor:
                 try:
-<<<<<<< HEAD
-                    with connect(**self._connection_params(db_name)
-                            ) as conn:
-                        if self._test(conn, hostname=hostname):
-                            res.append(db_name)
-=======
                     conn = connect(**self._connection_params(db_name))
                     try:
                         with conn:
                             if self._test(conn, hostname=hostname):
                                 res.append(db_name)
                     finally:
->>>>>>> 4682aea8
                         conn.close()
                 except Exception:
                     logger.debug(
