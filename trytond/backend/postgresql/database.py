# This file is part of Tryton.  The COPYRIGHT file at the top level of
# this repository contains the full copyright notices and license terms.
from collections import defaultdict
import time
import logging
import os
import urllib.parse
import json
from datetime import datetime
from decimal import Decimal
from threading import RLock

try:
    from psycopg2cffi import compat
    compat.register()
except ImportError:
    pass
from psycopg2 import connect, Binary
from psycopg2.pool import ThreadedConnectionPool, PoolError
from psycopg2.extensions import cursor
from psycopg2.extensions import ISOLATION_LEVEL_REPEATABLE_READ
from psycopg2.extensions import ISOLATION_LEVEL_AUTOCOMMIT
from psycopg2.extensions import register_type, register_adapter
from psycopg2.extensions import UNICODE, AsIs
try:
    from psycopg2.extensions import PYDATE, PYDATETIME, PYTIME, PYINTERVAL
except ImportError:
    PYDATE, PYDATETIME, PYTIME, PYINTERVAL = None, None, None, None
from psycopg2 import IntegrityError as DatabaseIntegrityError
from psycopg2 import OperationalError as DatabaseOperationalError
from psycopg2 import ProgrammingError
from psycopg2.extras import register_default_json, register_default_jsonb

from sql import Flavor, Cast, For
from sql.functions import Function
from sql.operators import BinaryOperator

from trytond.backend.database import DatabaseInterface, SQLType
from trytond.config import config, parse_uri
from trytond.tools.gevent import is_gevent_monkey_patched

# MAB: Performance analyser tools (See [ec1462afd])
from trytond.perf_analyzer import analyze_before, analyze_after
from trytond.perf_analyzer import logger as perf_logger


__all__ = ['Database', 'DatabaseIntegrityError', 'DatabaseOperationalError']

logger = logging.getLogger(__name__)

os.environ['PGTZ'] = os.environ.get('TZ', '')
_timeout = config.getint('database', 'timeout')
_minconn = config.getint('database', 'minconn', default=1)
_maxconn = config.getint('database', 'maxconn', default=64)
_default_name = config.get('database', 'default_name', default='template1')


def unescape_quote(s):
    if s.startswith('"') and s.endswith('"'):
        return s.strip('"').replace('""', '"')
    return s


def replace_special_values(s, **mapping):
    for name, value in mapping.items():
        s = s.replace('$' + name, value)
    return s


class LoggingCursor(cursor):
    def execute(self, sql, args=None):
        if logger.isEnabledFor(logging.DEBUG):
            logger.debug(self.mogrify(sql, args))
        cursor.execute(self, sql, args)


<<<<<<< HEAD
class PerfCursor(cursor):
    def execute(self, query, vars=None):
        if logger.isEnabledFor(logging.DEBUG):
            logger.debug(self.mogrify(query, vars))
        try:
            context = analyze_before(self)
        except:
            perf_logger.exception('analyse_before failed')
            context = None
        ret = super(PerfCursor, self).execute(query, vars)
        if context is not None:
            try:
                analyze_after(*context)
            except:
                perf_logger.exception('analyse_after failed')
        return ret

    def callproc(self, procname, vars=None):
        try:
            context = analyze_before(self)
        except:
            perf_logger.exception('analyse_before failed')
            context = None
        ret = super(PerfCursor, self).callproc(procname, vars)
        if context is not None:
            try:
                analyze_after(*context)
            except:
                perf_logger.exception('analyse_after failed')
        return ret
=======
class ForSkipLocked(For):
    def __str__(self):
        assert not self.nowait, "Can not use both NO WAIT and SKIP LOCKED"
        return super().__str__() + (' SKIP LOCKED' if not self.nowait else '')
>>>>>>> 1f2cbab7


class Unaccent(Function):
    __slots__ = ()
    _function = 'unaccent'


class AdvisoryLock(Function):
    _function = 'pg_advisory_xact_lock'


class TryAdvisoryLock(Function):
    _function = 'pg_try_advisory_xact_lock'


class JSONBExtractPath(Function):
    __slots__ = ()
    _function = 'jsonb_extract_path'


class JSONKeyExists(BinaryOperator):
    __slots__ = ()
    _operator = '?'


class _BinaryOperatorArray(BinaryOperator):
    "Binary Operator that convert list into Array"

    @property
    def _operands(self):
        if isinstance(self.right, list):
            return (self.left, None)
        return super()._operands

    @property
    def params(self):
        params = super().params
        if isinstance(self.right, list):
            params = params[:-1] + (self.right,)
        return params


class JSONAnyKeyExist(_BinaryOperatorArray):
    __slots__ = ()
    _operator = '?|'


class JSONAllKeyExist(_BinaryOperatorArray):
    __slots__ = ()
    _operator = '?&'


class JSONContains(BinaryOperator):
    __slots__ = ()
    _operator = '@>'


class Database(DatabaseInterface):

    _lock = RLock()
    _databases = defaultdict(dict)
    _connpool = None
    _list_cache = {}
    _list_cache_timestamp = {}
    _search_path = None
    _current_user = None
    _has_returning = None
    _has_select_for_skip_locked = None
    _has_unaccent = {}
    flavor = Flavor(ilike=True)

    TYPES_MAPPING = {
        'INTEGER': SQLType('INT4', 'INT4'),
        'BIGINT': SQLType('INT8', 'INT8'),
        'FLOAT': SQLType('FLOAT8', 'FLOAT8'),
        'BLOB': SQLType('BYTEA', 'BYTEA'),
        'DATETIME': SQLType('TIMESTAMP', 'TIMESTAMP(0)'),
        'TIMESTAMP': SQLType('TIMESTAMP', 'TIMESTAMP(6)'),
        }

    def __new__(cls, name=_default_name):
        with cls._lock:
            now = datetime.now()
            databases = cls._databases[os.getpid()]
            for database in list(databases.values()):
                if ((now - database._last_use).total_seconds() > _timeout
                        and database.name != name
                        and not database._connpool._used):
                    database.close()
            if name in databases:
                inst = databases[name]
            else:
                if name == _default_name:
                    minconn = 0
                else:
                    minconn = _minconn
                inst = DatabaseInterface.__new__(cls, name=name)
<<<<<<< HEAD
                logger.info('connect to "%s"', name)
                inst._connpool = ThreadedConnectionPool(
                    minconn, _maxconn, **cls._connection_params(name),
                    cursor_factory=PerfCursor)
=======
                try:
                    inst._connpool = ThreadedConnectionPool(
                        minconn, _maxconn, **cls._connection_params(name),
                        cursor_factory=LoggingCursor)
                except Exception:
                    logger.error(
                        'connection to "%s" failed', name, exc_info=True)
                    raise
                else:
                    logger.info('connection to "%s" succeeded', name)
>>>>>>> 1f2cbab7
                databases[name] = inst
            inst._last_use = datetime.now()
            return inst

    def __init__(self, name=_default_name):
        super(Database, self).__init__(name)

    @classmethod
    def _connection_params(cls, name):
        uri = parse_uri(config.get('database', 'uri'))
        params = {
            'dbname': name,
            }
        if uri.username:
            params['user'] = uri.username
        if uri.password:
            params['password'] = urllib.parse.unquote_plus(uri.password)
        if uri.hostname:
            params['host'] = uri.hostname
        if uri.port:
            params['port'] = uri.port
        return params

    def _kill_session_query(self, database_name):
        return 'SELECT pg_terminate_backend(pg_stat_activity.pid) ' \
            'FROM pg_stat_activity WHERE pg_stat_activity.datname = \'%s\'' \
            ' AND pid <> pg_backend_pid();' % database_name

    def connect(self):
        return self

    def get_connection(self, autocommit=False, readonly=False):
        for count in range(config.getint('database', 'retry'), -1, -1):
            try:
                conn = self._connpool.getconn()
                break
            except PoolError:
                if count and not self._connpool.closed:
                    logger.info('waiting a connection')
                    time.sleep(1)
                    continue
                raise
            except Exception:
                logger.error(
                    'connection to "%s" failed', self.name, exc_info=True)
                raise
        if autocommit:
            conn.set_isolation_level(ISOLATION_LEVEL_AUTOCOMMIT)
        else:
            conn.set_isolation_level(ISOLATION_LEVEL_REPEATABLE_READ)
        if readonly:
            cursor = conn.cursor()
            cursor.execute('SET TRANSACTION READ ONLY')
        conn.cursor_factory = PerfCursor
        return conn

    def put_connection(self, connection, close=False):
        self._connpool.putconn(connection, close=close)

    def close(self):
        with self._lock:
            logger.info('disconnection from "%s"', self.name)
            self._connpool.closeall()
            self._databases[os.getpid()].pop(self.name)

    @classmethod
    def create(cls, connection, database_name, template='template0'):
        cursor = connection.cursor()
        cursor.execute('CREATE DATABASE "' + database_name + '" '
            'TEMPLATE "' + template + '" ENCODING \'unicode\'')
        connection.commit()
        cls._list_cache.clear()

    def drop(self, connection, database_name):
        cursor = connection.cursor()
        cursor.execute('DROP DATABASE "' + database_name + '"')
        self.__class__._list_cache.clear()

    def get_version(self, connection):
        version = connection.server_version
        major, rest = divmod(int(version), 10000)
        minor, patch = divmod(rest, 100)
        return (major, minor, patch)

    def list(self, hostname=None):
        now = time.time()
        timeout = config.getint('session', 'timeout')
        res = self.__class__._list_cache.get(hostname)
        timestamp = self.__class__._list_cache_timestamp.get(hostname, now)
        if res and abs(timestamp - now) < timeout:
            return res

        connection = self.get_connection()
        try:
            cursor = connection.cursor()
            cursor.execute('SELECT datname FROM pg_database '
                'WHERE datistemplate = false ORDER BY datname')
            res = []
            for db_name, in cursor:
                try:
                    with connect(**self._connection_params(db_name)
                            ) as conn:
                        if self._test(conn, hostname=hostname):
                            res.append(db_name)
                except Exception:
                    logger.debug(
                        'Test failed for "%s"', db_name, exc_info=True)
                    continue
        finally:
            self.put_connection(connection)

        self.__class__._list_cache[hostname] = res
        self.__class__._list_cache_timestamp[hostname] = now
        return res

    def init(self):
        from trytond.modules import get_module_info

        connection = self.get_connection()
        try:
            cursor = connection.cursor()
            sql_file = os.path.join(os.path.dirname(__file__), 'init.sql')
            with open(sql_file) as fp:
                for line in fp.read().split(';'):
                    if (len(line) > 0) and (not line.isspace()):
                        cursor.execute(line)

            for module in ('ir', 'res'):
                state = 'not activated'
                if module in ('ir', 'res'):
                    state = 'to activate'
                info = get_module_info(module)
                cursor.execute('SELECT NEXTVAL(\'ir_module_id_seq\')')
                module_id = cursor.fetchone()[0]
                cursor.execute('INSERT INTO ir_module '
                    '(id, create_uid, create_date, name, state) '
                    'VALUES (%s, %s, now(), %s, %s)',
                    (module_id, 0, module, state))
                for dependency in info.get('depends', []):
                    cursor.execute('INSERT INTO ir_module_dependency '
                        '(create_uid, create_date, module, name) '
                        'VALUES (%s, now(), %s, %s)',
                        (0, module_id, dependency))

            connection.commit()
        finally:
            self.put_connection(connection)

    def test(self, hostname=None):
        try:
            connection = self.get_connection()
        except Exception:
            logger.debug('Test failed for "%s"', self.name, exc_info=True)
            return False
        try:
            return self._test(connection, hostname=hostname)
        finally:
            self.put_connection(connection)

    @classmethod
    def _test(cls, connection, hostname=None):
        cursor = connection.cursor()
        tables = ('ir_model', 'ir_model_field', 'ir_ui_view', 'ir_ui_menu',
            'res_user', 'res_group', 'ir_module', 'ir_module_dependency',
            'ir_translation', 'ir_lang', 'ir_configuration')
        cursor.execute('SELECT table_name FROM information_schema.tables '
            'WHERE table_name IN %s', (tables,))
        if len(cursor.fetchall()) != len(tables):
            return False
        if hostname:
            try:
                cursor.execute(
                    'SELECT hostname FROM ir_configuration')
                hostnames = {h for h, in cursor.fetchall() if h}
                if hostnames and hostname not in hostnames:
                    return False
            except ProgrammingError:
                pass
        return True

    def nextid(self, connection, table):
        cursor = connection.cursor()
        cursor.execute("SELECT NEXTVAL('" + table + "_id_seq')")
        return cursor.fetchone()[0]

    def setnextid(self, connection, table, value):
        cursor = connection.cursor()
        cursor.execute("SELECT SETVAL('" + table + "_id_seq', %d)" % value)

    def currid(self, connection, table):
        cursor = connection.cursor()
        cursor.execute('SELECT last_value FROM "' + table + '_id_seq"')
        return cursor.fetchone()[0]

    def lock(self, connection, table):
        cursor = connection.cursor()
        cursor.execute('LOCK "%s" IN EXCLUSIVE MODE NOWAIT' % table)

    def lock_id(self, id, timeout=None):
        if not timeout:
            return TryAdvisoryLock(id)
        else:
            return AdvisoryLock(id)

    def has_constraint(self, constraint):
        return True

    def has_multirow_insert(self):
        return True

    def get_table_schema(self, connection, table_name):
        cursor = connection.cursor()
        for schema in self.search_path:
            cursor.execute('SELECT 1 '
                'FROM information_schema.tables '
                'WHERE table_name = %s AND table_schema = %s',
                (table_name, schema))
            if cursor.rowcount:
                return schema

    @property
    def current_user(self):
        if self._current_user is None:
            connection = self.get_connection()
            try:
                cursor = connection.cursor()
                cursor.execute('SELECT current_user')
                self._current_user = cursor.fetchone()[0]
            finally:
                self.put_connection(connection)
        return self._current_user

    @property
    def search_path(self):
        if self._search_path is None:
            connection = self.get_connection()
            try:
                cursor = connection.cursor()
                cursor.execute('SHOW search_path')
                path, = cursor.fetchone()
                special_values = {
                    'user': self.current_user,
                }
                self._search_path = [
                    unescape_quote(replace_special_values(
                            p.strip(), **special_values))
                    for p in path.split(',')]
            finally:
                self.put_connection(connection)
        return self._search_path

    def has_returning(self):
        if self._has_returning is None:
            connection = self.get_connection()
            try:
                # RETURNING clause is available since PostgreSQL 8.2
                self._has_returning = self.get_version(connection) >= (8, 2)
            finally:
                self.put_connection(connection)
        return self._has_returning

    def has_select_for(self):
        return True

    def get_select_for_skip_locked(self):
        if self._has_select_for_skip_locked is None:
            connection = self.get_connection()
            try:
                # SKIP LOCKED clause is available since PostgreSQL 9.5
                self._has_select_for_skip_locked = (
                    self.get_version(connection) >= (9, 5))
            finally:
                self.put_connection(connection)
        if self._has_select_for_skip_locked:
            return ForSkipLocked
        else:
            return For

    def has_window_functions(self):
        return True

    @classmethod
    def has_sequence(cls):
        return True

    def has_unaccent(self):
        if self.name in self._has_unaccent:
            return self._has_unaccent[self.name]
        connection = self.get_connection()
        unaccent = False
        try:
            cursor = connection.cursor()
            cursor.execute(
                "SELECT 1 FROM pg_proc WHERE proname=%s",
                (Unaccent._function,))
            unaccent = bool(cursor.rowcount)
        finally:
            self.put_connection(connection)
        self._has_unaccent[self.name] = unaccent
        return unaccent

    def sql_type(self, type_):
        if type_ in self.TYPES_MAPPING:
            return self.TYPES_MAPPING[type_]
        if type_.startswith('VARCHAR'):
            return SQLType('VARCHAR', type_)
        return SQLType(type_, type_)

    def sql_format(self, type_, value):
        if type_ == 'BLOB':
            if value is not None:
                return Binary(value)
        return value

    def unaccent(self, value):
        if self.has_unaccent():
            return Unaccent(value)
        return value

    def sequence_exist(self, connection, name):
        cursor = connection.cursor()
        for schema in self.search_path:
            cursor.execute('SELECT 1 '
                'FROM information_schema.sequences '
                'WHERE sequence_name = %s AND sequence_schema = %s',
                (name, schema))
            if cursor.rowcount:
                return True
        return False

    def sequence_create(
            self, connection, name, number_increment=1, start_value=1):
        cursor = connection.cursor()

        param = self.flavor.param
        cursor.execute(
            'CREATE SEQUENCE "%s" '
            'INCREMENT BY %s '
            'START WITH %s'
            % (name, param, param),
            (number_increment, start_value))

    def sequence_update(
            self, connection, name, number_increment=1, start_value=1):
        cursor = connection.cursor()
        param = self.flavor.param
        cursor.execute(
            'ALTER SEQUENCE "%s" '
            'INCREMENT BY %s '
            'RESTART WITH %s'
            % (name, param, param),
            (number_increment, start_value))

    def sequence_rename(self, connection, old_name, new_name):
        cursor = connection.cursor()
        if (self.sequence_exist(connection, old_name)
                and not self.sequence_exist(connection, new_name)):
            cursor.execute('ALTER TABLE "%s" RENAME TO "%s"'
                % (old_name, new_name))

    def sequence_delete(self, connection, name):
        cursor = connection.cursor()
        cursor.execute('DROP SEQUENCE "%s"' % name)

    def sequence_next_number(self, connection, name):
        cursor = connection.cursor()
        version = self.get_version(connection)
        if version >= (10, 0):
            cursor.execute(
                'SELECT increment_by '
                'FROM pg_sequences '
                'WHERE sequencename=%s '
                % self.flavor.param,
                (name,))
            increment, = cursor.fetchone()
            cursor.execute(
                'SELECT CASE WHEN NOT is_called THEN last_value '
                'ELSE last_value + %s '
                'END '
                'FROM "%s"' % (self.flavor.param, name),
                (increment,))
        else:
            cursor.execute(
                'SELECT CASE WHEN NOT is_called THEN last_value '
                'ELSE last_value + increment_by '
                'END '
                'FROM "%s"' % name)
        return cursor.fetchone()[0]

    def has_channel(self):
        return True

    def json_get(self, column, key=None):
        column = Cast(column, 'jsonb')
        if key:
            column = JSONBExtractPath(column, key)
        return column

    def json_key_exists(self, column, key):
        return JSONKeyExists(Cast(column, 'jsonb'), key)

    def json_any_keys_exist(self, column, keys):
        return JSONAnyKeyExist(Cast(column, 'jsonb'), keys)

    def json_all_keys_exist(self, column, keys):
        return JSONAllKeyExist(Cast(column, 'jsonb'), keys)

    def json_contains(self, column, json):
        return JSONContains(Cast(column, 'jsonb'), Cast(json, 'jsonb'))


register_type(UNICODE)
if PYDATE:
    register_type(PYDATE)
if PYDATETIME:
    register_type(PYDATETIME)
if PYTIME:
    register_type(PYTIME)
if PYINTERVAL:
    register_type(PYINTERVAL)
register_adapter(float, lambda value: AsIs(repr(value)))
register_adapter(Decimal, lambda value: AsIs(str(value)))


def convert_json(value):
    from trytond.protocols.jsonrpc import JSONDecoder
    return json.loads(value, object_hook=JSONDecoder())


register_default_json(loads=convert_json)
register_default_jsonb(loads=convert_json)

if is_gevent_monkey_patched():
    from psycopg2.extensions import set_wait_callback
    from psycopg2.extras import wait_select
    set_wait_callback(wait_select)<|MERGE_RESOLUTION|>--- conflicted
+++ resolved
@@ -74,43 +74,42 @@
         cursor.execute(self, sql, args)
 
 
-<<<<<<< HEAD
 class PerfCursor(cursor):
     def execute(self, query, vars=None):
         if logger.isEnabledFor(logging.DEBUG):
             logger.debug(self.mogrify(query, vars))
         try:
             context = analyze_before(self)
-        except:
+        except Exception:
             perf_logger.exception('analyse_before failed')
             context = None
         ret = super(PerfCursor, self).execute(query, vars)
         if context is not None:
             try:
                 analyze_after(*context)
-            except:
+            except Exception:
                 perf_logger.exception('analyse_after failed')
         return ret
 
     def callproc(self, procname, vars=None):
         try:
             context = analyze_before(self)
-        except:
+        except Exception:
             perf_logger.exception('analyse_before failed')
             context = None
         ret = super(PerfCursor, self).callproc(procname, vars)
         if context is not None:
             try:
                 analyze_after(*context)
-            except:
+            except Exception:
                 perf_logger.exception('analyse_after failed')
         return ret
-=======
+
+
 class ForSkipLocked(For):
     def __str__(self):
         assert not self.nowait, "Can not use both NO WAIT and SKIP LOCKED"
         return super().__str__() + (' SKIP LOCKED' if not self.nowait else '')
->>>>>>> 1f2cbab7
 
 
 class Unaccent(Function):
@@ -208,23 +207,17 @@
                 else:
                     minconn = _minconn
                 inst = DatabaseInterface.__new__(cls, name=name)
-<<<<<<< HEAD
-                logger.info('connect to "%s"', name)
-                inst._connpool = ThreadedConnectionPool(
-                    minconn, _maxconn, **cls._connection_params(name),
-                    cursor_factory=PerfCursor)
-=======
                 try:
                     inst._connpool = ThreadedConnectionPool(
                         minconn, _maxconn, **cls._connection_params(name),
                         cursor_factory=LoggingCursor)
+                    logger.info('connected to "%s"', name)
                 except Exception:
                     logger.error(
                         'connection to "%s" failed', name, exc_info=True)
                     raise
                 else:
                     logger.info('connection to "%s" succeeded', name)
->>>>>>> 1f2cbab7
                 databases[name] = inst
             inst._last_use = datetime.now()
             return inst
