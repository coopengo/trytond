--- conflicted
+++ resolved
@@ -674,19 +674,11 @@
             version = self.get_version(connection)
         finally:
             self.put_connection(connection)
-<<<<<<< HEAD
-        if version >= (11, 0):
-            ToTsQuery = WebsearchToTsQuery
-        else:
-            ToTsQuery = PlainToTsQuery
-        if not isinstance(query, TsQuery):
-=======
         if not isinstance(query, TsQuery):
             if version >= (11, 0):
                 ToTsQuery = WebsearchToTsQuery
             else:
                 ToTsQuery = PlainToTsQuery
->>>>>>> 42a7028d
             if language:
                 config_name = self._search_full_text_language(language)
             else:
