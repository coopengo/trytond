# This file is part of Tryton.  The COPYRIGHT file at the top level of
# this repository contains the full copyright notices and license terms.
import time
import logging
import re
import os
import urllib
from decimal import Decimal

try:
    from psycopg2cffi import compat
    compat.register()
except ImportError:
    pass
from psycopg2 import connect
from psycopg2.pool import ThreadedConnectionPool
from psycopg2.extensions import ISOLATION_LEVEL_REPEATABLE_READ
from psycopg2.extensions import ISOLATION_LEVEL_AUTOCOMMIT
from psycopg2.extensions import register_type, register_adapter
from psycopg2.extensions import UNICODE, AsIs
try:
    from psycopg2.extensions import PYDATE, PYDATETIME, PYTIME, PYINTERVAL
except ImportError:
    PYDATE, PYDATETIME, PYTIME, PYINTERVAL = None, None, None, None
from psycopg2 import IntegrityError as DatabaseIntegrityError
from psycopg2 import OperationalError as DatabaseOperationalError

from sql import Flavor

from trytond.backend.database import DatabaseInterface
from trytond.config import config, parse_uri
from trytond.perf_analyzer import analyze

__all__ = ['Database', 'DatabaseIntegrityError', 'DatabaseOperationalError']

logger = logging.getLogger(__name__)

RE_VERSION = re.compile(r'\S+ (\d+)\.(\d+)')

os.environ['PGTZ'] = os.environ.get('TZ', '')


def unescape_quote(s):
    if s.startswith('"') and s.endswith('"'):
        return s.strip('"').replace('""', '"')
    return s


def replace_special_values(s, **mapping):
    for name, value in mapping.iteritems():
        s = s.replace('$' + name, value)
    return s


class Database(DatabaseInterface):

    _databases = {}
    _connpool = None
    _list_cache = None
    _list_cache_timestamp = None
    _version_cache = {}
    flavor = Flavor(ilike=True)

    def __new__(cls, name='template1'):
        if name in cls._databases:
            return cls._databases[name]
        return DatabaseInterface.__new__(cls, name=name)

    def __init__(self, name='template1'):
        super(Database, self).__init__(name=name)
        self._databases.setdefault(name, self)
        self._search_path = None
        self._current_user = None

    @classmethod
    def dsn(cls, name):
        uri = parse_uri(config.get('database', 'uri'))
        assert uri.scheme == 'postgresql'
        host = uri.hostname and "host=%s" % uri.hostname or ''
        port = uri.port and "port=%s" % uri.port or ''
        name = "dbname=%s" % name
        user = uri.username and "user=%s" % uri.username or ''
        password = ("password=%s" % urllib.unquote_plus(uri.password)
            if uri.password else '')
        return '%s %s %s %s %s' % (host, port, name, user, password)

    def connect(self):
        if self._connpool is not None:
            return self
        logger.info('connect to "%s"', self.name)
        minconn = config.getint('database', 'minconn', default=1)
        maxconn = config.getint('database', 'maxconn', default=64)
        self._connpool = ThreadedConnectionPool(
            minconn, maxconn, self.dsn(self.name))
        return self

    def get_connection(self, autocommit=False, readonly=False):
        if self._connpool is None:
            self.connect()
        conn = self._connpool.getconn()
        if autocommit:
            conn.set_isolation_level(ISOLATION_LEVEL_AUTOCOMMIT)
        else:
            conn.set_isolation_level(ISOLATION_LEVEL_REPEATABLE_READ)
        if readonly:
            cursor = conn.cursor()
            cursor.execute('SET TRANSACTION READ ONLY')
        return conn

    def put_connection(self, connection, close=False):
        self._connpool.putconn(connection, close=close)

    def close(self):
        if self._connpool is None:
            return
        self._connpool.closeall()
        self._connpool = None

    @classmethod
    def create(cls, connection, database_name):
        cursor = connection.cursor()
        cursor.execute('CREATE DATABASE "' + database_name + '" '
            'TEMPLATE template0 ENCODING \'unicode\'')
        connection.commit()
        cls._list_cache = None

    def drop(self, connection, database_name):
        cursor = connection.cursor()
        cursor.execute('DROP DATABASE "' + database_name + '"')
        Database._list_cache = None

    def get_version(self, connection):
        if self.name not in self._version_cache:
            cursor = connection.cursor()
            cursor.execute('SELECT version()')
            version, = cursor.fetchone()
            self._version_cache[self.name] = tuple(map(int,
                RE_VERSION.search(version).groups()))
        return self._version_cache[self.name]

    @staticmethod
    def dump(database_name):
        from trytond.tools import exec_command_pipe

        cmd = ['pg_dump', '--format=c', '--no-owner']
        env = {}
        uri = parse_uri(config.get('database', 'uri'))
        if uri.username:
            cmd.append('--username=' + uri.username)
        if uri.hostname:
            cmd.append('--host=' + uri.hostname)
        if uri.port:
            cmd.append('--port=' + str(uri.port))
        if uri.password:
            # if db_password is set in configuration we should pass
            # an environment variable PGPASSWORD to our subprocess
            # see libpg documentation
            env['PGPASSWORD'] = uri.password
        cmd.append(database_name)

        pipe = exec_command_pipe(*tuple(cmd), env=env)
        pipe.stdin.close()
        data = pipe.stdout.read()
        res = pipe.wait()
        if res:
            raise Exception('Couldn\'t dump database!')
        return data

    @staticmethod
    def restore(database_name, data):
        from trytond.tools import exec_command_pipe

        database = Database().connect()
        connection = database.get_connection(autocommit=True)
        database.create(connection, database_name)
        database.close()

        cmd = ['pg_restore', '--no-owner']
        env = {}
        uri = parse_uri(config.get('database', 'uri'))
        if uri.username:
            cmd.append('--username=' + uri.username)
        if uri.hostname:
            cmd.append('--host=' + uri.hostname)
        if uri.port:
            cmd.append('--port=' + str(uri.port))
        if uri.password:
            env['PGPASSWORD'] = uri.password
        cmd.append('--dbname=' + database_name)
        args2 = tuple(cmd)

        if os.name == "nt":
            tmpfile = (os.environ['TMP'] or 'C:\\') + os.tmpnam()
            with open(tmpfile, 'wb') as fp:
                fp.write(data)
            args2 = list(args2)
            args2.append(' ' + tmpfile)
            args2 = tuple(args2)

        pipe = exec_command_pipe(*args2, env=env)
        if not os.name == "nt":
            pipe.stdin.write(data)
        pipe.stdin.close()
        res = pipe.wait()
        if res:
            raise Exception('Couldn\'t restore database')

        database = Database(database_name).connect()
        cursor = database.get_connection().cursor()
        if not database.test():
            cursor.close()
            database.close()
            raise Exception('Couldn\'t restore database!')
        cursor.close()
        database.close()
        Database._list_cache = None
        return True

    def list(self):
        now = time.time()
        timeout = config.getint('session', 'timeout')
        res = Database._list_cache
        if res and abs(Database._list_cache_timestamp - now) < timeout:
            return res

        connection = self.get_connection()
        cursor = connection.cursor()
        cursor.execute('SELECT datname FROM pg_database '
            'WHERE datistemplate = false ORDER BY datname')
        res = []
        for db_name, in cursor:
            try:
                with connect(self.dsn(db_name)) as conn:
                    if self._test(conn):
                        res.append(db_name)
            except Exception:
                continue
        self.put_connection(connection)

        Database._list_cache = res
        Database._list_cache_timestamp = now
        return res

    def init(self):
        from trytond.modules import get_module_info

        connection = self.get_connection()
        cursor = connection.cursor()
        sql_file = os.path.join(os.path.dirname(__file__), 'init.sql')
        with open(sql_file) as fp:
            for line in fp.read().split(';'):
                if (len(line) > 0) and (not line.isspace()):
                    cursor.execute(line)

        for module in ('ir', 'res'):
            state = 'uninstalled'
            if module in ('ir', 'res'):
                state = 'to install'
            info = get_module_info(module)
            cursor.execute('SELECT NEXTVAL(\'ir_module_id_seq\')')
            module_id = cursor.fetchone()[0]
            cursor.execute('INSERT INTO ir_module '
                '(id, create_uid, create_date, name, state) '
                'VALUES (%s, %s, now(), %s, %s)',
                (module_id, 0, module, state))
            for dependency in info.get('depends', []):
                cursor.execute('INSERT INTO ir_module_dependency '
                    '(create_uid, create_date, module, name) '
                    'VALUES (%s, now(), %s, %s)',
                    (0, module_id, dependency))

<<<<<<< HEAD

class Cursor(CursorInterface):

    def __init__(self, connpool, conn, database):
        super(Cursor, self).__init__()
        self._connpool = connpool
        self._conn = conn
        self._database = database
        self._current_user = None
        self._search_path = None
        self.cursor = conn.cursor()
        self.commit()
        self.sql_from_log = {}
        self.sql_into_log = {}
        self.count = {
            'from': 0,
            'into': 0,
        }

    @property
    def database_name(self):
        return self._database.database_name

    # TODO to remove
    @property
    def dbname(self):
        return self.database_name

    def __getattr__(self, name):
        return getattr(self.cursor, name)

    @analyze
    def execute(self, sql, params=None):
        if params:
            return self.cursor.execute(sql, params)
        else:
            return self.cursor.execute(sql)

    def close(self, close=False):
        self.cursor.close()
        self.rollback()
        self._connpool.putconn(self._conn, close=close)

    def commit(self):
        super(Cursor, self).commit()
        self._conn.commit()

    def rollback(self):
        super(Cursor, self).rollback()
        self._conn.rollback()
=======
        connection.commit()
        self.put_connection(connection)
>>>>>>> 32fdf010

    def test(self):
        connection = self.get_connection()
        is_tryton_database = self._test(connection)
        self.put_connection(connection)
        return is_tryton_database

    @classmethod
    def _test(cls, connection):
        cursor = connection.cursor()
        cursor.execute('SELECT 1 FROM information_schema.tables '
            'WHERE table_name IN %s',
            (('ir_model', 'ir_model_field', 'ir_ui_view', 'ir_ui_menu',
                    'res_user', 'res_group', 'ir_module',
                    'ir_module_dependency', 'ir_translation',
                    'ir_lang'),))
        return len(cursor.fetchall()) != 0

    def nextid(self, connection, table):
        cursor = connection.cursor()
        cursor.execute("SELECT NEXTVAL('" + table + "_id_seq')")
        return cursor.fetchone()[0]

    def setnextid(self, connection, table, value):
        cursor = connection.cursor()
        cursor.execute("SELECT SETVAL('" + table + "_id_seq', %d)" % value)

    def currid(self, connection, table):
        cursor = connection.cursor()
        cursor.execute('SELECT last_value FROM "' + table + '_id_seq"')
        return cursor.fetchone()[0]

    def lock(self, connection, table):
        cursor = connection.cursor()
        cursor.execute('LOCK "%s" IN EXCLUSIVE MODE NOWAIT' % table)

    def has_constraint(self):
        return True

    def has_multirow_insert(self):
        return True

    def get_table_schema(self, connection, table_name):
        cursor = connection.cursor()
        for schema in self.search_path:
            cursor.execute('SELECT 1 '
                'FROM information_schema.tables '
                'WHERE table_name = %s AND table_schema = %s',
                (table_name, schema))
            if cursor.rowcount:
                return schema

    @property
    def current_user(self):
        if self._current_user is None:
            connection = self.get_connection()
            try:
                cursor = connection.cursor()
                cursor.execute('SELECT current_user')
                self._current_user = cursor.fetchone()[0]
            finally:
                self.put_connection(connection)
        return self._current_user

    @property
    def search_path(self):
        if self._search_path is None:
<<<<<<< HEAD
            self.execute('SHOW search_path')
            path, = self.fetchone()
            special_values = {
                'user': self.current_user,
            }
            self._search_path = [
                unescape_quote(replace_special_values(
                        p.strip(), **special_values))
                for p in path.split(',')]
=======
            connection = self.get_connection()
            try:
                cursor = connection.cursor()
                cursor.execute('SHOW search_path')
                path, = cursor.fetchone()
                special_values = {
                    'user': self.current_user,
                }
                self._search_path = [
                    unescape_quote(replace_special_values(
                            p.strip(), **special_values))
                    for p in path.split(',')]
            finally:
                self.put_connection(connection)
>>>>>>> 32fdf010
        return self._search_path

register_type(UNICODE)
if PYDATE:
    register_type(PYDATE)
if PYDATETIME:
    register_type(PYDATETIME)
if PYTIME:
    register_type(PYTIME)
if PYINTERVAL:
    register_type(PYINTERVAL)
register_adapter(float, lambda value: AsIs(repr(value)))
register_adapter(Decimal, lambda value: AsIs(str(value)))<|MERGE_RESOLUTION|>--- conflicted
+++ resolved
@@ -18,6 +18,7 @@
 from psycopg2.extensions import ISOLATION_LEVEL_AUTOCOMMIT
 from psycopg2.extensions import register_type, register_adapter
 from psycopg2.extensions import UNICODE, AsIs
+from psycopg2.extensions import cursor
 try:
     from psycopg2.extensions import PYDATE, PYDATETIME, PYTIME, PYINTERVAL
 except ImportError:
@@ -29,7 +30,8 @@
 
 from trytond.backend.database import DatabaseInterface
 from trytond.config import config, parse_uri
-from trytond.perf_analyzer import analyze
+from trytond.perf_analyzer import analyze_before, analyze_after
+from trytond.perf_analyzer import logger as perf_logger
 
 __all__ = ['Database', 'DatabaseIntegrityError', 'DatabaseOperationalError']
 
@@ -50,6 +52,36 @@
     for name, value in mapping.iteritems():
         s = s.replace('$' + name, value)
     return s
+
+
+class PerfCursor(cursor):
+    def execute(self, query, vars=None):
+        try:
+            context = analyze_before(self)
+        except:
+            perf_logger.exception('analyse_before failed')
+            context = None
+        ret = super(PerfCursor, self).execute(query, vars)
+        if context is not None:
+            try:
+                analyze_after(*context)
+            except:
+                perf_logger.exception('analyse_after failed')
+        return ret
+
+    def callproc(self, procname, vars=None):
+        try:
+            context = analyze_before(self)
+        except:
+            perf_logger.exception('analyse_before failed')
+            context = None
+        ret = super(PerfCursor, self).callproc(procname, vars)
+        if context is not None:
+            try:
+                analyze_after(*context)
+            except:
+                perf_logger.exception('analyse_after failed')
+        return ret
 
 
 class Database(DatabaseInterface):
@@ -105,6 +137,7 @@
         if readonly:
             cursor = conn.cursor()
             cursor.execute('SET TRANSACTION READ ONLY')
+        conn.cursor_factory = PerfCursor
         return conn
 
     def put_connection(self, connection, close=False):
@@ -269,61 +302,8 @@
                     'VALUES (%s, now(), %s, %s)',
                     (0, module_id, dependency))
 
-<<<<<<< HEAD
-
-class Cursor(CursorInterface):
-
-    def __init__(self, connpool, conn, database):
-        super(Cursor, self).__init__()
-        self._connpool = connpool
-        self._conn = conn
-        self._database = database
-        self._current_user = None
-        self._search_path = None
-        self.cursor = conn.cursor()
-        self.commit()
-        self.sql_from_log = {}
-        self.sql_into_log = {}
-        self.count = {
-            'from': 0,
-            'into': 0,
-        }
-
-    @property
-    def database_name(self):
-        return self._database.database_name
-
-    # TODO to remove
-    @property
-    def dbname(self):
-        return self.database_name
-
-    def __getattr__(self, name):
-        return getattr(self.cursor, name)
-
-    @analyze
-    def execute(self, sql, params=None):
-        if params:
-            return self.cursor.execute(sql, params)
-        else:
-            return self.cursor.execute(sql)
-
-    def close(self, close=False):
-        self.cursor.close()
-        self.rollback()
-        self._connpool.putconn(self._conn, close=close)
-
-    def commit(self):
-        super(Cursor, self).commit()
-        self._conn.commit()
-
-    def rollback(self):
-        super(Cursor, self).rollback()
-        self._conn.rollback()
-=======
         connection.commit()
         self.put_connection(connection)
->>>>>>> 32fdf010
 
     def test(self):
         connection = self.get_connection()
@@ -391,17 +371,6 @@
     @property
     def search_path(self):
         if self._search_path is None:
-<<<<<<< HEAD
-            self.execute('SHOW search_path')
-            path, = self.fetchone()
-            special_values = {
-                'user': self.current_user,
-            }
-            self._search_path = [
-                unescape_quote(replace_special_values(
-                        p.strip(), **special_values))
-                for p in path.split(',')]
-=======
             connection = self.get_connection()
             try:
                 cursor = connection.cursor()
@@ -416,7 +385,6 @@
                     for p in path.split(',')]
             finally:
                 self.put_connection(connection)
->>>>>>> 32fdf010
         return self._search_path
 
 register_type(UNICODE)
