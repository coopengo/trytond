# This file is part of Tryton.  The COPYRIGHT file at the top level of
# this repository contains the full copyright notices and license terms.
import datetime
import logging
import math
import os
import random
import threading
import time
from decimal import Decimal
from weakref import WeakKeyDictionary

try:
    from pysqlite2 import dbapi2 as sqlite
    from pysqlite2.dbapi2 import IntegrityError as DatabaseIntegrityError
    from pysqlite2.dbapi2 import OperationalError as DatabaseOperationalError
except ImportError:
    import sqlite3 as sqlite
    from sqlite3 import IntegrityError as DatabaseIntegrityError
    from sqlite3 import OperationalError as DatabaseOperationalError
from sql import Flavor, Table, Query, Expression, Literal, Null
from sql.conditionals import NullIf
from sql.functions import (Function, Extract, Position, Substring,
    Overlay, CharLength, CurrentTimestamp, Trim)

from trytond.backend.database import DatabaseInterface, SQLType
from trytond.config import config
from trytond.transaction import Transaction

__all__ = ['Database', 'DatabaseIntegrityError', 'DatabaseOperationalError']
logger = logging.getLogger(__name__)

_default_name = config.get('database', 'default_name', default=':memory:')


class SQLiteExtract(Function):
    __slots__ = ()
    _function = 'EXTRACT'

    @staticmethod
    def extract(lookup_type, date):
        if date is None:
            return None
        if len(date) == 10:
            year, month, day = list(map(int, date.split('-')))
            date = datetime.date(year, month, day)
        else:
            datepart, timepart = date.split(" ")
            year, month, day = list(map(int, datepart.split("-")))
            timepart_full = timepart.split(".")
            hours, minutes, seconds = list(map(int, timepart_full[0].split(":")))
            if len(timepart_full) == 2:
                microseconds = int(timepart_full[1])
            else:
                microseconds = 0
            date = datetime.datetime(year, month, day, hours, minutes, seconds,
                microseconds)
        if lookup_type.lower() == 'century':
            return date.year / 100 + (date.year % 100 and 1 or 0)
        elif lookup_type.lower() == 'decade':
            return date.year / 10
        elif lookup_type.lower() == 'dow':
            return (date.weekday() + 1) % 7
        elif lookup_type.lower() == 'doy':
            return date.timetuple().tm_yday
        elif lookup_type.lower() == 'epoch':
            return int(time.mktime(date.timetuple()))
        elif lookup_type.lower() == 'microseconds':
            return date.microsecond
        elif lookup_type.lower() == 'millennium':
            return date.year / 1000 + (date.year % 1000 and 1 or 0)
        elif lookup_type.lower() == 'milliseconds':
            return date.microsecond / 1000
        elif lookup_type.lower() == 'quarter':
            return date.month / 4 + 1
        elif lookup_type.lower() == 'week':
            return date.isocalendar()[1]
        return getattr(date, lookup_type.lower())


def date_trunc(_type, date):
    if not _type:
        return date
    for format_ in [
            '%Y-%m-%d %H:%M:%S.%f',
            '%Y-%m-%d %H:%M:%S',
            '%Y-%m-%d',
            '%H:%M:%S',
            ]:
        try:
            value = datetime.datetime.strptime(date, format_)
        except ValueError:
            continue
        else:
            break
    else:
        return None
    for attribute, replace in [
            ('microsecond', 0),
            ('second', 0),
            ('minute', 0),
            ('hour', 0),
            ('day', 1),
            ('month', 1)]:
        if _type.startswith(attribute):
            break
        value = value.replace(**{attribute: replace})
    return str(value)


def split_part(text, delimiter, count):
    if text is None:
        return None
    return (text.split(delimiter) + [''] * (count - 1))[count - 1]


class SQLitePosition(Function):
    __slots__ = ()
    _function = 'POSITION'

    @staticmethod
    def position(substring, string):
        if string is None:
            return
        try:
            return string.index(substring) + 1
        except ValueError:
            return 0


def replace(text, pattern, replacement):
    return str(text).replace(pattern, replacement)


def now():
    transaction = Transaction()
    return _nows.setdefault(transaction, {}).setdefault(
        transaction.started_at, datetime.datetime.now().isoformat(' '))


_nows = WeakKeyDictionary()


def to_char(value, format):
    try:
        value = datetime.datetime.strptime(value, '%Y-%m-%d %H:%M:%S.%f')
    except ValueError:
        try:
            value = datetime.datetime.strptime(value, '%Y-%m-%d').date()
        except ValueError:
            pass
    if isinstance(value, datetime.date):
        # Convert SQL pattern into compatible Python
        return value.strftime(format
            .replace('%', '%%')
            .replace('HH12', '%I')
            .replace('HH24', '%H')
            .replace('HH', '%I')
            .replace('MI', '%M')
            .replace('SS', '%S')
            .replace('US', '%f')
            .replace('AM', '%p')
            .replace('A.M.', '%p')
            .replace('PM', '%p')
            .replace('P.M.', '%p')
            .replace('am', '%p')
            .replace('a.m.', '%p')
            .replace('pm', '%p')
            .replace('p.m.', '%p')
            .replace('YYYY', '%Y')
            .replace('YY', '%y')
            .replace('Month', '%B')
            .replace('Mon', '%b')
            .replace('MM', '%m')
            .replace('Day', '%A')
            .replace('Dy', '%a')
            .replace('DDD', '%j')
            .replace('DD', '%d')
            .replace('D', '%w')
            .replace('TZ', '%Z')
            )
    elif isinstance(value, datetime.timedelta):
        raise NotImplementedError
    else:
        raise NotImplementedError


class SQLiteSubstring(Function):
    __slots__ = ()
    _function = 'SUBSTR'


class SQLiteOverlay(Function):
    __slots__ = ()
    _function = 'OVERLAY'

    @staticmethod
    def overlay(string, placing_string, from_, for_=None):
        if for_ is None:
            for_ = len(placing_string)
        return string[:from_ - 1] + placing_string + string[from_ - 1 + for_:]


class SQLiteCharLength(Function):
    __slots__ = ()
    _function = 'LENGTH'


class SQLiteCurrentTimestamp(Function):
    __slots__ = ()
    _function = 'NOW'  # More precise


class SQLiteTrim(Trim):

    def __str__(self):
        flavor = Flavor.get()
        param = flavor.param

        function = {
            'BOTH': 'TRIM',
            'LEADING': 'LTRIM',
            'TRAILING': 'RTRIM',
            }[self.position]

        def format(arg):
            if isinstance(arg, str):
                return param
            else:
                return str(arg)
        return function + '(%s, %s)' % (
            format(self.string), format(self.characters))

    @property
    def params(self):
        return [self.string, self.characters]


def sign(value):
    if value > 0:
        return 1
    elif value < 0:
        return -1
    else:
        return value


def greatest(*args):
    args = [a for a in args if a is not None]
    if args:
        return max(args)
    else:
        return None


def least(*args):
    args = [a for a in args if a is not None]
    if args:
        return min(args)
    else:
        return None


def cbrt(value):
    return math.pow(value, 1 / 3)


def div(a, b):
    return a // b


def trunc(value, digits):
    return math.trunc(value * 10 ** digits) / 10 ** digits


MAPPING = {
    Extract: SQLiteExtract,
    Position: SQLitePosition,
    Substring: SQLiteSubstring,
    Overlay: SQLiteOverlay,
    CharLength: SQLiteCharLength,
    CurrentTimestamp: SQLiteCurrentTimestamp,
    Trim: SQLiteTrim,
    }


class JSONExtract(Function):
    __slots__ = ()
    _function = 'JSON_EXTRACT'


class JSONQuote(Function):
    __slots__ = ()
    _function = 'JSON_QUOTE'


class SQLiteCursor(sqlite.Cursor):

    def __enter__(self):
        return self

    def __exit__(self, type, value, traceback):
        pass


class SQLiteConnection(sqlite.Connection):

    def cursor(self):
        return super(SQLiteConnection, self).cursor(SQLiteCursor)


class Database(DatabaseInterface):

    _local = threading.local()
    _conn = None
    flavor = Flavor(
        paramstyle='qmark', function_mapping=MAPPING, null_ordering=False)
    IN_MAX = 200

    TYPES_MAPPING = {
        'DATETIME': SQLType('TIMESTAMP', 'TIMESTAMP'),
        'BIGINT': SQLType('INTEGER', 'INTEGER'),
        'BOOL': SQLType('BOOLEAN', 'BOOLEAN'),
        }

    def __new__(cls, name=_default_name):
        if (name == ':memory:'
                and getattr(cls._local, 'memory_database', None)):
            return cls._local.memory_database
        return DatabaseInterface.__new__(cls, name=name)

    def __init__(self, name=_default_name):
        super(Database, self).__init__(name=name)
        if name == ':memory:':
            Database._local.memory_database = self

    def _kill_session_query(self, database_name):
        return 'SELECT 1'

    def connect(self):
        if self.name == ':memory:':
            path = ':memory:'
        else:
            db_filename = self.name + '.sqlite'
            path = os.path.join(config.get('database', 'path'), db_filename)
            if not os.path.isfile(path):
                raise IOError('Database "%s" doesn\'t exist!' % path)
        if self._conn is not None:
            return self
        self._conn = sqlite.connect(path,
            detect_types=sqlite.PARSE_DECLTYPES | sqlite.PARSE_COLNAMES,
            factory=SQLiteConnection)
        self._conn.create_function('extract', 2, SQLiteExtract.extract)
        self._conn.create_function('date_trunc', 2, date_trunc)
        self._conn.create_function('split_part', 3, split_part)
<<<<<<< HEAD
        self._conn.create_function('position', 2, SQLitePosition.position)
        self._conn.create_function('to_char', 2, to_char)
        self._conn.create_function('overlay', 3, SQLiteOverlay.overlay)
        self._conn.create_function('overlay', 4, SQLiteOverlay.overlay)
=======
        self._conn.create_function('to_char', 2, to_char)
>>>>>>> 1f2cbab7
        if sqlite.sqlite_version_info < (3, 3, 14):
            self._conn.create_function('replace', 3, replace)
        self._conn.create_function('now', 0, now)
        self._conn.create_function('greatest', -1, greatest)
        self._conn.create_function('least', -1, least)

        # Mathematical functions
        self._conn.create_function('cbrt', 1, cbrt)
        self._conn.create_function('ceil', 1, math.ceil)
        self._conn.create_function('degrees', 1, math.degrees)
        self._conn.create_function('div', 2, div)
        self._conn.create_function('exp', 1, math.exp)
        self._conn.create_function('floor', 1, math.floor)
        self._conn.create_function('ln', 1, math.log)
        self._conn.create_function('log', 1, math.log10)
        self._conn.create_function('mod', 2, math.fmod)
        self._conn.create_function('pi', 0, lambda: math.pi)
        self._conn.create_function('power', 2, math.pow)
        self._conn.create_function('radians', 1, math.radians)
        self._conn.create_function('sign', 1, sign)
        self._conn.create_function('sqrt', 1, math.sqrt)
        self._conn.create_function('trunc', 1, math.trunc)
        self._conn.create_function('trunc', 2, trunc)

        # Random functions
        self._conn.create_function('random', 0, random.random)
        self._conn.create_function('setseed', 1, random.seed)

        # String functions
        self._conn.create_function('overlay', 3, SQLiteOverlay.overlay)
        self._conn.create_function('overlay', 4, SQLiteOverlay.overlay)
        self._conn.create_function('position', 2, SQLitePosition.position)

        if (hasattr(self._conn, 'set_trace_callback')
                and logger.isEnabledFor(logging.DEBUG)):
            self._conn.set_trace_callback(logger.debug)
        self._conn.execute('PRAGMA foreign_keys = ON')
        return self

    def get_connection(self, autocommit=False, readonly=False):
        if self._conn is None:
            self.connect()
        if autocommit:
            self._conn.isolation_level = None
        else:
            self._conn.isolation_level = 'IMMEDIATE'
        return self._conn

    def put_connection(self, connection=None, close=False):
        pass

    def close(self):
        if self.name == ':memory:':
            return
        if self._conn is None:
            return
        self._conn = None

    @classmethod
    def create(cls, connection, database_name):
        if database_name == ':memory:':
            path = ':memory:'
        else:
            if os.sep in database_name:
                return
            path = os.path.join(config.get('database', 'path'),
                    database_name + '.sqlite')
        with sqlite.connect(path) as conn:
            cursor = conn.cursor()
            cursor.close()

    def drop(self, connection, database_name):
        if database_name == ':memory:':
            self._local.memory_database._conn = None
            return
        if os.sep in database_name:
            return
        os.remove(os.path.join(config.get('database', 'path'),
            database_name + '.sqlite'))

    def _kill_session_query(self, database_name):
        # JMO : not necessary
        return 'select 1'

    def list(self, hostname=None):
        res = []
        listdir = [':memory:']
        try:
            listdir += os.listdir(config.get('database', 'path'))
        except OSError:
            pass
        for db_file in listdir:
            if db_file.endswith('.sqlite') or db_file == ':memory:':
                if db_file == ':memory:':
                    db_name = ':memory:'
                else:
                    db_name = db_file[:-7]
                try:
                    database = Database(db_name).connect()
                except Exception:
                    logger.debug(
                        'Test failed for "%s"', db_name, exc_info=True)
                    continue
                if database.test(hostname=hostname):
                    res.append(db_name)
                database.close()
        return res

    def init(self):
        from trytond.modules import get_module_info
        Flavor.set(self.flavor)
        with self.get_connection() as conn:
            cursor = conn.cursor()
            sql_file = os.path.join(os.path.dirname(__file__), 'init.sql')
            with open(sql_file) as fp:
                for line in fp.read().split(';'):
                    if (len(line) > 0) and (not line.isspace()):
                        cursor.execute(line)

            ir_module = Table('ir_module')
            ir_module_dependency = Table('ir_module_dependency')
            for module in ('ir', 'res'):
                state = 'not activated'
                if module in ('ir', 'res'):
                    state = 'to activate'
                info = get_module_info(module)
                insert = ir_module.insert(
                    [ir_module.create_uid, ir_module.create_date,
                        ir_module.name, ir_module.state],
                    [[0, CurrentTimestamp(), module, state]])
                cursor.execute(*insert)
                cursor.execute('SELECT last_insert_rowid()')
                module_id, = cursor.fetchone()
                for dependency in info.get('depends', []):
                    insert = ir_module_dependency.insert(
                        [ir_module_dependency.create_uid,
                            ir_module_dependency.create_date,
                            ir_module_dependency.module,
                            ir_module_dependency.name,
                            ],
                        [[0, CurrentTimestamp(), module_id, dependency]])
                    cursor.execute(*insert)
            conn.commit()

    def test(self, hostname=None):
        Flavor.set(self.flavor)
        tables = ['ir_model', 'ir_model_field', 'ir_ui_view', 'ir_ui_menu',
            'res_user', 'res_group', 'ir_module', 'ir_module_dependency',
            'ir_translation', 'ir_lang', 'ir_configuration']
        sqlite_master = Table('sqlite_master')
        select = sqlite_master.select(sqlite_master.name)
        select.where = sqlite_master.type == 'table'
        select.where &= sqlite_master.name.in_(tables)
        with self._conn as conn:
            cursor = conn.cursor()
            try:
                cursor.execute(*select)
            except Exception:
                return False
            if len(cursor.fetchall()) != len(tables):
                return False
            if hostname:
                configuration = Table('ir_configuration')
                try:
                    cursor.execute(*configuration.select(
                            configuration.hostname))
                except Exception:
                    return False
                hostnames = {h for h, in cursor.fetchall() if h}
                if hostnames and hostname not in hostnames:
                    return False
        return True

    def lastid(self, cursor):
        # This call is not thread safe
        return cursor.lastrowid

    def lock(self, connection, table):
        pass

    def lock_id(self, id, timeout=None):
        return Literal(True)

    def has_constraint(self, constraint):
        return False

    def has_multirow_insert(self):
        return True

    def sql_type(self, type_):
        if type_ in self.TYPES_MAPPING:
            return self.TYPES_MAPPING[type_]
        if type_.startswith('VARCHAR'):
            return SQLType('VARCHAR', 'VARCHAR')
        return SQLType(type_, type_)

    def sql_format(self, type_, value):
        if type_ in ('INTEGER', 'BIGINT'):
            if (value is not None
                    and not isinstance(value, (Query, Expression))):
                value = int(value)
        return value

    def json_get(self, column, key=None):
        if key:
            column = JSONExtract(column, '$.%s' % key)
        return NullIf(JSONQuote(column), JSONQuote(Null))


sqlite.register_converter('NUMERIC', lambda val: Decimal(val.decode('utf-8')))
sqlite.register_adapter(Decimal, lambda val: str(val).encode('utf-8'))


def adapt_datetime(val):
    return val.replace(tzinfo=None).isoformat(" ")


sqlite.register_adapter(datetime.datetime, adapt_datetime)
sqlite.register_adapter(datetime.time, lambda val: val.isoformat())
sqlite.register_converter('TIME',
    lambda val: datetime.time(*map(int, val.decode('utf-8').split(':'))))
sqlite.register_adapter(datetime.timedelta, lambda val: val.total_seconds())


def convert_interval(value):
    value = float(value)
    # It is not allowed to instatiate timedelta with the min/max total seconds
    if value >= _interval_max:
        return datetime.timedelta.max
    elif value <= _interval_min:
        return datetime.timedelta.min
    return datetime.timedelta(seconds=value)


_interval_max = datetime.timedelta.max.total_seconds()
_interval_min = datetime.timedelta.min.total_seconds()
sqlite.register_converter('INTERVAL', convert_interval)<|MERGE_RESOLUTION|>--- conflicted
+++ resolved
@@ -353,14 +353,7 @@
         self._conn.create_function('extract', 2, SQLiteExtract.extract)
         self._conn.create_function('date_trunc', 2, date_trunc)
         self._conn.create_function('split_part', 3, split_part)
-<<<<<<< HEAD
-        self._conn.create_function('position', 2, SQLitePosition.position)
         self._conn.create_function('to_char', 2, to_char)
-        self._conn.create_function('overlay', 3, SQLiteOverlay.overlay)
-        self._conn.create_function('overlay', 4, SQLiteOverlay.overlay)
-=======
-        self._conn.create_function('to_char', 2, to_char)
->>>>>>> 1f2cbab7
         if sqlite.sqlite_version_info < (3, 3, 14):
             self._conn.create_function('replace', 3, replace)
         self._conn.create_function('now', 0, now)
