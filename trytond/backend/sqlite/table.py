--- conflicted
+++ resolved
@@ -243,13 +243,6 @@
     def drop_fk(self, column_name, table=None):
         warnings.warn('Unable to drop foreign key with SQLite backend')
 
-<<<<<<< HEAD
-    def index_action(self, column_name, action='add', table=None):
-        if isinstance(column_name, str):
-            column_name = [column_name]
-        index_name = self.convert_name(
-            self.table_name + "_" + '_'.join(column_name) + "_index")
-=======
     def index_action(self, columns, action='add', where='', table=None):
         if isinstance(columns, str):
             columns = [columns]
@@ -270,7 +263,6 @@
             name.append(stringify(where))
         name.append('index')
         index_name = self.convert_name('_'.join(name))
->>>>>>> 203f87c6
 
         cursor = Transaction().connection.cursor()
         if action == 'add':
@@ -339,11 +331,8 @@
                 size = values['size']
                 new_table._add_raw_column(
                     name, database.sql_type(typname), field_size=size)
-<<<<<<< HEAD
-        columns_name = [x for x in list(new_table._columns.keys())]
-=======
+
         columns_name = list(new_table._columns.keys())
->>>>>>> 203f87c6
         cursor.execute(('INSERT INTO "%s" (' +
                         ','.join('"%s"' % c for c in columns_name) +
                         ') SELECT ' +
