--- conflicted
+++ resolved
@@ -470,10 +470,6 @@
             char.save()
 
             self.assertEqual(char.char, "bar")
-<<<<<<< HEAD
-
-=======
->>>>>>> 999ca7bc
 
 
 class UnaccentedTestCase(unittest.TestCase):
