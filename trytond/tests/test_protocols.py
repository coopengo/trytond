--- conflicted
+++ resolved
@@ -100,13 +100,10 @@
         'Test time'
         self.dumps_loads(datetime.datetime.now().time())
 
-<<<<<<< HEAD
-=======
     def test_biginteger(self):
         "Test BigInteger"
         self.dumps_loads(client.MAXINT + 1)
 
->>>>>>> 42a7028d
     def test_immutable_dict(self):
         "Test ImmutableDict"
         self.dumps_loads(ImmutableDict(foo='bar'))
