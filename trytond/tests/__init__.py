--- conflicted
+++ resolved
@@ -19,17 +19,14 @@
     from . import field_datetime
     from . import field_dict
     from . import field_float
-<<<<<<< HEAD
     from . import field_integer
     from . import field_many2many
     from . import field_many2one
-=======
     from . import field_function
     from . import field_integer
     from . import field_many2many
     from . import field_many2one
     from . import field_multiselection
->>>>>>> 1f2cbab7
     from . import field_numeric
     from . import field_one2many
     from . import field_one2one
@@ -47,11 +44,8 @@
     from . import modelview
     from . import mptt
     from . import multivalue
-<<<<<<< HEAD
     from . import note
-=======
     from . import resource
->>>>>>> 1f2cbab7
     from . import rule
     from . import tree
     from . import trigger
@@ -69,17 +63,11 @@
     field_datetime.register('tests')
     field_dict.register('tests')
     field_float.register('tests')
-<<<<<<< HEAD
-    field_integer.register('tests')
-    field_many2many.register('tests')
-    field_many2one.register('tests')
-=======
     field_function.register('tests')
     field_integer.register('tests')
     field_many2many.register('tests')
     field_many2one.register('tests')
     field_multiselection.register('tests')
->>>>>>> 1f2cbab7
     field_numeric.register('tests')
     field_one2many.register('tests')
     field_one2one.register('tests')
@@ -97,11 +85,8 @@
     modelview.register('tests')
     mptt.register('tests')
     multivalue.register('tests')
-<<<<<<< HEAD
     note.register('tests')
-=======
     resource.register('tests')
->>>>>>> 1f2cbab7
     rule.register('tests')
     tree.register('tests')
     trigger.register('tests')
