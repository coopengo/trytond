# This file is part of Tryton.  The COPYRIGHT file at the top level of this
# repository contains the full copyright notices and license terms.

import unittest

from trytond.pool import Pool
from trytond.tests.test_tryton import activate_module, with_transaction


class ModelTestCase(unittest.TestCase):
    'Test Model'

    @classmethod
    def setUpClass(cls):
        activate_module('tests')

    @with_transaction()
    def test_repr(self):
        'Test repr'
        pool = Pool()
        Model = pool.get('test.model')

        record = Model(name='foo')
        self.assertEqual(
            repr(record), "Pool().get('test.model')(**{'name': 'foo'})")

        record.save()
        self.assertEqual(
            repr(record), "Pool().get('test.model')(%s)" % record.id)

    @with_transaction()
    def test_init_parent(self):
        "Test __init__ with _parent_"
        pool = Pool()
        Model = pool.get('test.model_child')

        values = {
            '_parent_parent.name': "Test",
            }
        record = Model(**values)

        self.assertEqual(record.parent.name, "Test")

    @with_transaction()
    def test_init_parent_parent(self):
        "Test __init__ with _parent_._parent_"
        pool = Pool()
        Model = pool.get('test.model_child_child')

        values = {
            '_parent_parent.name': "Test 1",
            '_parent_parent._parent_parent.name': "Test 2",
            }
        record = Model(**values)

        self.assertEqual(record.parent.name, "Test 1")
        self.assertEqual(record.parent.parent.name, "Test 2")

    @with_transaction()
    def test_names_model(self):
<<<<<<< HEAD
        "Test __names__  for model only"
=======
        "Test __names__ for model only"
>>>>>>> 999ca7bc
        pool = Pool()
        Model = pool.get('test.model')

        names = Model.__names__()

        self.assertEqual(names, {'model': "Model"})

    @with_transaction()
    def test_names_field(self):
        "Test __names__ with field"
        pool = Pool()
        Model = pool.get('test.model')

        names = Model.__names__('name')

        self.assertEqual(names, {'model': "Model", 'field': "Name"})


def suite():
    return unittest.TestLoader().loadTestsFromTestCase(ModelTestCase)<|MERGE_RESOLUTION|>--- conflicted
+++ resolved
@@ -58,11 +58,7 @@
 
     @with_transaction()
     def test_names_model(self):
-<<<<<<< HEAD
-        "Test __names__  for model only"
-=======
         "Test __names__ for model only"
->>>>>>> 999ca7bc
         pool = Pool()
         Model = pool.get('test.model')
 
