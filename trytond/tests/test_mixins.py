--- conflicted
+++ resolved
@@ -3,11 +3,7 @@
 # this repository contains the full copyright notices and license terms.
 
 import unittest
-<<<<<<< HEAD
-import urllib.request, urllib.parse, urllib.error
-=======
 import urllib.parse
->>>>>>> 203f87c6
 
 from trytond.tests.test_tryton import activate_module, with_transaction
 from trytond.transaction import Transaction
