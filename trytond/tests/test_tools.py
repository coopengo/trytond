# -*- coding: utf-8 -*-
# This file is part of Tryton.  The COPYRIGHT file at the top level of
# this repository contains the full copyright notices and license terms.

import unittest
import doctest
import datetime
import sql
import sql.operators

from trytond.tools import reduce_ids, datetime_strftime, \
    reduce_domain, decimal_, is_instance_method, file_open


class ToolsTestCase(unittest.TestCase):
    'Test tools'
    table = sql.Table('test')

    def test_reduce_ids_empty(self):
        'Test reduce_ids empty list'
        self.assertEqual(reduce_ids(self.table.id, []), sql.Literal(False))

    def test_reduce_ids_continue(self):
        'Test reduce_ids continue list'
        self.assertEqual(reduce_ids(self.table.id, list(range(10))),
            sql.operators.Or(((self.table.id >= 0) & (self.table.id <= 9),)))

    def test_reduce_ids_one_hole(self):
        'Test reduce_ids continue list with one hole'
        self.assertEqual(reduce_ids(self.table.id, list(range(10)) + list(range(20, 30))),
            ((self.table.id >= 0) & (self.table.id <= 9))
            | ((self.table.id >= 20) & (self.table.id <= 29)))

    def test_reduce_ids_short_continue(self):
        'Test reduce_ids short continue list'
        self.assertEqual(reduce_ids(self.table.id, list(range(4))),
            sql.operators.Or((self.table.id.in_(list(range(4))),)))

    def test_reduce_ids_complex(self):
        'Test reduce_ids complex list'
        self.assertEqual(reduce_ids(self.table.id,
                list(range(10)) + list(range(25, 30)) + list(range(15, 20))),
            (((self.table.id >= 0) & (self.table.id <= 14))
                | (self.table.id.in_(list(range(25, 30))))))

    def test_reduce_ids_complex_small_continue(self):
        'Test reduce_ids complex list with small continue'
        self.assertEqual(reduce_ids(self.table.id,
                [1, 2, 3, 4, 5, 6, 7, 8, 9, 10, 11, 12, 15, 18, 19, 21]),
            (((self.table.id >= 1) & (self.table.id <= 12))
                | (self.table.id.in_([15, 18, 19, 21]))))

    def test_reduce_ids_float(self):
        'Test reduce_ids with integer as float'
        self.assertEqual(reduce_ids(self.table.id,
                [1.0, 2.0, 3.0, 4.0, 5.0, 6.0, 7.0, 8.0, 9.0, 10.0, 11.0, 12.0,
                    15.0, 18.0, 19.0, 21.0]),
            (((self.table.id >= 1.0) & (self.table.id <= 12.0))
                | (self.table.id.in_([15.0, 18.0, 19.0, 21.0]))))
        self.assertRaises(AssertionError, reduce_ids, self.table.id, [1.1])

    def test_datetime_strftime(self):
        'Test datetime_strftime'
        self.assertTrue(datetime_strftime(datetime.date(2005, 3, 2),
            '%Y-%m-%d'), '2005-03-02')
        self.assertTrue(datetime_strftime(datetime.date(1805, 3, 2),
            '%Y-%m-%d'), '1805-03-02')
        self.assertTrue(datetime_strftime(datetime.datetime(2005, 3, 2, 0, 0, 0),
            '%Y-%m-%d'), '2005-03-02')
        with self.assertRaises(TypeError):
            datetime_strftime(None, '%Y-%m-%d')
        with self.assertRaises(TypeError):
            datetime_strftime(2, '%Y-%m-%d')

    def test_reduce_domain(self):
        'Test reduce_domain'
        clause = ('x', '=', 'x')
        tests = (
            ([clause], ['AND', clause]),
            ([clause, [clause]], ['AND', clause, clause]),
            (['AND', clause, [clause]], ['AND', clause, clause]),
            ([clause, ['AND', clause]], ['AND', clause, clause]),
            ([clause, ['AND', clause, clause]],
                ['AND', clause, clause, clause]),
            (['AND', clause, ['AND', clause]], ['AND', clause, clause]),
            ([[[clause]]], ['AND', clause]),
            (['OR', clause], ['OR', clause]),
            (['OR', clause, [clause]], ['OR', clause, ['AND', clause]]),
            (['OR', clause, [clause, clause]],
                ['OR', clause, ['AND', clause, clause]]),
            (['OR', clause, ['OR', clause]], ['OR', clause, clause]),
            (['OR', clause, [clause, ['OR', clause, clause]]],
                ['OR', clause, ['AND', clause, ['OR', clause, clause]]]),
            (['OR', [clause]], ['OR', ['AND', clause]]),
            ([], []),
            (['OR', clause, []], ['OR', clause, []]),
            (['AND', clause, []], ['AND', clause, []]),
        )
        for i, j in tests:
            self.assertEqual(reduce_domain(i), j,
                    '%s -> %s != %s' % (i, reduce_domain(i), j))

    def test_is_instance_method(self):
        'Test is_instance_method'

        class Foo(object):

            @staticmethod
            def static():
                pass

            @classmethod
            def klass(cls):
                pass

            def instance(self):
                pass

        self.assertFalse(is_instance_method(Foo, 'static'))
        self.assertFalse(is_instance_method(Foo, 'klass'))
        self.assertTrue(is_instance_method(Foo, 'instance'))

    def test_file_open(self):
        "Test file_open"
        with file_open('__init__.py', subdir=None) as fp:
            self.assertTrue(fp)

<<<<<<< HEAD
        with self.assertRaisesRegex(IOError, "File not found :"):
            file_open('ir/noexist')

        with self.assertRaisesRegex(IOError, "Permission denied:"):
            file_open('/etc/passwd')

        with self.assertRaisesRegex(IOError, "Permission denied:"):
            file_open('../../foo')
=======
        with file_open('ir/__init__.py') as fp:
            self.assertTrue(fp)

        with self.assertRaisesRegex(IOError, "File not found :"):
            with file_open('ir/noexist'):
                pass

        with self.assertRaisesRegex(IOError, "Permission denied:"):
            with file_open('/etc/passwd'):
                pass

        with self.assertRaisesRegex(IOError, "Permission denied:"):
            with file_open('../../foo'):
                pass
>>>>>>> 203f87c6

    def test_file_open_suffix(self):
        "Test file_open from same root name but with a suffix"
        with self.assertRaisesRegex(IOError, "Permission denied:"):
            file_open('../trytond_suffix', subdir=None)


def suite():
    func = unittest.TestLoader().loadTestsFromTestCase
    suite = unittest.TestSuite()
    for testcase in (ToolsTestCase,):
        suite.addTests(func(testcase))
    suite.addTest(doctest.DocTestSuite(decimal_))
    return suite<|MERGE_RESOLUTION|>--- conflicted
+++ resolved
@@ -125,16 +125,6 @@
         with file_open('__init__.py', subdir=None) as fp:
             self.assertTrue(fp)
 
-<<<<<<< HEAD
-        with self.assertRaisesRegex(IOError, "File not found :"):
-            file_open('ir/noexist')
-
-        with self.assertRaisesRegex(IOError, "Permission denied:"):
-            file_open('/etc/passwd')
-
-        with self.assertRaisesRegex(IOError, "Permission denied:"):
-            file_open('../../foo')
-=======
         with file_open('ir/__init__.py') as fp:
             self.assertTrue(fp)
 
@@ -149,7 +139,6 @@
         with self.assertRaisesRegex(IOError, "Permission denied:"):
             with file_open('../../foo'):
                 pass
->>>>>>> 203f87c6
 
     def test_file_open_suffix(self):
         "Test file_open from same root name but with a suffix"
