# This file is part of Tryton.  The COPYRIGHT file at the top level of
# this repository contains the full copyright notices and license terms.
from proteus import config as pconfig, Model, Wizard

from .test_tryton import restore_db_cache, backup_db_cache, drop_create

__all__ = ['activate_modules', 'set_user']


<<<<<<< HEAD
def activate_modules(modules, cache_file_name=None):
=======
def activate_modules(modules):
>>>>>>> 203f87c6
    if isinstance(modules, str):
        modules = [modules]
    cache_name = cache_file_name or '-'.join(modules)
    if restore_db_cache(cache_name):
        return _get_config()
    drop_create()
    cfg = _get_config()
    Module = Model.get('ir.module')
    records = Module.find([
            ('name', 'in', modules),
            ])
    assert len(records) == len(modules)
    Module.click(records, 'activate')
    Wizard('ir.module.activate_upgrade').execute('upgrade')

    backup_db_cache(cache_name)
    return cfg


def _get_config():
    cfg = pconfig.set_trytond()
    cfg.pool.test = True
    return cfg


def set_user(user, config=None):
    if not config:
        config = pconfig.get_config()
    User = Model.get('res.user', config=config)
    config.user = int(user)
    config._context = User.get_preferences(True, {})<|MERGE_RESOLUTION|>--- conflicted
+++ resolved
@@ -7,11 +7,8 @@
 __all__ = ['activate_modules', 'set_user']
 
 
-<<<<<<< HEAD
+# PKU add cache_file_name
 def activate_modules(modules, cache_file_name=None):
-=======
-def activate_modules(modules):
->>>>>>> 203f87c6
     if isinstance(modules, str):
         modules = [modules]
     cache_name = cache_file_name or '-'.join(modules)
