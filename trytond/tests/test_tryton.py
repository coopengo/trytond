# -*- coding: utf-8 -*-
# This file is part of Tryton.  The COPYRIGHT file at the top level of
# this repository contains the full copyright notices and license terms.
import doctest
import inspect
import operator
import os
import subprocess
import sys
import time
import unittest
from functools import reduce
from functools import wraps
from itertools import chain
try:
    import pkg_resources
except ImportError:
    pkg_resources = None

from lxml import etree
from sql import Table

from trytond.pool import Pool, isregisteredby
from trytond import backend
from trytond.model import Workflow, ModelSQL, ModelSingleton, ModelView, fields
from trytond.model.fields import get_eval_fields, Function
from trytond.model.fields.selection import TranslatedSelection
from trytond.model.fields.dict import TranslatedDict
from trytond.tools import is_instance_method
from trytond.transaction import Transaction
from trytond.cache import Cache
from trytond.config import config, parse_uri
from trytond.wizard import StateView, StateAction
from trytond.pyson import PYSONDecoder

__all__ = ['DB_NAME', 'USER', 'CONTEXT',
    'activate_module', 'ModuleTestCase', 'with_transaction',
    'doctest_setup', 'doctest_teardown', 'doctest_checker',
    'suite', 'all_suite', 'modules_suite']

Pool.start()
USER = 1
CONTEXT = {}
DB_NAME = os.environ['DB_NAME']
DB_CACHE = os.environ.get('DB_CACHE')
Pool.test = True


def activate_module(modules, cache_name=None):
    '''
    Activate modules for the tested database
    '''
    if isinstance(modules, str):
        modules = [modules]
    name = cache_name or '-'.join(modules)
    if not db_exist(DB_NAME) and restore_db_cache(name):
        return
    create_db()
    with Transaction().start(DB_NAME, 1, close=True) as transaction:
        pool = Pool()
        Module = pool.get('ir.module')

        records = Module.search([
                ('name', 'in', modules),
                ])
        assert len(records) == len(modules)

        records = Module.search([
                ('name', 'in', modules),
                ('state', '!=', 'activated'),
                ])

        if records:
            Module.activate(records)
            transaction.commit()

            ActivateUpgrade = pool.get('ir.module.activate_upgrade',
                type='wizard')
            instance_id, _, _ = ActivateUpgrade.create()
            transaction.commit()
            ActivateUpgrade(instance_id).transition_upgrade()
            ActivateUpgrade.delete(instance_id)
            transaction.commit()
    backup_db_cache(name)


def restore_db_cache(name):
    result = False
    if DB_CACHE:
        backend_name = backend.name()
        cache_file = _db_cache_file(DB_CACHE, name, backend_name)
        if os.path.exists(cache_file):
            if backend_name == 'sqlite':
                result = _sqlite_copy(cache_file, restore=True)
            elif backend_name == 'postgresql':
                result = _pg_restore(cache_file)
    if result:
        Pool(DB_NAME).init()
    return result


def backup_db_cache(name):
    if DB_CACHE:
        if not os.path.exists(DB_CACHE):
            os.makedirs(DB_CACHE)
        backend_name = backend.name()
        cache_file = _db_cache_file(DB_CACHE, name, backend_name)
        if not os.path.exists(cache_file):
            if backend_name == 'sqlite':
                _sqlite_copy(cache_file)
            elif backend_name == 'postgresql':
                _pg_dump(cache_file)


def _db_cache_file(path, name, backend_name):
    return os.path.join(path, 'test_%s_cache_%s.dump' % (backend_name, name))


def _sqlite_copy(file_, restore=False):
    import sqlite3 as sqlite

    with Transaction().start(DB_NAME, 0) as transaction, \
            sqlite.connect(file_) as conn2:
        conn1 = transaction.connection
        # sqlitebck does not work with pysqlite2
        if not isinstance(conn1, sqlite.Connection):
            return False
        if restore:
            conn2, conn1 = conn1, conn2
        if hasattr(conn1, 'backup'):
            conn1.backup(conn2)
        else:
            try:
                import sqlitebck
            except ImportError:
                return False
            sqlitebck.copy(conn1, conn2)
    return True


def _pg_options():
    uri = parse_uri(config.get('database', 'uri'))
    options = []
    env = os.environ.copy()
    if uri.hostname:
        options.extend(['-h', uri.hostname])
    if uri.port:
        options.extend(['-p', str(uri.port)])
    if uri.username:
        options.extend(['-U', uri.username])
    if uri.password:
        env['PGPASSWORD'] = uri.password
    return options, env


def _pg_restore(cache_file):
    with Transaction().start(
            None, 0, close=True, autocommit=True) as transaction:
        transaction.database.create(transaction.connection, DB_NAME)
    cmd = ['pg_restore', '-d', DB_NAME]
    options, env = _pg_options()
    cmd.extend(options)
    cmd.append(cache_file)
    try:
        return not subprocess.call(cmd, env=env)
    except OSError:
        cache_name, _ = os.path.splitext(os.path.basename(cache_file))
<<<<<<< HEAD
        database = backend.get('Database')(cache_name)
=======
        cache_name = backend.get('TableHandler').convert_name(cache_name)
>>>>>>> 9fd33f4d
        with Transaction().start(
                None, 0, close=True, autocommit=True) as transaction:
            # Clean up cache invalidation channels
            if cache_name in Cache._listener:
                del Cache._listener[cache_name]
            database.kill_other_sessions(transaction.connection, cache_name)
            time.sleep(1)
            transaction.database.drop(transaction.connection, DB_NAME)
            transaction.database.create(
                transaction.connection, DB_NAME, cache_name)
        return True


def _pg_dump(cache_file):
    cmd = ['pg_dump', '-f', cache_file, '-F', 'c']
    options, env = _pg_options()
    cmd.extend(options)
    cmd.append(DB_NAME)
    try:
        return not subprocess.call(cmd, env=env)
    except OSError:
        cache_name, _ = os.path.splitext(os.path.basename(cache_file))
        cache_name = backend.get('TableHandler').convert_name(cache_name)
        # Ensure any connection is left open
        database = backend.get('Database')(DB_NAME)
        database.close()
        with Transaction().start(
                None, 0, close=True, autocommit=True) as transaction:
            database.kill_other_sessions(transaction.connection, DB_NAME)
        with Transaction().start(
                None, 0, close=True, autocommit=True) as transaction:
            transaction.database.create(
                transaction.connection, cache_name, DB_NAME)
        open(cache_file, 'a').close()
        return True


def with_transaction(user=1, context=None):
    def decorator(func):
        @wraps(func)
        def wrapper(*args, **kwargs):
            transaction = Transaction()
            with transaction.start(DB_NAME, user, context=context):
                try:
                    result = func(*args, **kwargs)
                finally:
                    transaction.rollback()
                    # Drop the cache as the transaction is rollbacked
                    Cache.drop(DB_NAME)
                return result
        return wrapper
    return decorator


class ModuleTestCase(unittest.TestCase):
    'Trytond Test Case'
    module = None
    extras = None
    cache_name = None

    @classmethod
    def setUpClass(cls):
        drop_db()
        modules = [cls.module]
        if cls.extras:
            modules.extend(cls.extras)
        activate_module(modules, cache_name=cls.cache_name)
        super(ModuleTestCase, cls).setUpClass()

    @classmethod
    def tearDownClass(cls):
        super(ModuleTestCase, cls).tearDownClass()
        drop_db()

    @with_transaction()
    def test_rec_name(self):
        for mname, model in Pool().iterobject():
            if not isregisteredby(model, self.module):
                continue
            # Skip testing default value even if the field doesn't exist
            # as there is a fallback to id
            if model._rec_name == 'name':
                continue
            assert model._rec_name in model._fields, (
                'Wrong _rec_name "%s" for %s'
                % (model._rec_name, mname))
            field = model._fields[model._rec_name]
            assert field._type in {'char', 'text'}, (
                "Wrong '%s' type for _rec_name of %s'"
                % (field._type, mname))

    @with_transaction()
    def test_view(self):
        'Test validity of all views of the module'
        pool = Pool()
        View = pool.get('ir.ui.view')
        views = View.search([
                ('module', '=', self.module),
                ('model', '!=', ''),
                ])
        for view in views:
            if view.inherit and view.inherit.model == view.model:
                view_id = view.inherit.id
            else:
                view_id = view.id
            model = view.model
            Model = pool.get(model)
            res = Model.fields_view_get(view_id)
            assert res['model'] == model
            tree = etree.fromstring(res['arch'])

            validator = etree.RelaxNG(etree=View.get_rng(res['type']))
            # Don't use assert_ because 2to3 convert to assertTrue
            validator.assertValid(tree)

            tree_root = tree.getroottree().getroot()

            for element in tree_root.iter():
                if element.tag in ('field', 'label', 'separator', 'group'):
                    for attr in ('name', 'icon'):
                        field = element.get(attr)
                        if field:
                            assert field in res['fields'], (
                                'Missing field: %s' % field)
                if element.tag == 'button':
                    button_name = element.get('name')
                    assert button_name in Model._buttons, (
                        "Button '%s' is not in %s._buttons"
                        % (button_name, Model.__name__))

    @with_transaction()
    def test_rpc_callable(self):
        'Test that RPC methods are callable'
        for _, model in Pool().iterobject():
            for method_name in model.__rpc__:
                assert callable(getattr(model, method_name, None)), (
                    "'%s' is not callable on '%s'"
                    % (method_name, model.__name__))

    @with_transaction()
    def test_depends(self):
        'Test for missing depends'
        for mname, model in Pool().iterobject():
            if not isregisteredby(model, self.module):
                continue
            for fname, field in model._fields.items():
                fields = set()
                fields |= get_eval_fields(field.domain)
                if hasattr(field, 'digits'):
                    fields |= get_eval_fields(field.digits)
                if hasattr(field, 'add_remove'):
                    fields |= get_eval_fields(field.add_remove)
                if hasattr(field, 'size'):
                    fields |= get_eval_fields(field.size)
                fields.discard(fname)
                fields.discard('context')
                fields.discard('_user')
                depends = set(field.depends)
                assert fields <= depends, (
                    'Missing depends %s in "%s"."%s"' % (
                        list(fields - depends), mname, fname))
                assert depends <= set(model._fields), (
                    'Unknown depends %s in "%s"."%s"' % (
                        list(depends - set(model._fields)), mname, fname))
            if issubclass(model, ModelView):
                for bname, button in model._buttons.items():
                    depends = set(button.get('depends', []))
                    assert depends <= set(model._fields), (
                        'Unknown depends %s in button "%s"."%s"' % (
                            list(depends - set(model._fields)), mname, bname))

    @with_transaction()
    def test_depends_parent(self):
        "Test depends on _parent_ contains also the parent relation"
        for mname, model in Pool().iterobject():
            if not isregisteredby(model, self.module):
                continue
            for fname, field in model._fields.items():
                for attribute in ['depends', 'on_change', 'on_change_with',
                        'selection_change_with', 'autocomplete']:
                    depends = getattr(field, attribute, [])
                    for depend in depends:
                        prefix = []
                        for d in depend.split('.'):
                            if d.startswith('_parent_'):
                                relation = '.'.join(
                                    prefix + [d[len('_parent_'):]])
                                assert relation in depends, (
                                    'Missing "%s" in "%s"."%s"."%s"' % (
                                        relation, mname, fname, attribute))
                            prefix.append(d)

    @with_transaction()
    def test_field_methods(self):
        'Test field methods'
        for mname, model in Pool().iterobject():
            if not isregisteredby(model, self.module):
                continue
            for attr in dir(model):
                for prefixes in [['default_'],
                        ['on_change_', 'on_change_with_'],
                        ['order_'], ['domain_'], ['autocomplete_']]:
                    if attr == 'on_change_with':
                        continue
                    # TODO those method should be renamed
                    if attr == 'default_get':
                        continue
                    if mname == 'ir.rule' and attr == 'domain_get':
                        continue

                    # Skip if it is a field
                    if attr in model._fields:
                        continue
                    if isinstance(getattr(model, attr), (TranslatedSelection,
                            TranslatedDict)):
                        continue
                    fnames = [attr[len(prefix):] for prefix in prefixes
                        if attr.startswith(prefix)]
                    if not fnames:
                        continue
                    assert any(f in model._fields for f in fnames), (
                        'Field method "%s"."%s" for unknown field' % (
                            mname, attr))

                    if attr.startswith('default_'):
                        fname = attr[len('default_'):]
                        if isinstance(model._fields[fname], fields.MultiValue):
                            try:
                                getattr(model, attr)(pattern=None)
                            # get_multivalue may raise an AttributeError
                            # if pattern is not defined on the model
                            except AttributeError:
                                pass
                        else:
                            getattr(model, attr)()
                    elif attr.startswith('order_'):
                        tables = {None: (model.__table__(), None)}
                        getattr(model, attr)(tables)
                    elif any(attr.startswith(p) for p in [
                                'on_change_',
                                'on_change_with_',
                                'autocomplete_']):
                        record = model()
                        getattr(record, attr)()

    @with_transaction()
    def test_menu_action(self):
        'Test that menu actions are accessible to menu\'s group'
        pool = Pool()
        Menu = pool.get('ir.ui.menu')
        ModelData = pool.get('ir.model.data')

        module_menus = ModelData.search([
                ('model', '=', 'ir.ui.menu'),
                ('module', '=', self.module),
                ])
        menus = Menu.browse([mm.db_id for mm in module_menus])
        for menu, module_menu in zip(menus, module_menus):
            if not menu.action_keywords:
                continue
            menu_groups = set(menu.groups)
            actions_groups = reduce(operator.or_,
                (set(k.action.groups) for k in menu.action_keywords
                    if k.keyword == 'tree_open'))
            if not actions_groups:
                continue
            assert menu_groups <= actions_groups, (
                'Menu "%(menu_xml_id)s" actions are not accessible to '
                '%(groups)s' % {
                    'menu_xml_id': module_menu.fs_id,
                    'groups': ','.join(g.name
                        for g in menu_groups - actions_groups),
                    })

    @with_transaction()
    def test_model_access(self):
        'Test missing default model access'
        pool = Pool()
        Access = pool.get('ir.model.access')
        no_groups = {a.model.name for a in Access.search([
                    ('group', '=', None),
                    ])}
        with_groups = {a.model.name for a in Access.search([
                    ('group', '!=', None),
                    ])}

        assert no_groups >= with_groups, (
            'Model "%(models)s" are missing a default access' % {
                'models': list(with_groups - no_groups),
                })

    @with_transaction()
    def test_workflow_transitions(self):
        'Test all workflow transitions exist'
        for mname, model in Pool().iterobject():
            if not isregisteredby(model, self.module):
                continue
            if not issubclass(model, Workflow):
                continue
            field = getattr(model, model._transition_state)
            if isinstance(field.selection, (tuple, list)):
                values = field.selection
            else:
                # instance method may not return all the possible values
                if is_instance_method(model, field.selection):
                    continue
                values = getattr(model, field.selection)()
            states = set(dict(values))
            transition_states = set(chain(*model._transitions))
            assert transition_states <= states, (
                ('Unknown transition states "%(states)s" '
                    'in model "%(model)s". ') % {
                    'states': list(transition_states - states),
                    'model': model.__name__,
                    })

    @with_transaction()
    def test_wizards(self):
        'Test wizards are correctly defined'
        for wizard_name, wizard in Pool().iterobject(type='wizard'):
            if not isregisteredby(wizard, self.module, type_='wizard'):
                continue
            session_id, start_state, _ = wizard.create()
            assert start_state in wizard.states, ('Unknown start state '
                '"%(state)s" on wizard "%(wizard)s"' % {
                    'state': start_state,
                    'wizard': wizard_name,
                    })
            wizard_instance = wizard(session_id)
            for state_name, state in wizard_instance.states.items():
                if isinstance(state, StateView):
                    # Don't test defaults as they may depend on context
                    state.get_view(wizard_instance, state_name)
                    state.get_buttons(wizard_instance, state_name)
                if isinstance(state, StateAction):
                    state.get_action()

    @with_transaction()
    def test_selection_fields(self):
        'Test selection values'
        for mname, model in Pool().iterobject():
            if not isregisteredby(model, self.module):
                continue
            for field_name, field in model._fields.items():
                selection = getattr(field, 'selection', None)
                if selection is None:
                    continue
                selection_values = field.selection
                if not isinstance(selection_values, (tuple, list)):
                    sel_func = getattr(model, field.selection)
                    if not is_instance_method(model, field.selection):
                        selection_values = sel_func()
                    else:
                        record = model()
                        selection_values = sel_func(record)
                assert all(len(v) == 2 for v in selection_values), (
                    'Invalid selection values "%(values)s" on field '
                    '"%(field)s" of model "%(model)s"' % {
                        'values': selection_values,
                        'field': field_name,
                        'model': model.__name__,
                        })

    @with_transaction()
    def test_function_fields(self):
        "Test function fields methods"
        for mname, model in Pool().iterobject():
            if not isregisteredby(model, self.module):
                continue
            for field_name, field in model._fields.items():
                if not isinstance(field, Function):
                    continue
                for func_name in [field.getter, field.setter, field.searcher]:
                    if not func_name:
                        continue
                    assert getattr(model, func_name, None), (
                        "Missing method '%(func_name)s' "
                        "on model '%(model)s' for field '%(field)s" % {
                            'func_name': func_name,
                            'model': model.__name__,
                            'field': field_name,
                            })

    @with_transaction()
    def test_ir_action_window(self):
        'Test action windows are correctly defined'
        pool = Pool()
        ModelData = pool.get('ir.model.data')
        ActionWindow = pool.get('ir.action.act_window')
        for model_data in ModelData.search([
                    ('module', '=', self.module),
                    ('model', '=', 'ir.action.act_window'),
                    ]):
            action_window = ActionWindow(model_data.db_id)
            if not action_window.res_model:
                continue
            Model = pool.get(action_window.res_model)
            for active_id, active_ids in [
                    (None, []),
                    (1, [1]),
                    (1, [1, 2]),
                    ]:
                decoder = PYSONDecoder({
                        'active_id': active_id,
                        'active_ids': active_ids,
                        'active_model': action_window.res_model,
                        })
                domain = decoder.decode(action_window.pyson_domain)
                order = decoder.decode(action_window.pyson_order)
                context = decoder.decode(action_window.pyson_context)
                search_value = decoder.decode(action_window.pyson_search_value)
                if action_window.context_domain:
                    domain = ['AND', domain,
                        decoder.decode(action_window.context_domain)]
                with Transaction().set_context(context):
                    Model.search(
                        domain, order=order, limit=action_window.limit)
                    if search_value:
                        Model.search(search_value)
                for action_domain in action_window.act_window_domains:
                    if not action_domain.domain:
                        continue
                    Model.search(decoder.decode(action_domain.domain))
            if action_window.context_model:
                pool.get(action_window.context_model)

    @with_transaction()
    def test_modelsingleton_inherit_order(self):
        'Test ModelSingleton, ModelSQL, ModelStorage order in the MRO'
        for mname, model in Pool().iterobject():
            if not isregisteredby(model, self.module):
                continue
            if (not issubclass(model, ModelSingleton)
                    or not issubclass(model, ModelSQL)):
                continue
            mro = inspect.getmro(model)
            singleton_index = mro.index(ModelSingleton)
            sql_index = mro.index(ModelSQL)
            assert singleton_index < sql_index, (
                "ModelSingleton must appear before ModelSQL in the parent "
                "classes of '%s'." % mname)

    @with_transaction()
    def test_buttons_registered(self):
        'Test all buttons are registered in ir.model.button'
        pool = Pool()
        Button = pool.get('ir.model.button')
        for mname, model in Pool().iterobject():
            if not isregisteredby(model, self.module):
                continue
            if not issubclass(model, ModelView):
                continue
            ir_buttons = {b.name for b in Button.search([
                        ('model.model', '=', model.__name__),
                        ])}
            buttons = set(model._buttons)
            assert ir_buttons >= buttons, (
                'The buttons "%(buttons)s" of Model "%(model)s" are not '
                'registered in ir.model.button.' % {
                    'buttons': list(buttons - ir_buttons),
                    'model': model.__name__,
                    })

    @with_transaction()
    def test_buttons_states(self):
        "Test the states of buttons"
        pool = Pool()
        keys = {'readonly', 'invisible', 'icon', 'pre_validate', 'depends'}
        for mname, model in pool.iterobject():
            if not isregisteredby(model, self.module):
                continue
            if not issubclass(model, ModelView):
                continue
            for button, states in model._buttons.items():
                assert set(states).issubset(keys), (
                    'The button "%(button)s" of Model "%(model)s" has extra '
                    'keys "%(keys)s".' % {
                        'button': button,
                        'model': mname,
                        'keys': set(states) - keys,
                        })


def db_exist(name=DB_NAME):
    Database = backend.get('Database')
    database = Database().connect()
    return name in database.list()


def create_db(name=DB_NAME, lang='en'):
    Database = backend.get('Database')
    if not db_exist(name):
        database = Database()
        database.connect()
        connection = database.get_connection(autocommit=True)
        try:
            database.create(connection, name)
        finally:
            database.put_connection(connection, True)

        database = Database(name)
        connection = database.get_connection()
        try:
            with connection.cursor() as cursor:
                database.init()
                ir_configuration = Table('ir_configuration')
                cursor.execute(*ir_configuration.insert(
                        [ir_configuration.language], [[lang]]))
            connection.commit()
        finally:
            database.put_connection(connection)

        pool = Pool(name)
        pool.init(update=['res', 'ir'], lang=[lang])
        with Transaction().start(name, 0):
            User = pool.get('res.user')
            Lang = pool.get('ir.lang')
            language, = Lang.search([('code', '=', lang)])
            language.translatable = True
            language.save()
            users = User.search([('login', '!=', 'root')])
            User.write(users, {
                    'language': language.id,
                    })
            Module = pool.get('ir.module')
            Module.update_list()


def drop_db(name=DB_NAME):
    if db_exist(name):
        Database = backend.get('Database')
        database = Database(name)
        database.close()

        with Transaction().start(
                None, 0, close=True, autocommit=True) as transaction:
            # Clean up cache invalidation channels
            if name in Cache._listener:
                del Cache._listener[name]
            database.kill_other_sessions(transaction.connection,
                name)
            database.drop(transaction.connection, name)
            Pool.stop(name)
            Cache.drop(name)


def drop_create(name=DB_NAME, lang='en'):
    if db_exist(name):
        drop_db(name)
    create_db(name, lang)


def doctest_setup(test):
    return drop_create()


def doctest_teardown(test):
    return drop_db()


doctest_checker = doctest.OutputChecker()


class TestSuite(unittest.TestSuite):
    def run(self, *args, **kwargs):
        DatabaseOperationalError = backend.get('DatabaseOperationalError')
        while True:
            try:
                exist = db_exist()
                break
            except DatabaseOperationalError as err:
                # Retry on connection error
                sys.stderr.write(str(err))
                time.sleep(1)
        result = super(TestSuite, self).run(*args, **kwargs)
        if not exist:
            drop_db()
        return result


def suite():
    '''
    Return test suite for other modules
    '''
    return TestSuite()


def all_suite(modules=None):
    '''
    Return all tests suite of current module
    '''
    suite_ = suite()

    def add_tests(filename, module_prefix):
        if not (filename.startswith('test_') and filename.endswith('.py')):
            return
        if modules and fn[:-3] not in modules:
            return
        modname = module_prefix + '.' + filename[:-3]
        __import__(modname)
        module = sys.modules[modname]
        suite_.addTest(module.suite())

    for fn in os.listdir(os.path.dirname(__file__)):
        add_tests(fn, 'trytond.tests')
    if pkg_resources is not None:
        entry_points = pkg_resources.iter_entry_points('trytond.tests')
        for test_entry_point in entry_points:
            base_location = os.path.join(
                test_entry_point.dist.location,
                *test_entry_point.module_name.split('.'))
            for fn in os.listdir(base_location):
                add_tests(fn, test_entry_point.module_name)

    return suite_


def modules_suite(modules=None, doc=True):
    '''
    Return all tests suite of all modules
    '''
    if modules:
        suite_ = suite()
    else:
        suite_ = all_suite()
    from trytond.modules import create_graph, get_module_list, import_module
    graph = create_graph(get_module_list())
    for node in graph:
        module = node.name
        if modules and module not in modules:
            continue
        test_module = 'trytond.modules.%s.tests' % module
        try:
            test_mod = import_module(module, test_module)
        except ImportError:
            continue
        for test in test_mod.suite():
            if isinstance(test, doctest.DocTestCase) and not doc:
                continue
            suite_.addTest(test)
    return suite_<|MERGE_RESOLUTION|>--- conflicted
+++ resolved
@@ -165,11 +165,8 @@
         return not subprocess.call(cmd, env=env)
     except OSError:
         cache_name, _ = os.path.splitext(os.path.basename(cache_file))
-<<<<<<< HEAD
+        cache_name = backend.get('TableHandler').convert_name(cache_name)
         database = backend.get('Database')(cache_name)
-=======
-        cache_name = backend.get('TableHandler').convert_name(cache_name)
->>>>>>> 9fd33f4d
         with Transaction().start(
                 None, 0, close=True, autocommit=True) as transaction:
             # Clean up cache invalidation channels
