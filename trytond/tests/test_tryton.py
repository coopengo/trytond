--- conflicted
+++ resolved
@@ -218,11 +218,8 @@
     'Trytond Test Case'
     module = None
     extras = None
-<<<<<<< HEAD
     cache_name = None
-=======
     language = 'en'
->>>>>>> 4682aea8
 
     @classmethod
     def setUpClass(cls):
@@ -230,11 +227,7 @@
         modules = [cls.module]
         if cls.extras:
             modules.extend(cls.extras)
-<<<<<<< HEAD
-        activate_module(modules, cache_name=cls.cache_name)
-=======
-        activate_module(modules, lang=cls.language)
->>>>>>> 4682aea8
+        activate_module(modules, lang=cls.language, cache_name=cls.cache_name)
         super(ModuleTestCase, cls).setUpClass()
 
     @classmethod
