# -*- coding: utf-8 -*-
# This file is part of Tryton.  The COPYRIGHT file at the top level of
# this repository contains the full copyright notices and license terms.
import doctest
import inspect
import operator
import os
import subprocess
import sys
import time
import unittest
from functools import reduce
from functools import wraps
<<<<<<< HEAD
import inspect
from functools import reduce
=======
from itertools import chain
>>>>>>> 203f87c6
try:
    import pkg_resources
except ImportError:
    pkg_resources = None

from lxml import etree
from sql import Table

from trytond.pool import Pool, isregisteredby
from trytond import backend
from trytond.model import Workflow, ModelSQL, ModelSingleton, ModelView, fields
from trytond.model.fields import get_eval_fields, Function
from trytond.model.fields.selection import TranslatedSelection
from trytond.model.fields.dict import TranslatedDict
from trytond.tools import is_instance_method
from trytond.transaction import Transaction
from trytond.cache import Cache
from trytond.config import config, parse_uri
from trytond.wizard import StateView, StateAction
from trytond.pyson import PYSONDecoder

__all__ = ['DB_NAME', 'USER', 'CONTEXT',
    'activate_module', 'ModuleTestCase', 'with_transaction',
    'doctest_setup', 'doctest_teardown', 'doctest_checker',
    'suite', 'all_suite', 'modules_suite']

Pool.start()
USER = 1
CONTEXT = {}
DB_NAME = os.environ['DB_NAME']
DB_CACHE = os.environ.get('DB_CACHE')
Pool.test = True


def activate_module(name):
    '''
    Activate module for the tested database
    '''
    if not db_exist(DB_NAME) and restore_db_cache(name):
        return
    create_db()
    with Transaction().start(DB_NAME, 1, close=True) as transaction:
        pool = Pool()
        Module = pool.get('ir.module')

        modules = Module.search([
                ('name', '=', name),
                ])
        assert modules, "%s not found" % name

        modules = Module.search([
                ('name', '=', name),
                ('state', '!=', 'activated'),
                ])

        if modules:
            Module.activate(modules)
            transaction.commit()

            ActivateUpgrade = pool.get('ir.module.activate_upgrade',
                type='wizard')
            instance_id, _, _ = ActivateUpgrade.create()
            transaction.commit()
            ActivateUpgrade(instance_id).transition_upgrade()
            ActivateUpgrade.delete(instance_id)
            transaction.commit()
    backup_db_cache(name)


def restore_db_cache(name):
    result = False
    if DB_CACHE:
        backend_name = backend.name()
        cache_file = _db_cache_file(DB_CACHE, name, backend_name)
        if os.path.exists(cache_file):
            if backend_name == 'sqlite':
                result = _sqlite_copy(cache_file, restore=True)
            elif backend_name == 'postgresql':
                result = _pg_restore(cache_file)
    if result:
        Pool(DB_NAME).init()
    return result


def backup_db_cache(name):
    if DB_CACHE:
        if not os.path.exists(DB_CACHE):
            os.makedirs(DB_CACHE)
        backend_name = backend.name()
        cache_file = _db_cache_file(DB_CACHE, name, backend_name)
        if not os.path.exists(cache_file):
            if backend_name == 'sqlite':
                _sqlite_copy(cache_file)
            elif backend_name == 'postgresql':
                _pg_dump(cache_file)


def _db_cache_file(path, name, backend_name):
<<<<<<< HEAD
    return os.path.join(path, 'test_%s_cache_%s_py%s.dump'
        % (backend_name, name, sys.version_info.major))
=======
    return os.path.join(path, '%s-%s.dump' % (name, backend_name))
>>>>>>> 203f87c6


def _sqlite_copy(file_, restore=False):
    import sqlite3 as sqlite

    with Transaction().start(DB_NAME, 0, _nocache=True) as transaction, \
            sqlite.connect(file_) as conn2:
        conn1 = transaction.connection
        # sqlitebck does not work with pysqlite2
        if not isinstance(conn1, sqlite.Connection):
            return False
        if restore:
            conn2, conn1 = conn1, conn2
        if hasattr(conn1, 'backup'):
            conn1.backup(conn2)
        else:
            try:
                import sqlitebck
            except ImportError:
                return False
            sqlitebck.copy(conn1, conn2)
    return True


def _pg_options():
    uri = parse_uri(config.get('database', 'uri'))
    options = []
    env = os.environ.copy()
    if uri.hostname:
        options.extend(['-h', uri.hostname])
    if uri.port:
        options.extend(['-p', str(uri.port)])
    if uri.username:
        options.extend(['-U', uri.username])
    if uri.password:
        env['PGPASSWORD'] = uri.password
    return options, env


def _pg_restore(cache_file):
    with Transaction().start(
            None, 0, close=True, autocommit=True, _nocache=True) \
            as transaction:
        transaction.database.create(transaction.connection, DB_NAME)
    cmd = ['pg_restore', '-d', DB_NAME]
    options, env = _pg_options()
    cmd.extend(options)
    cmd.append(cache_file)
    try:
        return not subprocess.call(cmd, env=env)
    except OSError:
        cache_name, _ = os.path.splitext(os.path.basename(cache_file))
        database = backend.get('Database')(cache_name)
        with Transaction().start(
                None, 0, close=True, autocommit=True, _nocache=True) \
                as transaction:
            database.kill_other_sessions(transaction.connection,
                cache_name)
            transaction.database.drop(transaction.connection, DB_NAME)
            transaction.database.create(
                transaction.connection, DB_NAME, cache_name)
        return True


def _pg_dump(cache_file):
    cmd = ['pg_dump', '-f', cache_file, '-F', 'c']
    options, env = _pg_options()
    cmd.extend(options)
    cmd.append(DB_NAME)
    try:
        return not subprocess.call(cmd, env=env)
    except OSError:
        cache_name, _ = os.path.splitext(os.path.basename(cache_file))
        # Ensure any connection is left open
        database = backend.get('Database')(DB_NAME)
        database.close()
        with Transaction().start(
                None, 0, close=True, autocommit=True, _nocache=True) \
                as transaction:
            database.kill_other_sessions(transaction.connection,
                DB_NAME)
        with Transaction().start(
            None, 0, close=True, autocommit=True, _nocache=True) \
                as transaction:
            transaction.database.create(
                transaction.connection, cache_name, DB_NAME)
        open(cache_file, 'a').close()
        return True


def with_transaction(user=1, context=None):
    def decorator(func):
        @wraps(func)
        def wrapper(*args, **kwargs):
            transaction = Transaction()
            with transaction.start(DB_NAME, user, context=context):
                result = func(*args, **kwargs)
                transaction.rollback()
                # Drop the cache as the transaction is rollbacked
                Cache.drop(DB_NAME)
                return result
        return wrapper
    return decorator


class ModuleTestCase(unittest.TestCase):
    'Trytond Test Case'
    module = None

    @classmethod
    def setUpClass(cls):
        drop_db()
        activate_module(cls.module)
        super(ModuleTestCase, cls).setUpClass()

    @classmethod
    def tearDownClass(cls):
        super(ModuleTestCase, cls).tearDownClass()
        drop_db()

    @with_transaction()
    def test_rec_name(self):
        for mname, model in Pool().iterobject():
            if not isregisteredby(model, self.module):
                continue
            # Skip testing default value even if the field doesn't exist
            # as there is a fallback to id
            if model._rec_name == 'name':
                continue
            assert model._rec_name in model._fields, (
                'Wrong _rec_name "%s" for %s'
                % (model._rec_name, mname))
            field = model._fields[model._rec_name]
            assert field._type in {'char', 'text'}, (
                "Wrong '%s' type for _rec_name of %s'"
                % (field._type, mname))

    @with_transaction()
    def test_view(self):
        'Test validity of all views of the module'
        pool = Pool()
        View = pool.get('ir.ui.view')
        views = View.search([
                ('module', '=', self.module),
                ('model', '!=', ''),
                ])
        for view in views:
            if view.inherit and view.inherit.model == view.model:
                view_id = view.inherit.id
            else:
                view_id = view.id
            model = view.model
            Model = pool.get(model)
            res = Model.fields_view_get(view_id)
            assert res['model'] == model
            tree = etree.fromstring(res['arch'])

            validator = etree.RelaxNG(etree=View.get_rng(res['type']))
            # Don't use assert_ because 2to3 convert to assertTrue
            validator.assertValid(tree)

            tree_root = tree.getroottree().getroot()

            for element in tree_root.iter():
                if element.tag in ('field', 'label', 'separator', 'group'):
                    for attr in ('name', 'icon'):
                        field = element.get(attr)
                        if field:
                            assert field in res['fields'], (
                                'Missing field: %s' % field)
                if element.tag == 'button':
                    button_name = element.get('name')
                    assert button_name in Model._buttons, (
                        "Button '%s' is not in %s._buttons"
                        % (button_name, Model.__name__))

    @with_transaction()
    def test_rpc_callable(self):
        'Test that RPC methods are callable'
        for _, model in Pool().iterobject():
            for method_name in model.__rpc__:
                assert callable(getattr(model, method_name, None)), (
                    "'%s' is not callable on '%s'"
                    % (method_name, model.__name__))

    @with_transaction()
    def test_depends(self):
        'Test for missing depends'
        for mname, model in Pool().iterobject():
            if not isregisteredby(model, self.module):
                continue
            for fname, field in model._fields.items():
                fields = set()
                fields |= get_eval_fields(field.domain)
                if hasattr(field, 'digits'):
                    fields |= get_eval_fields(field.digits)
                if hasattr(field, 'add_remove'):
                    fields |= get_eval_fields(field.add_remove)
                if hasattr(field, 'size'):
                    fields |= get_eval_fields(field.size)
                fields.discard(fname)
                fields.discard('context')
                fields.discard('_user')
                depends = set(field.depends)
                assert fields <= depends, (
                    'Missing depends %s in "%s"."%s"' % (
                        list(fields - depends), mname, fname))
                assert depends <= set(model._fields), (
                    'Unknown depends %s in "%s"."%s"' % (
                        list(depends - set(model._fields)), mname, fname))
            if issubclass(model, ModelView):
                for bname, button in model._buttons.items():
                    depends = set(button.get('depends', []))
                    assert depends <= set(model._fields), (
                        'Unknown depends %s in button "%s"."%s"' % (
                            list(depends - set(model._fields)), mname, bname))

    @with_transaction()
    def test_depends_parent(self):
        "Test depends on _parent_ contains also the parent relation"
        for mname, model in Pool().iterobject():
            if not isregisteredby(model, self.module):
                continue
            for fname, field in model._fields.items():
                for attribute in ['depends', 'on_change', 'on_change_with',
                        'selection_change_with', 'autocomplete']:
                    depends = getattr(field, attribute, [])
                    for depend in depends:
                        prefix = []
                        for d in depend.split('.'):
                            if d.startswith('_parent_'):
                                relation = '.'.join(
                                    prefix + [d[len('_parent_'):]])
                                assert relation in depends, (
                                    'Missing "%s" in "%s"."%s"."%s"' % (
                                        relation, mname, fname, attribute))
                            prefix.append(d)

    @with_transaction()
    def test_field_methods(self):
        'Test field methods'
        for mname, model in Pool().iterobject():
            if not isregisteredby(model, self.module):
                continue
            for attr in dir(model):
                for prefixes in [['default_'],
                        ['on_change_', 'on_change_with_'],
                        ['order_'], ['domain_'], ['autocomplete_']]:
                    if attr == 'on_change_with':
                        continue
                    # TODO those method should be renamed
                    if attr == 'default_get':
                        continue
                    if mname == 'ir.rule' and attr == 'domain_get':
                        continue

                    # Skip if it is a field
                    if attr in model._fields:
                        continue
                    if isinstance(getattr(model, attr), (TranslatedSelection,
                            TranslatedDict)):
                        continue
                    fnames = [attr[len(prefix):] for prefix in prefixes
                        if attr.startswith(prefix)]
                    if not fnames:
                        continue
                    assert any(f in model._fields for f in fnames), (
                        'Field method "%s"."%s" for unknown field' % (
                            mname, attr))

                    if attr.startswith('default_'):
                        fname = attr[len('default_'):]
                        if isinstance(model._fields[fname], fields.MultiValue):
                            try:
                                getattr(model, attr)(pattern=None)
                            # get_multivalue may raise an AttributeError
                            # if pattern is not defined on the model
                            except AttributeError:
                                pass
                        else:
                            getattr(model, attr)()
                    elif attr.startswith('order_'):
                        tables = {None: (model.__table__(), None)}
                        getattr(model, attr)(tables)
                    elif any(attr.startswith(p) for p in [
                                'on_change_',
                                'on_change_with_',
                                'autocomplete_']):
                        record = model()
                        getattr(record, attr)()

    @with_transaction()
    def test_menu_action(self):
        'Test that menu actions are accessible to menu\'s group'
        pool = Pool()
        Menu = pool.get('ir.ui.menu')
        ModelData = pool.get('ir.model.data')

        module_menus = ModelData.search([
                ('model', '=', 'ir.ui.menu'),
                ('module', '=', self.module),
                ])
        menus = Menu.browse([mm.db_id for mm in module_menus])
        for menu, module_menu in zip(menus, module_menus):
            if not menu.action_keywords:
                continue
            menu_groups = set(menu.groups)
            actions_groups = reduce(operator.or_,
                (set(k.action.groups) for k in menu.action_keywords
                    if k.keyword == 'tree_open'))
            if not actions_groups:
                continue
            assert menu_groups <= actions_groups, (
                'Menu "%(menu_xml_id)s" actions are not accessible to '
                '%(groups)s' % {
                    'menu_xml_id': module_menu.fs_id,
                    'groups': ','.join(g.name
                        for g in menu_groups - actions_groups),
                    })

    @with_transaction()
    def test_model_access(self):
        'Test missing default model access'
        pool = Pool()
        Access = pool.get('ir.model.access')
        no_groups = {a.model.name for a in Access.search([
                    ('group', '=', None),
                    ])}
        with_groups = {a.model.name for a in Access.search([
                    ('group', '!=', None),
                    ])}

        assert no_groups >= with_groups, (
            'Model "%(models)s" are missing a default access' % {
                'models': list(with_groups - no_groups),
                })

    @with_transaction()
    def test_workflow_transitions(self):
        'Test all workflow transitions exist'
        for mname, model in Pool().iterobject():
            if not isregisteredby(model, self.module):
                continue
            if not issubclass(model, Workflow):
                continue
            field = getattr(model, model._transition_state)
            if isinstance(field.selection, (tuple, list)):
                values = field.selection
            else:
                # instance method may not return all the possible values
                if is_instance_method(model, field.selection):
                    continue
                values = getattr(model, field.selection)()
            states = set(dict(values))
            transition_states = set(chain(*model._transitions))
            assert transition_states <= states, (
                ('Unknown transition states "%(states)s" '
                    'in model "%(model)s". ') % {
                    'states': list(transition_states - states),
                    'model': model.__name__,
                    })

    @with_transaction()
    def test_wizards(self):
        'Test wizards are correctly defined'
        for wizard_name, wizard in Pool().iterobject(type='wizard'):
            if not isregisteredby(wizard, self.module, type_='wizard'):
                continue
            session_id, start_state, _ = wizard.create()
            assert start_state in wizard.states, ('Unknown start state '
                '"%(state)s" on wizard "%(wizard)s"' % {
                    'state': start_state,
                    'wizard': wizard_name,
                    })
            wizard_instance = wizard(session_id)
            for state_name, state in wizard_instance.states.items():
                if isinstance(state, StateView):
                    # Don't test defaults as they may depend on context
                    state.get_view(wizard_instance, state_name)
                    state.get_buttons(wizard_instance, state_name)
                if isinstance(state, StateAction):
                    state.get_action()

    @with_transaction()
    def test_selection_fields(self):
        'Test selection values'
        for mname, model in Pool().iterobject():
            if not isregisteredby(model, self.module):
                continue
            for field_name, field in model._fields.items():
                selection = getattr(field, 'selection', None)
                if selection is None:
                    continue
                selection_values = field.selection
                if not isinstance(selection_values, (tuple, list)):
                    sel_func = getattr(model, field.selection)
                    if not is_instance_method(model, field.selection):
                        selection_values = sel_func()
                    else:
                        record = model()
                        selection_values = sel_func(record)
                assert all(len(v) == 2 for v in selection_values), (
                    'Invalid selection values "%(values)s" on field '
                    '"%(field)s" of model "%(model)s"' % {
                        'values': selection_values,
                        'field': field_name,
                        'model': model.__name__,
                        })

    @with_transaction()
    def test_function_fields(self):
        "Test function fields methods"
        for mname, model in Pool().iterobject():
            if not isregisteredby(model, self.module):
                continue
            for field_name, field in model._fields.items():
                if not isinstance(field, Function):
                    continue
                for func_name in [field.getter, field.setter, field.searcher]:
                    if not func_name:
                        continue
                    assert getattr(model, func_name, None), (
                        "Missing method '%(func_name)s' "
                        "on model '%(model)s' for field '%(field)s" % {
                            'func_name': func_name,
                            'model': model.__name__,
                            'field': field_name,
                            })

    @with_transaction()
    def test_ir_action_window(self):
        'Test action windows are correctly defined'
        pool = Pool()
        ModelData = pool.get('ir.model.data')
        ActionWindow = pool.get('ir.action.act_window')
        for model_data in ModelData.search([
                    ('module', '=', self.module),
                    ('model', '=', 'ir.action.act_window'),
                    ]):
            action_window = ActionWindow(model_data.db_id)
            if not action_window.res_model:
                continue
            Model = pool.get(action_window.res_model)
            for active_id, active_ids in [
                    (None, []),
                    (1, [1]),
                    (1, [1, 2]),
                    ]:
                decoder = PYSONDecoder({
                        'active_id': active_id,
                        'active_ids': active_ids,
                        'active_model': action_window.res_model,
                        })
                domain = decoder.decode(action_window.pyson_domain)
                order = decoder.decode(action_window.pyson_order)
                context = decoder.decode(action_window.pyson_context)
                search_value = decoder.decode(action_window.pyson_search_value)
                if action_window.context_domain:
                    domain = ['AND', domain,
                        decoder.decode(action_window.context_domain)]
                with Transaction().set_context(context):
                    Model.search(
                        domain, order=order, limit=action_window.limit)
                    if search_value:
                        Model.search(search_value)
                for action_domain in action_window.act_window_domains:
                    if not action_domain.domain:
                        continue
                    Model.search(decoder.decode(action_domain.domain))
            if action_window.context_model:
                pool.get(action_window.context_model)

    @with_transaction()
    def test_modelsingleton_inherit_order(self):
        'Test ModelSingleton, ModelSQL, ModelStorage order in the MRO'
        for mname, model in Pool().iterobject():
            if not isregisteredby(model, self.module):
                continue
            if (not issubclass(model, ModelSingleton)
                    or not issubclass(model, ModelSQL)):
                continue
            mro = inspect.getmro(model)
            singleton_index = mro.index(ModelSingleton)
            sql_index = mro.index(ModelSQL)
            assert singleton_index < sql_index, (
                "ModelSingleton must appear before ModelSQL in the parent "
                "classes of '%s'." % mname)

    @with_transaction()
    def test_buttons_registered(self):
        'Test all buttons are registered in ir.model.button'
        pool = Pool()
        Button = pool.get('ir.model.button')
        for mname, model in Pool().iterobject():
            if not isregisteredby(model, self.module):
                continue
            if not issubclass(model, ModelView):
                continue
            ir_buttons = {b.name for b in Button.search([
                        ('model.model', '=', model.__name__),
                        ])}
            buttons = set(model._buttons)
            assert ir_buttons >= buttons, (
                'The buttons "%(buttons)s" of Model "%(model)s" are not '
                'registered in ir.model.button.' % {
                    'buttons': list(buttons - ir_buttons),
                    'model': model.__name__,
                    })


def db_exist(name=DB_NAME):
    Database = backend.get('Database')
    database = Database().connect()
    return name in database.list()


def create_db(name=DB_NAME, lang='en'):
    Database = backend.get('Database')
    if not db_exist(name):
        with Transaction().start(
                None, 0, close=True, autocommit=True, _nocache=True) \
                as transaction:
            transaction.database.create(transaction.connection, name)

        with Transaction().start(name, 0, _nocache=True) as transaction,\
                transaction.connection.cursor() as cursor:
            Database(name).init()
            ir_configuration = Table('ir_configuration')
            cursor.execute(*ir_configuration.insert(
                    [ir_configuration.language], [[lang]]))

        pool = Pool(name)
        pool.init(update=['res', 'ir'], lang=[lang])
        with Transaction().start(name, 0) as transaction:
            User = pool.get('res.user')
            Lang = pool.get('ir.lang')
            language, = Lang.search([('code', '=', lang)])
            language.translatable = True
            language.save()
            users = User.search([('login', '!=', 'root')])
            User.write(users, {
                    'language': language.id,
                    })
            Module = pool.get('ir.module')
            Module.update_list()


def drop_db(name=DB_NAME):
    if db_exist(name):
        Database = backend.get('Database')
        database = Database(name)
        database.close()

        with Transaction().start(
                None, 0, close=True, autocommit=True, _nocache=True) \
                as transaction:
            database.kill_other_sessions(transaction.connection,
                name)
            database.drop(transaction.connection, name)
            Pool.stop(name)
            Cache.drop(name)


def drop_create(name=DB_NAME, lang='en'):
    if db_exist(name):
        drop_db(name)
    create_db(name, lang)


def doctest_setup(test):
    return drop_create()


def doctest_teardown(test):
    return drop_db()


doctest_checker = doctest.OutputChecker()


class TestSuite(unittest.TestSuite):
    def run(self, *args, **kwargs):
        DatabaseOperationalError = backend.get('DatabaseOperationalError')
        while True:
            try:
                exist = db_exist()
                break
            except DatabaseOperationalError as err:
                # Retry on connection error
                sys.stderr.write(str(err))
                time.sleep(1)
        result = super(TestSuite, self).run(*args, **kwargs)
        if not exist:
            drop_db()
        return result


def suite():
    '''
    Return test suite for other modules
    '''
    return TestSuite()


def all_suite(modules=None):
    '''
    Return all tests suite of current module
    '''
    suite_ = suite()

    def add_tests(filename, module_prefix):
        if not (filename.startswith('test_') and filename.endswith('.py')):
            return
        if modules and fn[:-3] not in modules:
            return
        modname = module_prefix + '.' + filename[:-3]
        __import__(modname)
        module = sys.modules[modname]
        suite_.addTest(module.suite())

    for fn in os.listdir(os.path.dirname(__file__)):
        add_tests(fn, 'trytond.tests')
    if pkg_resources is not None:
        entry_points = pkg_resources.iter_entry_points('trytond.tests')
        for test_entry_point in entry_points:
            base_location = os.path.join(
                test_entry_point.dist.location,
                *test_entry_point.module_name.split('.'))
            for fn in os.listdir(base_location):
                add_tests(fn, test_entry_point.module_name)

    return suite_


def modules_suite(modules=None, doc=True):
    '''
    Return all tests suite of all modules
    '''
    if modules:
        suite_ = suite()
    else:
        suite_ = all_suite()
<<<<<<< HEAD
    from trytond.modules import create_graph, get_module_list, \
        MODULES_PATH, EGG_MODULES
=======
    from trytond.modules import create_graph, get_module_list, import_module
>>>>>>> 203f87c6
    graph = create_graph(get_module_list())
    for node in graph:
        module = node.name
        if modules and module not in modules:
            continue
        test_module = 'trytond.modules.%s.tests' % module
        try:
            test_mod = import_module(module, test_module)
        except ImportError:
            continue
        for test in test_mod.suite():
            if isinstance(test, doctest.DocTestCase) and not doc:
                continue
            suite_.addTest(test)
    return suite_<|MERGE_RESOLUTION|>--- conflicted
+++ resolved
@@ -11,12 +11,7 @@
 import unittest
 from functools import reduce
 from functools import wraps
-<<<<<<< HEAD
-import inspect
-from functools import reduce
-=======
 from itertools import chain
->>>>>>> 203f87c6
 try:
     import pkg_resources
 except ImportError:
@@ -115,12 +110,7 @@
 
 
 def _db_cache_file(path, name, backend_name):
-<<<<<<< HEAD
-    return os.path.join(path, 'test_%s_cache_%s_py%s.dump'
-        % (backend_name, name, sys.version_info.major))
-=======
-    return os.path.join(path, '%s-%s.dump' % (name, backend_name))
->>>>>>> 203f87c6
+    return os.path.join(path, 'test_%s_cache_%s.dump' % (backend_name, name))
 
 
 def _sqlite_copy(file_, restore=False):
@@ -763,12 +753,7 @@
         suite_ = suite()
     else:
         suite_ = all_suite()
-<<<<<<< HEAD
-    from trytond.modules import create_graph, get_module_list, \
-        MODULES_PATH, EGG_MODULES
-=======
     from trytond.modules import create_graph, get_module_list, import_module
->>>>>>> 203f87c6
     graph = create_graph(get_module_list())
     for node in graph:
         module = node.name
