--- conflicted
+++ resolved
@@ -176,37 +176,6 @@
     @with_transaction()
     def test_field_methods(self):
         'Test field methods'
-<<<<<<< HEAD
-        with Transaction().start(DB_NAME, USER, context=CONTEXT):
-            for mname, model in Pool().iterobject():
-                if not isregisteredby(model, self.module):
-                    continue
-                for attr in dir(model):
-                    for prefixes in [['default_'],
-                            ['on_change_', 'on_change_with_'],
-                            ['order_'], ['domain_'], ['autocomplete_']]:
-                        if attr == 'on_change_with':
-                            continue
-                        # TODO those method should be renamed
-                        if attr == 'default_get':
-                            continue
-                        if mname == 'ir.rule' and attr == 'domain_get':
-                            continue
-
-                        # Skip if it is a field
-                        if attr in model._fields:
-                            continue
-                        if isinstance(getattr(model, attr), (
-                                    TranslatedSelection, TranslatedDict)):
-                            continue
-                        fnames = [attr[len(prefix):] for prefix in prefixes
-                            if attr.startswith(prefix)]
-                        if not fnames:
-                            continue
-                        assert any(f in model._fields for f in fnames), (
-                            'Field method "%s"."%s" for unknown field' % (
-                                mname, attr))
-=======
         for mname, model in Pool().iterobject():
             if not isregisteredby(model, self.module):
                 continue
@@ -225,6 +194,9 @@
                     # Skip if it is a field
                     if attr in model._fields:
                         continue
+                    if isinstance(getattr(model, attr), (TranslatedSelection,
+                            TranslatedDict)):
+                        continue
                     fnames = [attr[len(prefix):] for prefix in prefixes
                         if attr.startswith(prefix)]
                     if not fnames:
@@ -232,7 +204,6 @@
                     assert any(f in model._fields for f in fnames), (
                         'Field method "%s"."%s" for unknown field' % (
                             mname, attr))
->>>>>>> 32fdf010
 
                     if attr.startswith('default_'):
                         getattr(model, attr)()
