# -*- coding: utf-8 -*-
# This file is part of Tryton.  The COPYRIGHT file at the top level of
# this repository contains the full copyright notices and license terms.
import doctest
import inspect
import operator
import os
import subprocess
import sys
import time
import unittest
from configparser import ConfigParser
from functools import reduce
from functools import wraps
from itertools import chain
try:
    import pkg_resources
except ImportError:
    pkg_resources = None

from lxml import etree
from sql import Table

from trytond.pool import Pool, isregisteredby
from trytond import backend
from trytond.model import Workflow, ModelSQL, ModelSingleton, ModelView, fields
from trytond.model.fields import get_eval_fields, Function
<<<<<<< HEAD
from trytond.model.fields.selection import TranslatedSelection
from trytond.model.fields.dict import TranslatedDict
from trytond.tools import is_instance_method
=======
from trytond.tools import is_instance_method, file_open
>>>>>>> 1f2cbab7
from trytond.transaction import Transaction
from trytond.cache import Cache
from trytond.config import config, parse_uri
from trytond.wizard import StateView, StateAction
from trytond.pyson import PYSONDecoder

__all__ = ['DB_NAME', 'USER', 'CONTEXT',
    'activate_module', 'ModuleTestCase', 'with_transaction',
    'doctest_setup', 'doctest_teardown', 'doctest_checker',
    'suite', 'all_suite', 'modules_suite']

Pool.start()
USER = 1
CONTEXT = {}
DB_NAME = os.environ['DB_NAME']
DB_CACHE = os.environ.get('DB_CACHE')
Pool.test = True


<<<<<<< HEAD
def activate_module(modules, cache_name=None):
=======
def activate_module(modules, lang='en'):
>>>>>>> 1f2cbab7
    '''
    Activate modules for the tested database
    '''
    if isinstance(modules, str):
        modules = [modules]
<<<<<<< HEAD
    name = cache_name or '-'.join(modules)
=======
    name = '-'.join(modules)
    if lang != 'en':
        name += '--' + lang
>>>>>>> 1f2cbab7
    if not db_exist(DB_NAME) and restore_db_cache(name):
        return
    create_db(lang=lang)
    with Transaction().start(DB_NAME, 1, close=True) as transaction:
        pool = Pool()
        Module = pool.get('ir.module')

        records = Module.search([
                ('name', 'in', modules),
                ])
        assert len(records) == len(modules)

        records = Module.search([
                ('name', 'in', modules),
                ('state', '!=', 'activated'),
                ])

        if records:
            Module.activate(records)
            transaction.commit()

            ActivateUpgrade = pool.get('ir.module.activate_upgrade',
                type='wizard')
            instance_id, _, _ = ActivateUpgrade.create()
            transaction.commit()
            ActivateUpgrade(instance_id).transition_upgrade()
            ActivateUpgrade.delete(instance_id)
            transaction.commit()
    backup_db_cache(name)


def restore_db_cache(name):
    result = False
    if DB_CACHE:
        cache_file = _db_cache_file(DB_CACHE, name)
        if os.path.exists(cache_file):
            if backend.name == 'sqlite':
                result = _sqlite_copy(cache_file, restore=True)
            elif backend.name == 'postgresql':
                result = _pg_restore(cache_file)
    if result:
        Pool(DB_NAME).init()
    return result


def backup_db_cache(name):
    if DB_CACHE:
        if not os.path.exists(DB_CACHE):
            os.makedirs(DB_CACHE)
        cache_file = _db_cache_file(DB_CACHE, name)
        if not os.path.exists(cache_file):
            if backend.name == 'sqlite':
                _sqlite_copy(cache_file)
            elif backend.name == 'postgresql':
                _pg_dump(cache_file)


<<<<<<< HEAD
def _db_cache_file(path, name, backend_name):
    return os.path.join(path, 'test_%s_cache_%s.dump' % (backend_name, name))
=======
def _db_cache_file(path, name):
    return os.path.join(path, '%s-%s.dump' % (name, backend.name))
>>>>>>> 1f2cbab7


def _sqlite_copy(file_, restore=False):
    import sqlite3 as sqlite

    with Transaction().start(DB_NAME, 0) as transaction, \
            sqlite.connect(file_) as conn2:
        conn1 = transaction.connection
        # sqlitebck does not work with pysqlite2
        if not isinstance(conn1, sqlite.Connection):
            return False
        if restore:
            conn2, conn1 = conn1, conn2
        if hasattr(conn1, 'backup'):
            conn1.backup(conn2)
        else:
            try:
                import sqlitebck
            except ImportError:
                return False
            sqlitebck.copy(conn1, conn2)
    return True


def _pg_options():
    uri = parse_uri(config.get('database', 'uri'))
    options = []
    env = os.environ.copy()
    if uri.hostname:
        options.extend(['-h', uri.hostname])
    if uri.port:
        options.extend(['-p', str(uri.port)])
    if uri.username:
        options.extend(['-U', uri.username])
    if uri.password:
        env['PGPASSWORD'] = uri.password
    return options, env


def _pg_restore(cache_file):
    with Transaction().start(
            None, 0, close=True, autocommit=True) as transaction:
        transaction.database.create(transaction.connection, DB_NAME)
    cmd = ['pg_restore', '-d', DB_NAME]
    options, env = _pg_options()
    cmd.extend(options)
    cmd.append(cache_file)
    try:
        return not subprocess.call(cmd, env=env)
    except OSError:
        cache_name, _ = os.path.splitext(os.path.basename(cache_file))
<<<<<<< HEAD
        cache_name = backend.get('TableHandler').convert_name(cache_name)
=======
        cache_name = backend.TableHandler.convert_name(cache_name)
>>>>>>> 1f2cbab7
        with Transaction().start(
                None, 0, close=True, autocommit=True) as transaction:
            transaction.database.drop(transaction.connection, DB_NAME)
            transaction.database.create(
                transaction.connection, DB_NAME, cache_name)
        return True


def _pg_dump(cache_file):
    cmd = ['pg_dump', '-f', cache_file, '-F', 'c']
    options, env = _pg_options()
    cmd.extend(options)
    cmd.append(DB_NAME)
    try:
        return not subprocess.call(cmd, env=env)
    except OSError:
        cache_name, _ = os.path.splitext(os.path.basename(cache_file))
<<<<<<< HEAD
        cache_name = backend.get('TableHandler').convert_name(cache_name)
=======
        cache_name = backend.TableHandler.convert_name(cache_name)
>>>>>>> 1f2cbab7
        # Ensure any connection is left open
        backend.Database(DB_NAME).close()
        with Transaction().start(
                None, 0, close=True, autocommit=True) as transaction:
            transaction.database.create(
                transaction.connection, cache_name, DB_NAME)
        open(cache_file, 'a').close()
        if DB_NAME in Cache._listener:
            del Cache._listener[DB_NAME]
        return True


def with_transaction(user=1, context=None):
    def decorator(func):
        @wraps(func)
        def wrapper(*args, **kwargs):
            transaction = Transaction()
            with transaction.start(DB_NAME, user, context=context):
                try:
                    result = func(*args, **kwargs)
                finally:
                    transaction.rollback()
                    # Drop the cache as the transaction is rollbacked
                    Cache.drop(DB_NAME)
                return result
        return wrapper
    return decorator


class ModuleTestCase(unittest.TestCase):
    'Trytond Test Case'
    module = None
    extras = None
    cache_name = None

    @classmethod
    def setUpClass(cls):
        drop_db()
        modules = [cls.module]
        if cls.extras:
            modules.extend(cls.extras)
        activate_module(modules, cache_name=cls.cache_name)
        super(ModuleTestCase, cls).setUpClass()

    @classmethod
    def tearDownClass(cls):
        super(ModuleTestCase, cls).tearDownClass()
        drop_db()

    @with_transaction()
    def test_rec_name(self):
        for mname, model in Pool().iterobject():
            if not isregisteredby(model, self.module):
                continue
            # Skip testing default value even if the field doesn't exist
            # as there is a fallback to id
            if model._rec_name == 'name':
                continue
            self.assertIn(model._rec_name, model._fields,
                msg='Wrong _rec_name "%s" for %s' % (model._rec_name, mname))
            field = model._fields[model._rec_name]
            self.assertIn(field._type, {'char', 'text'},
                msg="Wrong '%s' type for _rec_name of %s'" % (
                    field._type, mname))

    @with_transaction()
    def test_view(self):
        'Test validity of all views of the module'
        pool = Pool()
        View = pool.get('ir.ui.view')
        views = View.search([
                ('module', '=', self.module),
                ('model', '!=', ''),
                ])
        for view in views:
            if not view.inherit or view.inherit.model == view.model:
                self.assertTrue(view.arch,
                    msg='missing architecture for view "%(name)s" '
                    'of model "%(model)s"' % {
                        'name': view.name or str(view.id),
                        'model': view.model,
                        })
            if view.inherit and view.inherit.model == view.model:
                view_id = view.inherit.id
            else:
                view_id = view.id
            model = view.model
            Model = pool.get(model)
            res = Model.fields_view_get(view_id)
            self.assertEqual(res['model'], model)
            tree = etree.fromstring(res['arch'])

            validator = etree.RelaxNG(etree=View.get_rng(res['type']))
            validator.assertValid(tree)

            tree_root = tree.getroottree().getroot()

            for element in tree_root.iter():
                if element.tag in ('field', 'label', 'separator', 'group'):
                    for attr in ('name', 'icon'):
                        field = element.get(attr)
                        if field:
                            self.assertIn(field, res['fields'],
                                msg='Missing field: %s' % field)
                if element.tag == 'button':
                    button_name = element.get('name')
                    self.assertIn(button_name, Model._buttons,
                        msg="Button '%s' is not in %s._buttons"
                        % (button_name, Model.__name__))

    @with_transaction()
    def test_rpc_callable(self):
        'Test that RPC methods are callable'
        for _, model in Pool().iterobject():
            for method_name in model.__rpc__:
                self.assertTrue(callable(getattr(model, method_name, None)),
                    msg="'%s' is not callable on '%s'"
                    % (method_name, model.__name__))

    @with_transaction()
    def test_missing_depends(self):
        'Test for missing depends'
        for mname, model in Pool().iterobject():
            if not isregisteredby(model, self.module):
                continue
            for fname, field in model._fields.items():
                fields = set()
                fields |= get_eval_fields(field.domain)
                if hasattr(field, 'digits'):
                    fields |= get_eval_fields(field.digits)
                if hasattr(field, 'add_remove'):
                    fields |= get_eval_fields(field.add_remove)
                if hasattr(field, 'size'):
                    fields |= get_eval_fields(field.size)
                fields.discard(fname)
                fields.discard('context')
                fields.discard('_user')
                depends = set(field.depends)
                self.assertLessEqual(fields, depends,
                    msg='Missing depends %s in "%s"."%s"' % (
                        list(fields - depends), mname, fname))
                self.assertLessEqual(depends, set(model._fields),
                    msg='Unknown depends %s in "%s"."%s"' % (
                        list(depends - set(model._fields)), mname, fname))
            if issubclass(model, ModelView):
                for bname, button in model._buttons.items():
                    depends = set(button.get('depends', []))
                    self.assertLessEqual(depends, set(model._fields),
                        msg='Unknown depends %s in button "%s"."%s"' % (
                            list(depends - set(model._fields)), mname, bname))

    @with_transaction()
    def test_depends(self):
        "Test depends"
        def test_missing_relation(depend, depends, qualname):
            prefix = []
            for d in depend.split('.'):
                if d.startswith('_parent_'):
                    relation = '.'.join(
                        prefix + [d[len('_parent_'):]])
                    self.assertIn(relation, depends,
                        msg='Missing "%s" in %s' % (relation, qualname))
                prefix.append(d)

        def test_parent_empty(depend, qualname):
            if depend.startswith('_parent_'):
                self.assertIn('.', depend,
                    msg='Invalid empty "%s" in %s' % (depend, qualname))

        def test_missing_parent(model, depend, depends, qualname):
            dfield = model._fields.get(depend)
            parent_depends = {d.split('.', 1)[0] for d in depends}
            if dfield and dfield._type == 'many2one':
                target = dfield.get_target()
                for tfield in target._fields.values():
                    if (tfield._type == 'one2many'
                            and tfield.model_name == mname
                            and tfield.field == depend):
                        self.assertIn('_parent_%s' % depend, parent_depends,
                            msg='Missing "_parent_%s" in %s' % (
                                depend, qualname))

        def test_depend_exists(model, depend, qualname):
            try:
                depend, nested = depend.split('.', 1)
            except ValueError:
                nested = None
            if depend.startswith('_parent_'):
                depend = depend[len('_parent_'):]
            self.assertIsInstance(getattr(model, depend, None), fields.Field,
                msg='Unknonw "%s" in %s' % (depend, qualname))
            if nested:
                target = getattr(model, depend).get_target()
                test_depend_exists(target, nested, qualname)

        for mname, model in Pool().iterobject():
            if not isregisteredby(model, self.module):
                continue
            for fname, field in model._fields.items():
                for attribute in ['depends', 'on_change', 'on_change_with',
                        'selection_change_with', 'autocomplete']:
                    depends = getattr(field, attribute, [])
                    qualname = '"%s"."%s"."%s"' % (mname, fname, attribute)
                    for depend in depends:
                        test_depend_exists(model, depend, qualname)
                        test_missing_relation(depend, depends, qualname)
                        test_parent_empty(depend, qualname)
                        if attribute != 'depends':
                            test_missing_parent(
                                model, depend, depends, qualname)

    @with_transaction()
    def test_field_methods(self):
        'Test field methods'
        for mname, model in Pool().iterobject():
            if not isregisteredby(model, self.module):
                continue
            for attr in dir(model):
                for prefixes in [['default_'],
                        ['on_change_', 'on_change_with_'],
                        ['order_'], ['domain_'], ['autocomplete_']]:
                    if attr == 'on_change_with':
                        continue
                    # TODO those method should be renamed
                    if attr == 'default_get':
                        continue
                    if mname == 'ir.rule' and attr == 'domain_get':
                        continue

                    # Skip if it is a field
                    if attr in model._fields:
                        continue
                    if isinstance(getattr(model, attr), (TranslatedSelection,
                            TranslatedDict)):
                        continue
                    fnames = [attr[len(prefix):] for prefix in prefixes
                        if attr.startswith(prefix)]
                    if not fnames:
                        continue
                    self.assertTrue(any(f in model._fields for f in fnames),
                        msg='Field method "%s"."%s" for unknown field' % (
                            mname, attr))

                    if attr.startswith('default_'):
                        fname = attr[len('default_'):]
                        if isinstance(model._fields[fname], fields.MultiValue):
                            try:
                                getattr(model, attr)(pattern=None)
                            # get_multivalue may raise an AttributeError
                            # if pattern is not defined on the model
                            except AttributeError:
                                pass
                        else:
                            getattr(model, attr)()
                    elif attr.startswith('order_'):
                        tables = {None: (model.__table__(), None)}
                        getattr(model, attr)(tables)
                    elif any(attr.startswith(p) for p in [
                                'on_change_',
                                'on_change_with_',
                                'autocomplete_']):
                        record = model()
                        getattr(record, attr)()

    @with_transaction()
    def test_field_relation_target(self):
        "Test field relation and target"
        pool = Pool()
        for mname, model in pool.iterobject():
            if not isregisteredby(model, self.module):
                continue
            for fname, field in model._fields.items():
                if isinstance(field, fields.One2Many):
                    Relation = field.get_target()
                    rfield = field.field
                elif isinstance(field, fields.Many2Many):
                    Relation = field.get_relation()
                    rfield = field.origin
                else:
                    continue
                if rfield:
                    self.assertIn(rfield, Relation._fields,
                        msg=('Missing relation field "%s" on "%s" '
                            'for "%s"."%s"') % (
                            rfield, Relation.__name__, mname, fname))
                    reverse_field = Relation._fields[rfield]
                    self.assertIn(
                        reverse_field._type, [
                            'reference', 'many2one', 'one2one'],
                        msg=('Wrong type for relation field "%s" on "%s" '
                            'for "%s"."%s"') % (
                            rfield, Relation.__name__, mname, fname))
                    if (reverse_field._type == 'many2one'
                            and issubclass(model, ModelSQL)
                            # Do not test table_query models
                            # as they can manipulate their id
                            and not callable(model.table_query)):
                        self.assertEqual(
                            reverse_field.model_name, model.__name__,
                            msg=('Wrong model for relation field "%s" on "%s" '
                                'for "%s"."%s"') % (
                                rfield, Relation.__name__, mname, fname))
                Target = field.get_target()
                self.assertTrue(
                    Target,
                    msg='Missing target for "%s"."%s"' % (mname, fname))

    @with_transaction()
    def test_menu_action(self):
        'Test that menu actions are accessible to menu\'s group'
        pool = Pool()
        Menu = pool.get('ir.ui.menu')
        ModelData = pool.get('ir.model.data')

        module_menus = ModelData.search([
                ('model', '=', 'ir.ui.menu'),
                ('module', '=', self.module),
                ])
        menus = Menu.browse([mm.db_id for mm in module_menus])
        for menu, module_menu in zip(menus, module_menus):
            if not menu.action_keywords:
                continue
            menu_groups = set(menu.groups)
            actions_groups = reduce(operator.or_,
                (set(k.action.groups) for k in menu.action_keywords
                    if k.keyword == 'tree_open'))
            if not actions_groups:
                continue
            self.assertLessEqual(menu_groups, actions_groups,
                msg='Menu "%(menu_xml_id)s" actions are not accessible to '
                '%(groups)s' % {
                    'menu_xml_id': module_menu.fs_id,
                    'groups': ','.join(g.name
                        for g in menu_groups - actions_groups),
                    })

    @with_transaction()
    def test_model_access(self):
        'Test missing default model access'
        pool = Pool()
        Access = pool.get('ir.model.access')
        no_groups = {a.model.name for a in Access.search([
                    ('group', '=', None),
                    ])}
        with_groups = {a.model.name for a in Access.search([
                    ('group', '!=', None),
                    ])}

        self.assertGreaterEqual(no_groups, with_groups,
            msg='Model "%(models)s" are missing a default access' % {
                'models': list(with_groups - no_groups),
                })

    @with_transaction()
    def test_workflow_transitions(self):
        'Test all workflow transitions exist'
        for mname, model in Pool().iterobject():
            if not isregisteredby(model, self.module):
                continue
            if not issubclass(model, Workflow):
                continue
            field = getattr(model, model._transition_state)
            if isinstance(field.selection, (tuple, list)):
                values = field.selection
            else:
                # instance method may not return all the possible values
                if is_instance_method(model, field.selection):
                    continue
                values = getattr(model, field.selection)()
            states = set(dict(values))
            transition_states = set(chain(*model._transitions))
            self.assertLessEqual(transition_states, states,
                msg='Unknown transition states "%(states)s" '
                'in model "%(model)s". ' % {
                    'states': list(transition_states - states),
                    'model': model.__name__,
                    })

    @with_transaction()
    def test_wizards(self):
        'Test wizards are correctly defined'
        for wizard_name, wizard in Pool().iterobject(type='wizard'):
            if not isregisteredby(wizard, self.module, type_='wizard'):
                continue
            session_id, start_state, _ = wizard.create()
            self.assertIn(start_state, wizard.states,
                msg='Unknown start state '
                '"%(state)s" on wizard "%(wizard)s"' % {
                    'state': start_state,
                    'wizard': wizard_name,
                    })
            wizard_instance = wizard(session_id)
            for state_name, state in wizard_instance.states.items():
                if isinstance(state, StateView):
                    # Don't test defaults as they may depend on context
                    state.get_view(wizard_instance, state_name)
                    for button in state.get_buttons(
                            wizard_instance, state_name):
                        if button['state'] == wizard.end_state:
                            continue
                        self.assertIn(
                            button['state'],
                            wizard_instance.states.keys(),
                            msg='Unknown button state from "%(state)s" '
                            'on wizard "%(wizard)s' % {
                                'state': state_name,
                                'wizard': wizard_name,
                                })
                if isinstance(state, StateAction):
                    state.get_action()

    @with_transaction()
    def test_selection_fields(self):
        'Test selection values'
        for mname, model in Pool().iterobject():
            if not isregisteredby(model, self.module):
                continue
            for field_name, field in model._fields.items():
                selection = getattr(field, 'selection', None)
                if selection is None:
                    continue
                selection_values = field.selection
                if not isinstance(selection_values, (tuple, list)):
                    sel_func = getattr(model, field.selection)
                    if not is_instance_method(model, field.selection):
                        selection_values = sel_func()
                    else:
                        record = model()
                        selection_values = sel_func(record)
                self.assertTrue(all(len(v) == 2 for v in selection_values),
                    msg='Invalid selection values "%(values)s" on field '
                    '"%(field)s" of model "%(model)s"' % {
                        'values': selection_values,
                        'field': field_name,
                        'model': model.__name__,
                        })

    @with_transaction()
    def test_function_fields(self):
        "Test function fields methods"
        for mname, model in Pool().iterobject():
            if not isregisteredby(model, self.module):
                continue
            for field_name, field in model._fields.items():
                if not isinstance(field, Function):
                    continue
                for func_name in [field.getter, field.setter, field.searcher]:
                    if not func_name:
                        continue
                    self.assertTrue(getattr(model, func_name, None),
                        msg="Missing method '%(func_name)s' "
                        "on model '%(model)s' for field '%(field)s" % {
                            'func_name': func_name,
                            'model': model.__name__,
                            'field': field_name,
                            })

    @with_transaction()
    def test_ir_action_window(self):
        'Test action windows are correctly defined'
        pool = Pool()
        ModelData = pool.get('ir.model.data')
        ActionWindow = pool.get('ir.action.act_window')
        for model_data in ModelData.search([
                    ('module', '=', self.module),
                    ('model', '=', 'ir.action.act_window'),
                    ]):
            action_window = ActionWindow(model_data.db_id)
            if not action_window.res_model:
                continue
            Model = pool.get(action_window.res_model)
            for active_id, active_ids in [
                    (None, []),
                    (1, [1]),
                    (1, [1, 2]),
                    ]:
                decoder = PYSONDecoder({
                        'active_id': active_id,
                        'active_ids': active_ids,
                        'active_model': action_window.res_model,
                        })
                domain = decoder.decode(action_window.pyson_domain)
                order = decoder.decode(action_window.pyson_order)
                context = decoder.decode(action_window.pyson_context)
                search_value = decoder.decode(action_window.pyson_search_value)
                if action_window.context_domain:
                    domain = ['AND', domain,
                        decoder.decode(action_window.context_domain)]
                with Transaction().set_context(context):
                    Model.search(
                        domain, order=order, limit=action_window.limit)
                    if search_value:
                        Model.search(search_value)
                for action_domain in action_window.act_window_domains:
                    if not action_domain.domain:
                        continue
                    Model.search(decoder.decode(action_domain.domain))
            if action_window.context_model:
                pool.get(action_window.context_model)

    @with_transaction()
    def test_modelsingleton_inherit_order(self):
        'Test ModelSingleton, ModelSQL, ModelStorage order in the MRO'
        for mname, model in Pool().iterobject():
            if not isregisteredby(model, self.module):
                continue
            if (not issubclass(model, ModelSingleton)
                    or not issubclass(model, ModelSQL)):
                continue
            mro = inspect.getmro(model)
            singleton_index = mro.index(ModelSingleton)
            sql_index = mro.index(ModelSQL)
            self.assertLess(singleton_index, sql_index,
                msg="ModelSingleton must appear before ModelSQL in the parent "
                "classes of '%s'." % mname)

    @with_transaction()
    def test_buttons_registered(self):
        'Test all buttons are registered in ir.model.button'
        pool = Pool()
        Button = pool.get('ir.model.button')
        for mname, model in Pool().iterobject():
            if not isregisteredby(model, self.module):
                continue
            if not issubclass(model, ModelView):
                continue
            ir_buttons = {b.name for b in Button.search([
                        ('model.model', '=', model.__name__),
                        ])}
            buttons = set(model._buttons)
            self.assertGreaterEqual(ir_buttons, buttons,
                msg='The buttons "%(buttons)s" of Model "%(model)s" are not '
                'registered in ir.model.button.' % {
                    'buttons': list(buttons - ir_buttons),
                    'model': model.__name__,
                    })

    @with_transaction()
    def test_buttons_states(self):
        "Test the states of buttons"
        pool = Pool()
        keys = {'readonly', 'invisible', 'icon', 'pre_validate', 'depends'}
        for mname, model in pool.iterobject():
            if not isregisteredby(model, self.module):
                continue
            if not issubclass(model, ModelView):
                continue
            for button, states in model._buttons.items():
                self.assertTrue(set(states).issubset(keys),
                    msg='The button "%(button)s" of Model "%(model)s" has '
                    'extra keys "%(keys)s".' % {
                        'button': button,
                        'model': mname,
                        'keys': set(states) - keys,
                        })

    @with_transaction()
    def test_xml_files(self):
        "Test validity of the xml files of the module"
        config = ConfigParser()
        with file_open('%s/tryton.cfg' % self.module,
                subdir='modules', mode='r', encoding='utf-8') as fp:
            config.read_file(fp)
        if not config.has_option('tryton', 'xml'):
            return
        with file_open('tryton.rng', subdir='', mode='rb') as fp:
            rng = etree.parse(fp)
        validator = etree.RelaxNG(etree=rng)
        for xml_file in filter(None, config.get('tryton', 'xml').splitlines()):
            with file_open('%s/%s' % (self.module, xml_file),
                    subdir='modules', mode='rb') as fp:
                tree = etree.parse(fp)
            validator.assertValid(tree)


def db_exist(name=DB_NAME):
    database = backend.Database().connect()
    return name in database.list()


def create_db(name=DB_NAME, lang='en'):
    if not db_exist(name):
        database = backend.Database()
        database.connect()
        connection = database.get_connection(autocommit=True)
        try:
            database.create(connection, name)
        finally:
            database.put_connection(connection, True)

        database = backend.Database(name)
        connection = database.get_connection()
        try:
            with connection.cursor() as cursor:
                database.init()
                ir_configuration = Table('ir_configuration')
                cursor.execute(*ir_configuration.insert(
                        [ir_configuration.language], [[lang]]))
            connection.commit()
        finally:
            database.put_connection(connection)

        pool = Pool(name)
        pool.init(update=['res', 'ir'], lang=[lang])
        with Transaction().start(name, 0):
            User = pool.get('res.user')
            Lang = pool.get('ir.lang')
            language, = Lang.search([('code', '=', lang)])
            language.translatable = True
            language.save()
            users = User.search([('login', '!=', 'root')])
            User.write(users, {
                    'language': language.id,
                    })
            Module = pool.get('ir.module')
            Module.update_list()


def drop_db(name=DB_NAME):
    if db_exist(name):
        database = backend.Database(name)
        database.close()
        if name in Cache._listener:
            del Cache._listener[name]

        with Transaction().start(
                None, 0, close=True, autocommit=True) as transaction:
            Cache.drop(name)
            database.drop(transaction.connection, name)
            Pool.stop(name)


def drop_create(name=DB_NAME, lang='en'):
    if db_exist(name):
        drop_db(name)
    create_db(name, lang)


def doctest_setup(test):
    return drop_create()


def doctest_teardown(test):
    return drop_db()


doctest_checker = doctest.OutputChecker()


class TestSuite(unittest.TestSuite):
    def run(self, *args, **kwargs):
        while True:
            try:
                exist = db_exist()
                break
            except backend.DatabaseOperationalError as err:
                # Retry on connection error
                sys.stderr.write(str(err))
                time.sleep(1)
        result = super(TestSuite, self).run(*args, **kwargs)
        if not exist:
            drop_db()
        return result


def suite():
    '''
    Return test suite for other modules
    '''
    return TestSuite()


def all_suite(modules=None):
    '''
    Return all tests suite of current module
    '''
    suite_ = suite()

    def add_tests(filename, module_prefix):
        if not (filename.startswith('test_') and filename.endswith('.py')):
            return
        if modules and fn[:-3] not in modules:
            return
        modname = module_prefix + '.' + filename[:-3]
        __import__(modname)
        module = sys.modules[modname]
        suite_.addTest(module.suite())

    for fn in os.listdir(os.path.dirname(__file__)):
        add_tests(fn, 'trytond.tests')
    if pkg_resources is not None:
        entry_points = pkg_resources.iter_entry_points('trytond.tests')
        for test_entry_point in entry_points:
            base_location = os.path.join(
                test_entry_point.dist.location,
                *test_entry_point.module_name.split('.'))
            for fn in os.listdir(base_location):
                add_tests(fn, test_entry_point.module_name)

    return suite_


def modules_suite(modules=None, doc=True):
    '''
    Return all tests suite of all modules
    '''
    if modules:
        suite_ = suite()
    else:
        suite_ = all_suite()
    from trytond.modules import create_graph, get_module_list, import_module
    graph = create_graph(get_module_list())
    for node in graph:
        module = node.name
        if modules and module not in modules:
            continue
        test_module = 'trytond.modules.%s.tests' % module
        try:
            test_mod = import_module(module, test_module)
        except ImportError:
            continue
        for test in test_mod.suite():
            if isinstance(test, doctest.DocTestCase) and not doc:
                continue
            suite_.addTest(test)
    return suite_<|MERGE_RESOLUTION|>--- conflicted
+++ resolved
@@ -25,13 +25,9 @@
 from trytond import backend
 from trytond.model import Workflow, ModelSQL, ModelSingleton, ModelView, fields
 from trytond.model.fields import get_eval_fields, Function
-<<<<<<< HEAD
 from trytond.model.fields.selection import TranslatedSelection
 from trytond.model.fields.dict import TranslatedDict
-from trytond.tools import is_instance_method
-=======
 from trytond.tools import is_instance_method, file_open
->>>>>>> 1f2cbab7
 from trytond.transaction import Transaction
 from trytond.cache import Cache
 from trytond.config import config, parse_uri
@@ -51,23 +47,15 @@
 Pool.test = True
 
 
-<<<<<<< HEAD
-def activate_module(modules, cache_name=None):
-=======
-def activate_module(modules, lang='en'):
->>>>>>> 1f2cbab7
+def activate_module(modules, lang='en', cache_name=None):
     '''
     Activate modules for the tested database
     '''
     if isinstance(modules, str):
         modules = [modules]
-<<<<<<< HEAD
     name = cache_name or '-'.join(modules)
-=======
-    name = '-'.join(modules)
     if lang != 'en':
         name += '--' + lang
->>>>>>> 1f2cbab7
     if not db_exist(DB_NAME) and restore_db_cache(name):
         return
     create_db(lang=lang)
@@ -102,7 +90,7 @@
 def restore_db_cache(name):
     result = False
     if DB_CACHE:
-        cache_file = _db_cache_file(DB_CACHE, name)
+        cache_file = _db_cache_file(DB_CACHE, name, backend.name)
         if os.path.exists(cache_file):
             if backend.name == 'sqlite':
                 result = _sqlite_copy(cache_file, restore=True)
@@ -117,7 +105,7 @@
     if DB_CACHE:
         if not os.path.exists(DB_CACHE):
             os.makedirs(DB_CACHE)
-        cache_file = _db_cache_file(DB_CACHE, name)
+        cache_file = _db_cache_file(DB_CACHE, name, backend.name)
         if not os.path.exists(cache_file):
             if backend.name == 'sqlite':
                 _sqlite_copy(cache_file)
@@ -125,13 +113,8 @@
                 _pg_dump(cache_file)
 
 
-<<<<<<< HEAD
 def _db_cache_file(path, name, backend_name):
     return os.path.join(path, 'test_%s_cache_%s.dump' % (backend_name, name))
-=======
-def _db_cache_file(path, name):
-    return os.path.join(path, '%s-%s.dump' % (name, backend.name))
->>>>>>> 1f2cbab7
 
 
 def _sqlite_copy(file_, restore=False):
@@ -183,11 +166,7 @@
         return not subprocess.call(cmd, env=env)
     except OSError:
         cache_name, _ = os.path.splitext(os.path.basename(cache_file))
-<<<<<<< HEAD
-        cache_name = backend.get('TableHandler').convert_name(cache_name)
-=======
         cache_name = backend.TableHandler.convert_name(cache_name)
->>>>>>> 1f2cbab7
         with Transaction().start(
                 None, 0, close=True, autocommit=True) as transaction:
             transaction.database.drop(transaction.connection, DB_NAME)
@@ -205,11 +184,7 @@
         return not subprocess.call(cmd, env=env)
     except OSError:
         cache_name, _ = os.path.splitext(os.path.basename(cache_file))
-<<<<<<< HEAD
-        cache_name = backend.get('TableHandler').convert_name(cache_name)
-=======
         cache_name = backend.TableHandler.convert_name(cache_name)
->>>>>>> 1f2cbab7
         # Ensure any connection is left open
         backend.Database(DB_NAME).close()
         with Transaction().start(
