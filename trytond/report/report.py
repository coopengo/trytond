--- conflicted
+++ resolved
@@ -3,7 +3,6 @@
 import datetime
 import logging
 import os
-import logging
 import subprocess
 import tempfile
 import warnings
@@ -25,6 +24,7 @@
 except ImportError:
     Manifest, MANIFEST = None, None
 from genshi.filters import Translator
+from trytond.config import config
 from trytond.pool import Pool, PoolBase
 from trytond.transaction import Transaction
 from trytond.url import URLMixin
@@ -313,26 +313,11 @@
         oext = FORMAT2EXT.get(output_format, output_format)
         with open(path, 'wb+') as fp:
             fp.write(data)
-<<<<<<< HEAD
-        cmd = ['unoconv', '--no-launch', '--connection=%s' % config.get(
-                'report', 'unoconv'), '-f', oext, '--stdout', path]
-        logger = logging.getLogger(__name__)
-        try:
-            # JCA : Pipe stderr
-            proc = subprocess.Popen(cmd, stdout=subprocess.PIPE,
-                stderr=subprocess.PIPE, close_fds=True)
-            stdoutdata, stderrdata = proc.communicate()
-            # JCA : Use error code rather than wait twice
-            if proc.returncode != 0:
-                logger.info('unoconv.stdout : ' + str(stdoutdata))
-                logger.error('unoconv.stderr : ' + str(stderrdata))
-                raise Exception(stderrdata)
-            return oext, stdoutdata
-=======
         try:
             cmd = ['soffice',
                 '--headless', '--nolockcheck', '--nodefault', '--norestore',
                 '--convert-to', oext, '--outdir', dtemp, path]
+            logger = logging.getLogger(__name__)
             output = os.path.splitext(path)[0] + os.extsep + oext
             subprocess.check_call(cmd)
             if os.path.exists(output):
@@ -342,7 +327,6 @@
                 logger.error(
                     'fail to convert %s to %s', report.report_name, oext)
                 return input_format, data
->>>>>>> 48b10d58
         finally:
             try:
                 os.remove(path)
@@ -352,7 +336,6 @@
                 pass
 
     @classmethod
-<<<<<<< HEAD
     def convert_api(cls, report, data):
         # AKE: support printing via external api
         input_format = report.template_extension
@@ -372,10 +355,7 @@
             raise Exception(r)
 
     @classmethod
-    def format_date(cls, value, lang):
-=======
     def format_date(cls, value, lang=None):
->>>>>>> 48b10d58
         pool = Pool()
         Lang = pool.get('ir.lang')
         if lang is None:
