# This file is part of Tryton.  The COPYRIGHT file at the top level of
# this repository contains the full copyright notices and license terms.
import time
import datetime
<<<<<<< HEAD
=======
import os
import inspect
>>>>>>> b2e5b55a
import logging
import os
import subprocess
import tempfile
import warnings
import zipfile
import requests
from email.mime.multipart import MIMEMultipart
from email.mime.text import MIMEText
from io import BytesIO

try:
    import html2text
except ImportError:
    html2text = None

warnings.simplefilter("ignore")

import relatorio.reporting
warnings.resetwarnings()
try:
    from relatorio.templates.opendocument import Manifest, MANIFEST
except ImportError:
    Manifest, MANIFEST = None, None
from genshi.filters import Translator
from trytond.pool import Pool, PoolBase
from trytond.transaction import Transaction
from trytond.config import config
from trytond.url import URLMixin
from trytond.rpc import RPC
from trytond.exceptions import UserError


logger = logging.getLogger(__name__)


MIMETYPES = {
    'odt': 'application/vnd.oasis.opendocument.text',
    'odp': 'application/vnd.oasis.opendocument.presentation',
    'ods': 'application/vnd.oasis.opendocument.spreadsheet',
    'odg': 'application/vnd.oasis.opendocument.graphics',
    'txt': 'text/plain',
    'xml': 'text/xml',
    'html': 'text/html',
    'xhtml': 'text/xhtml',
    }
FORMAT2EXT = {
    'doc6': 'doc',
    'doc95': 'doc',
    'docbook': 'xml',
    'docx7': 'docx',
    'docx': 'docx',
    'ooxml': 'xml',
    'latex': 'ltx',
    'sdc4': 'sdc',
    'sdc3': 'sdc',
    'sdd3': 'sdd',
    'sdd4': 'sdd',
    'sdw4': 'sdw',
    'sdw3': 'sdw',
    'sxd3': 'sxd',
    'sxd5': 'sxd',
    'text': 'txt',
    'xhtml': 'html',
    'xls5': 'xls',
    'xls95': 'xls',
    'xlsx': 'xlsx',
    }


class UnoConversionError(UserError):
    pass

class ReportFactory:

    def __call__(self, records, **kwargs):
        data = {}
        data['objects'] = records  # XXX To remove
        data['records'] = records
        data.update(kwargs)
        return data


class TranslateFactory:

    def __init__(self, report_name, language, translation):
        self.report_name = report_name
        self.language = language
        self.translation = translation
        self.cache = {}

    def __call__(self, text):
        from trytond.ir.lang import get_parent_language
        if self.language not in self.cache:
            cache = self.cache[self.language] = {}
            code = self.language
            while code:
                # Order to get empty module/custom report first
                translations = self.translation.search([
                    ('lang', '=', code),
                    ('type', '=', 'report'),
                    ('name', '=', self.report_name),
                    ('value', '!=', ''),
                    ('value', '!=', None),
                    ('fuzzy', '=', False),
                    ('res_id', '=', -1),
                    ], order=[('module', 'DESC')])
                for translation in translations:
                    cache.setdefault(translation.src, translation.value)
                code = get_parent_language(code)
        return self.cache[self.language].get(text, text)

    def set_language(self, language=None):
        pool = Pool()
        Config = pool.get('ir.configuration')
        Lang = pool.get('ir.lang')
        if isinstance(language, Lang):
            language = language.code
        if not language:
            language = Config.get_language()
        self.language = language


class Report(URLMixin, PoolBase):

    @classmethod
    def __setup__(cls):
        super(Report, cls).__setup__()
        cls.__rpc__ = {
            'execute': RPC(),
            }

    @classmethod
    def check_access(cls):
        pool = Pool()
        ActionReport = pool.get('ir.action.report')
        User = pool.get('res.user')

        if Transaction().user == 0:
            return

        groups = set(User.get_groups())
        report_groups = ActionReport.get_groups(cls.__name__)
        if report_groups and not groups & report_groups:
            raise UserError('Calling report %s is not allowed!' % cls.__name__)

    @classmethod
    def execute(cls, ids, data):
        '''
        Execute the report on record ids.
        The dictionary with data that will be set in local context of the
        report.
        It returns a tuple with:
            report type,
            data,
            a boolean to direct print,
            the report name
        '''
        pool = Pool()
        ActionReport = pool.get('ir.action.report')
        cls.check_access()

        action_id = data.get('action_id')
        if action_id is None:
            action_reports = ActionReport.search([
                    ('report_name', '=', cls.__name__)
                    ])
            assert action_reports, '%s not found' % cls
            action_report = action_reports[0]
        else:
            action_report = ActionReport(action_id)

        records = []
        model = action_report.model or data.get('model')
        if model:
            records = cls._get_records(ids, model, data)
        if action_report.single and len(records) > 1:
            content = BytesIO()
            with zipfile.ZipFile(content, 'w') as content_zip:
                for record in records:
                    oext, rcontent = cls._execute(
                        [record], data, action_report)
                    rfilename = '%s-%s.%s' % (
                        record.id, record.rec_name, oext)
                    content_zip.writestr(rfilename, rcontent)
            content = content.getvalue()
            oext = 'zip'
        else:
            oext, content = cls._execute(records, data, action_report)
        if not isinstance(content, str):
            content = bytearray(content) if bytes == str else bytes(content)
        return (oext, content, action_report.direct_print, action_report.name)

    @classmethod
    def _execute(cls, records, data, action):
        report_context = cls.get_context(records, data)
        return cls.convert(action, cls.render(action, report_context))

    @classmethod
    def _get_records(cls, ids, model, data):
        pool = Pool()
        Model = pool.get(model)
        Config = pool.get('ir.configuration')
        Lang = pool.get('ir.lang')
        context = Transaction().context

        class TranslateModel(object):
            _languages = {}

            def __init__(self, id):
                self.id = id
                self._language = Transaction().language

            def set_lang(self, language=None):
                if isinstance(language, Lang):
                    language = language.code
                if not language:
                    language = Config.get_language()
                self._language = language

            def __getattr__(self, name):
                if self._language not in TranslateModel._languages:
                    with Transaction().set_context(
                            context=context, language=self._language):
                        records = Model.browse(ids)
                    id2record = dict((r.id, r) for r in records)
                    TranslateModel._languages[self._language] = id2record
                else:
                    id2record = TranslateModel._languages[self._language]
                record = id2record[self.id]
                return getattr(record, name)

            def __int__(self):
                return int(self.id)

            def __str__(self):
                return '%s,%s' % (Model.__name__, self.id)

        return [TranslateModel(id) for id in ids]

    @classmethod
    def get_context(cls, records, data):
        pool = Pool()
        User = pool.get('res.user')

        report_context = {}
        report_context['data'] = data
        report_context['context'] = Transaction().context
        report_context['user'] = User(Transaction().user)
        report_context['records'] = records
        report_context['record'] = records[0] if records else None
        report_context['format_date'] = cls.format_date
        report_context['format_currency'] = cls.format_currency
        report_context['format_number'] = cls.format_number
        report_context['datetime'] = datetime

        return report_context

    @classmethod
    def _prepare_template_file(cls, report):
        # Convert to str as value from DB is not supported by StringIO
        report_content = (bytes(report.report_content) if report.report_content
            else None)
        if not report_content:
            raise Exception('Error', 'Missing report file!')

        fd, path = tempfile.mkstemp(
            suffix=(os.extsep + report.template_extension),
            prefix='trytond_')
        with open(path, 'wb') as f:
            f.write(report_content)
        return fd, path

    @classmethod
    def _add_translation_hook(cls, relatorio_report, context):
        pool = Pool()
        Translation = pool.get('ir.translation')

        translate = TranslateFactory(cls.__name__, Transaction().language,
            Translation)
        context['set_lang'] = lambda language: translate.set_language(language)
        translator = Translator(lambda text: translate(text))
        relatorio_report.filters.insert(0, translator)

    @classmethod
    def render(cls, report, report_context):
        "calls the underlying templating engine to renders the report"
        fd, path = cls._prepare_template_file(report)

        mimetype = MIMETYPES[report.template_extension]
        rel_report = relatorio.reporting.Report(path, mimetype,
                ReportFactory(), relatorio.reporting.MIMETemplateLoader())
        cls._add_translation_hook(rel_report, report_context)

        data = rel_report(**report_context).render()
        if hasattr(data, 'getvalue'):
            data = data.getvalue()
        os.close(fd)
        os.remove(path)

        return data

    @classmethod
    def convert(cls, report, data, timeout=5 * 60):
        "converts the report data to another mimetype if necessary"
        # AKE: support printing via external api
        if config.get('report', 'api', default=None):
            return cls.convert_api(report, data, timeout)
        elif config.get('report', 'unoconv', default=True):
            return cls.convert_unoconv(report, data, timeout)
        else:
            raise NotImplementedError

    @classmethod
    def convert_unoconv(cls, report, data, timeout):
        # AKE: support printing via external api
        input_format = report.template_extension
        output_format = report.extension or report.template_extension

        if output_format in MIMETYPES:
            return output_format, data

        fd, path = tempfile.mkstemp(suffix=(os.extsep + input_format),
            prefix='trytond_')
        oext = FORMAT2EXT.get(output_format, output_format)
<<<<<<< HEAD
        output = None
        dtemp = os.path.dirname(path)
        with os.fdopen(fd, 'wb+') as fp:
=======
        mode = 'w+' if isinstance(data, str) else 'wb+'
        with open(path, mode) as fp:
>>>>>>> b2e5b55a
            fp.write(data)
        try:
            cmd = ['soffice',
                '--headless', '--nolockcheck', '--nodefault', '--norestore',
                '--convert-to', oext, '--outdir', dtemp, path]
            logger = logging.getLogger(__name__)
            output = os.path.splitext(path)[0] + os.extsep + oext
            subprocess.check_call(cmd, timeout=timeout)
            # ABDC: Please don't judge me... Soffice makes me do this because
            # its returns before file creation.
            nb_retry = 0
            while nb_retry < 10:
                nb_retry += 1
                if os.path.exists(output):
                    break
                time.sleep(0.2)
            if os.path.exists(output):
                with open(output, 'rb') as fp:
                    return oext, fp.read()
            else:
                logger.error(
                    'fail to convert file %s to %s' % (path, output))
                return input_format, data
            with open(output, 'rb') as fp:
                return oext, fp.read()
        finally:
            try:
                os.remove(path)
                if output:
                    os.remove(output)
                os.rmdir(dtemp)
            except OSError:
                pass

    @classmethod
    def convert_api(cls, report, data, timeout):
        # AKE: support printing via external api
        input_format = report.template_extension
        output_format = report.extension or report.template_extension

        if output_format in MIMETYPES:
            return output_format, data

        oext = FORMAT2EXT.get(output_format, output_format)
        url_tpl = config.get('report', 'api')
        url = url_tpl.format(oext=oext)
        files = {'file': ('doc.' + input_format, data)}
        for count in range(config.getint('report', 'unoconv_retry'), -1, -1):
            try:
                r = requests.post(url, files=files, timeout=timeout)
                if r.status_code < 300:
                    return oext, r.content
                else:
                    raise UnoConversionError(r)
            except UnoConversionError:
                if count:
                    time.sleep(0.1)
                    continue
                raise

    @classmethod
    def format_date(cls, value, lang=None):
        pool = Pool()
        Lang = pool.get('ir.lang')
        if lang is None:
            lang = Lang.get()
        return lang.strftime(value)

    @classmethod
    def format_currency(cls, value, lang, currency, symbol=True,
            grouping=True):
        pool = Pool()
        Lang = pool.get('ir.lang')
        if lang is None:
            lang = Lang.get()
        return lang.currency(value, currency, symbol, grouping)

    @classmethod
    def format_number(cls, value, lang, digits=2, grouping=True,
            monetary=None):
        pool = Pool()
        Lang = pool.get('ir.lang')
        if lang is None:
            lang = Lang.get()
        return lang.format('%.' + str(digits) + 'f', value,
            grouping=grouping, monetary=monetary)


def get_email(report, record, languages):
    "Return email.mime and title from the report execution"
    pool = Pool()
    ActionReport = pool.get('ir.action.report')
    report_id = None
    if inspect.isclass(report) and issubclass(report, Report):
        Report_ = report
    else:
        if isinstance(report, ActionReport):
            report_name = report.report_name
            report_id = report.id
        else:
            report_name = report
        Report_ = pool.get(report_name, type='report')
    converter = None
    title = None
    msg = MIMEMultipart('alternative')
    msg.add_header('Content-Language', ', '.join(l.code for l in languages))
    for language in languages:
        with Transaction().set_context(language=language.code):
            ext, content, _, title = Report_.execute(
                [record.id], {
                    'action_id': report_id,
                    'language': language,
                    })
        if ext == 'html' and html2text:
            if not converter:
                converter = html2text.HTML2Text()
            part = MIMEText(
                converter.handle(content), 'plain', _charset='utf-8')
            part.add_header('Content-Language', language.code)
            msg.attach(part)
        part = MIMEText(content, ext, _charset='utf-8')
        part.add_header('Content-Language', language.code)
        msg.attach(part)
    return msg, title<|MERGE_RESOLUTION|>--- conflicted
+++ resolved
@@ -2,13 +2,9 @@
 # this repository contains the full copyright notices and license terms.
 import time
 import datetime
-<<<<<<< HEAD
-=======
 import os
 import inspect
->>>>>>> b2e5b55a
 import logging
-import os
 import subprocess
 import tempfile
 import warnings
@@ -80,6 +76,7 @@
 class UnoConversionError(UserError):
     pass
 
+
 class ReportFactory:
 
     def __call__(self, records, **kwargs):
@@ -322,30 +319,23 @@
 
     @classmethod
     def convert_unoconv(cls, report, data, timeout):
-        # AKE: support printing via external api
         input_format = report.template_extension
         output_format = report.extension or report.template_extension
 
         if output_format in MIMETYPES:
             return output_format, data
 
-        fd, path = tempfile.mkstemp(suffix=(os.extsep + input_format),
-            prefix='trytond_')
+        dtemp = tempfile.mkdtemp(prefix='trytond_')
+        path = os.path.join(
+            dtemp, report.report_name + os.extsep + input_format)
         oext = FORMAT2EXT.get(output_format, output_format)
-<<<<<<< HEAD
-        output = None
-        dtemp = os.path.dirname(path)
-        with os.fdopen(fd, 'wb+') as fp:
-=======
         mode = 'w+' if isinstance(data, str) else 'wb+'
         with open(path, mode) as fp:
->>>>>>> b2e5b55a
             fp.write(data)
         try:
             cmd = ['soffice',
                 '--headless', '--nolockcheck', '--nodefault', '--norestore',
                 '--convert-to', oext, '--outdir', dtemp, path]
-            logger = logging.getLogger(__name__)
             output = os.path.splitext(path)[0] + os.extsep + oext
             subprocess.check_call(cmd, timeout=timeout)
             # ABDC: Please don't judge me... Soffice makes me do this because
@@ -361,15 +351,12 @@
                     return oext, fp.read()
             else:
                 logger.error(
-                    'fail to convert file %s to %s' % (path, output))
+                    'fail to convert %s to %s', report.report_name, oext)
                 return input_format, data
-            with open(output, 'rb') as fp:
-                return oext, fp.read()
         finally:
             try:
                 os.remove(path)
-                if output:
-                    os.remove(output)
+                os.remove(output)
                 os.rmdir(dtemp)
             except OSError:
                 pass
