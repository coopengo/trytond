# This file is part of Tryton.  The COPYRIGHT file at the top level of
# this repository contains the full copyright notices and license terms.
import time
import datetime
import dateutil.tz
import os
import inspect
import logging
import math
import subprocess
import tempfile
<<<<<<< HEAD
=======
import time
import unicodedata
>>>>>>> 42a7028d
import warnings
import zipfile
import requests
import operator
from email.mime.multipart import MIMEMultipart
from email.mime.text import MIMEText
from io import BytesIO
from itertools import groupby

try:
    import html2text
except ImportError:
    html2text = None

try:
    import weasyprint
except ImportError:
    weasyprint = None

from genshi.filters import Translator

from trytond.i18n import gettext
from trytond.pool import Pool, PoolBase
from trytond.transaction import Transaction
from trytond.config import config
from trytond.tools import slugify
from trytond.url import URLMixin
from trytond.rpc import RPC
from trytond.exceptions import UserError

warnings.simplefilter("ignore")
import relatorio.reporting  # noqa: E402
warnings.resetwarnings()
try:
    from relatorio.templates.opendocument import Manifest, MANIFEST
except ImportError:
    Manifest, MANIFEST = None, None

logger = logging.getLogger(__name__)


MIMETYPES = {
    'odt': 'application/vnd.oasis.opendocument.text',
    'odp': 'application/vnd.oasis.opendocument.presentation',
    'ods': 'application/vnd.oasis.opendocument.spreadsheet',
    'odg': 'application/vnd.oasis.opendocument.graphics',
    'txt': 'text/plain',
    'xml': 'text/xml',
    'html': 'text/html',
    'xhtml': 'text/xhtml',
    }
FORMAT2EXT = {
    'doc6': 'doc',
    'doc95': 'doc',
    'docbook': 'xml',
    'docx7': 'docx',
    'docx': 'docx',
    'ooxml': 'xml',
    'latex': 'ltx',
    'sdc4': 'sdc',
    'sdc3': 'sdc',
    'sdd3': 'sdd',
    'sdd4': 'sdd',
    'sdw4': 'sdw',
    'sdw3': 'sdw',
    'sxd3': 'sxd',
    'sxd5': 'sxd',
    'text': 'txt',
    'xhtml': 'html',
    'xls5': 'xls',
    'xls95': 'xls',
    'xlsx': 'xlsx',
    }

TIMEDELTA_DEFAULT_CONVERTER = {
    's': 1,
    }
TIMEDELTA_DEFAULT_CONVERTER['m'] = TIMEDELTA_DEFAULT_CONVERTER['s'] * 60
TIMEDELTA_DEFAULT_CONVERTER['h'] = TIMEDELTA_DEFAULT_CONVERTER['m'] * 60
TIMEDELTA_DEFAULT_CONVERTER['d'] = TIMEDELTA_DEFAULT_CONVERTER['h'] * 24
TIMEDELTA_DEFAULT_CONVERTER['w'] = TIMEDELTA_DEFAULT_CONVERTER['d'] * 7
TIMEDELTA_DEFAULT_CONVERTER['M'] = TIMEDELTA_DEFAULT_CONVERTER['d'] * 30
TIMEDELTA_DEFAULT_CONVERTER['Y'] = TIMEDELTA_DEFAULT_CONVERTER['d'] * 365

<<<<<<< HEAD
class UnoConversionError(UserError):
    pass


class ReportFactory:

    def __call__(self, records, **kwargs):
        data = {}
        data['objects'] = records  # XXX To remove
        data['records'] = records
        data.update(kwargs)
        return data
=======
REPORT_NAME_MAX_LENGTH = 200

>>>>>>> 42a7028d

class TranslateFactory:

    def __init__(self, report_name, translation):
        self.report_name = report_name
        self.translation = translation

    def __call__(self, text):
        return self.translation.get_report(self.report_name, text)


class Report(URLMixin, PoolBase):

    @classmethod
    def __setup__(cls):
        super(Report, cls).__setup__()
        cls.__rpc__ = {
            'execute': RPC(),
            }

    @classmethod
    def check_access(cls):
        pool = Pool()
        ActionReport = pool.get('ir.action.report')
        User = pool.get('res.user')

        if Transaction().user == 0:
            return

        groups = set(User.get_groups())
        report_groups = ActionReport.get_groups(cls.__name__)
        if report_groups and not groups & report_groups:
            raise UserError('Calling report %s is not allowed!' % cls.__name__)

    @classmethod
    def header_key(cls, record):
        return ()

    @classmethod
    def execute(cls, ids, data):
        '''
        Execute the report on record ids.
        The dictionary with data that will be set in local context of the
        report.
        It returns a tuple with:
            report type,
            data,
            a boolean to direct print,
            the report name
        '''
        pool = Pool()
        ActionReport = pool.get('ir.action.report')
        cls.check_access()

        action_id = data.get('action_id')
        if action_id is None:
            action_reports = ActionReport.search([
                    ('report_name', '=', cls.__name__)
                    ])
            assert action_reports, '%s not found' % cls
            action_report = action_reports[0]
        else:
            action_report = ActionReport(action_id)

        def report_name(records, reserved_length=0):
            names = []
            name_length = 0
            record_count = len(records)
            max_length = (REPORT_NAME_MAX_LENGTH
                - reserved_length
                - len(str(record_count)) - 2)
            for record in records[:5]:
                record_name = record.rec_name
                name_length += len(
                    unicodedata.normalize('NFKD', record_name)) + 1
                if name_length > max_length:
                    break
                names.append(record_name)

            name = '-'.join(names)
            if len(records) > len(names):
                name += '__' + str(record_count - len(names))
            return name

        records = []
        model = action_report.model or data.get('model')
        if model:
            records = cls._get_records(ids, model, data)

        if not records:
            groups = [[]]
            headers = [{}]
        elif action_report.single:
            groups = [[r] for r in records]
            headers = [dict(cls.header_key(r)) for r in records]
        else:
            groups = []
            headers = []
            for key, group in groupby(records, key=cls.header_key):
                groups.append(list(group))
                headers.append(dict(key))

        n = len(groups)
        join_string = '-'
        if n > 1:
            padding = math.ceil(math.log10(n))
            content = BytesIO()
            with zipfile.ZipFile(content, 'w') as content_zip:
                for i, (header, group_records) in enumerate(
                        zip(headers, groups), 1):
                    oext, rcontent = cls._execute(
                        group_records, header, data, action_report)
                    number = str(i).zfill(padding)
                    filename = report_name(
                        group_records, len(number) + len(join_string))
                    filename = slugify(join_string.join([number, filename]))
                    rfilename = '%s.%s' % (filename, oext)
                    content_zip.writestr(rfilename, rcontent)
            content = content.getvalue()
            oext = 'zip'
        else:
            oext, content = cls._execute(
                groups[0], headers[0], data, action_report)
        if not isinstance(content, str):
            content = bytearray(content) if bytes == str else bytes(content)
        action_report_name = action_report.name[:REPORT_NAME_MAX_LENGTH]
        filename = join_string.join(
            filter(None, [
                action_report_name,
                report_name(
                    records, len(action_report_name) + len(join_string))]))
        return (oext, content, action_report.direct_print, filename)

    @classmethod
    def _execute(cls, records, header, data, action):
        # Ensure to restore original context
        # set_lang may modify it
        with Transaction().set_context(Transaction().context):
            report_context = cls.get_context(records, header, data)
            return cls.convert(action, cls.render(action, report_context))

    @classmethod
    def _get_records(cls, ids, model, data):
        pool = Pool()
        Model = pool.get(model)
        Config = pool.get('ir.configuration')
        Lang = pool.get('ir.lang')
        context = Transaction().context

        class TranslateModel(object):
            _languages = {}

            def __init__(self, id):
                self.id = id
                self._language = Transaction().language

            def set_lang(self, language=None):
                if isinstance(language, Lang):
                    language = language.code
                if not language:
                    language = Config.get_language()
                self._language = language

            def __getattr__(self, name):
                if self._language not in TranslateModel._languages:
                    with Transaction().set_context(
                            context=context, language=self._language):
                        records = Model.browse(ids)
                    id2record = dict((r.id, r) for r in records)
                    TranslateModel._languages[self._language] = id2record
                else:
                    id2record = TranslateModel._languages[self._language]
                record = id2record[self.id]
                return getattr(record, name)

            def __int__(self):
                return int(self.id)

            def __str__(self):
                return '%s,%s' % (Model.__name__, self.id)

        return [TranslateModel(id) for id in ids]

    @classmethod
    def get_context(cls, records, header, data):
        pool = Pool()
        User = pool.get('res.user')
        Lang = pool.get('ir.lang')

        report_context = {}
        report_context['header'] = header
        report_context['data'] = data
        report_context['context'] = Transaction().context
        report_context['user'] = User(Transaction().user)
        report_context['records'] = records
        report_context['record'] = records[0] if records else None
        report_context['format_date'] = cls.format_date
        report_context['format_datetime'] = cls.format_datetime
        report_context['format_timedelta'] = cls.format_timedelta
        report_context['format_currency'] = cls.format_currency
        report_context['format_number'] = cls.format_number
        report_context['datetime'] = datetime

        def set_lang(language=None):
            if isinstance(language, Lang):
                language = language.code
            Transaction().set_context(language=language)
        report_context['set_lang'] = set_lang

        return report_context

    @classmethod
    def _callback_loader(cls, report, template):
        # JCA: We do not use tranlsation in reports, and this does not work for
        # now with complex directives. See
        # https://support.coopengo.com/issues/20664
        return
        if report.translatable:
            pool = Pool()
            Translation = pool.get('ir.translation')
            translate = TranslateFactory(cls.__name__, Translation)
            translator = Translator(lambda text: translate(text))
            # Do not use Translator.setup to add filter at the end
            # after set_lang evaluation
            template.filters.append(translator)
            if hasattr(template, 'add_directives'):
                template.add_directives(Translator.NAMESPACE, translator)

    @classmethod
    def render(cls, report, report_context):
        "calls the underlying templating engine to renders the report"
        template = report.get_template_cached()
        if template is None:
            mimetype = MIMETYPES[report.template_extension]
            loader = relatorio.reporting.MIMETemplateLoader()
            # JMO merge_60 TODO: check here if we need to use something
            # like ReportFactory
            klass = loader.factories[loader.get_type(mimetype)]
            template = klass(BytesIO(report.report_content))
            cls._callback_loader(report, template)
            report.set_template_cached(template)
        data = template.generate(**report_context).render()
        if hasattr(data, 'getvalue'):
            data = data.getvalue()
        return data

    @classmethod
    def convert(cls, report, data, timeout=5 * 60, retry=5):
        "converts the report data to another mimetype if necessary"
        # AKE: support printing via external api
        if config.get('report', 'api', default=None):
            return cls.convert_api(report, data, timeout)
        elif config.get('report', 'unoconv', default=True):
            return cls.convert_unoconv(report, data, timeout)
        else:
            raise NotImplementedError

    @classmethod
    def convert_unoconv(cls, report, data, timeout, retry=5):
        input_format = report.template_extension
        output_format = report.extension or report.template_extension

        if (weasyprint
                and input_format in {'html', 'xhtml'}
                and output_format == 'pdf'):
            return output_format, weasyprint.HTML(string=data).write_pdf()

        if input_format == output_format and output_format in MIMETYPES:
            return output_format, data

        dtemp = tempfile.mkdtemp(prefix='trytond_')
        path = os.path.join(
            dtemp, report.report_name + os.extsep + input_format)
        oext = FORMAT2EXT.get(output_format, output_format)
        mode = 'w+' if isinstance(data, str) else 'wb+'
        with open(path, mode) as fp:
            fp.write(data)
        try:
            cmd = ['soffice',
                '--headless', '--nolockcheck', '--nodefault', '--norestore',
                '--convert-to', oext, '--outdir', dtemp, path]
            if output_format == 'csv':
                # https://ask.libreoffice.org/en/question/213090/wrong-encoding-with-convert-from-csv-to-xlsx/
                # field delimiter, string delimiter, encoding, header
                # 44 => ,
                # 34 => "
                # 76 => UTF-8
                # No header line
                cmd.extend(
                    ['--infilter="Text - txt - csv (StarCalc):44,34,76,"'])
            output = os.path.splitext(path)[0] + os.extsep + oext
            for count in range(retry, -1, -1):
                if count != retry:
                    time.sleep(0.02 * (retry - count))
<<<<<<< HEAD
                subprocess.check_call(cmd, timeout=timeout)
                # ABDC: Please don't judge me... Soffice makes me do this
                # because its returns before file creation.
                nb_retry = 0
                while nb_retry < 10:
                    nb_retry += 1
                    if os.path.exists(output):
                        break
                    time.sleep(0.02)
=======
                try:
                    subprocess.check_call(cmd, timeout=timeout)
                except subprocess.CalledProcessError:
                    if count:
                        continue
                    logger.error(
                        "fail to convert %s to %s", report.report_name, oext,
                        exc_info=True)
                    break
>>>>>>> 42a7028d
                if os.path.exists(output):
                    with open(output, 'rb') as fp:
                        return oext, fp.read()
            else:
                logger.error(
                    'fail to convert %s to %s', report.report_name, oext)
            return input_format, data
        finally:
            try:
                os.remove(path)
                os.remove(output)
                os.rmdir(dtemp)
            except OSError:
                pass

    @classmethod
    def convert_api(cls, report, data, timeout):
        # AKE: support printing via external api
        User = Pool().get('res.user')
        input_format = report.template_extension
        output_format = report.extension or report.template_extension

        if output_format in MIMETYPES:
            return output_format, data

        oext = FORMAT2EXT.get(output_format, output_format)
        url_tpl = config.get('report', 'api')
        url = url_tpl.format(oext=oext)
        files = {'file': ('doc.' + input_format, data)}
        for count in range(config.getint('report', 'unoconv_retry'), -1, -1):
            try:
                r = requests.post(url, files=files, timeout=timeout)
                if r.status_code < 300:
                    return oext, r.content
                else:
                    raise UnoConversionError('Conversion of "%s" failed. '
                        'Unoconv responsed with "%s".' % (
                            report.report_name, r.reason))
            except UnoConversionError as e:
                if count:
                    time.sleep(0.1)
                    continue
                user = User(Transaction().user)
                logger.error(e.message + ' User: %s' % user.name or '')
                raise

    @classmethod
    def format_date(cls, value, lang=None, format=None):
        pool = Pool()
        Lang = pool.get('ir.lang')
        if lang is None:
            lang = Lang.get()
        return lang.strftime(value, format=format)

    @classmethod
    def format_datetime(cls, value, lang=None, format=None, timezone=None):
        pool = Pool()
        Lang = pool.get('ir.lang')
        if lang is None:
            lang = Lang.get()
        if value.tzinfo is None:
            value = value.replace(tzinfo=dateutil.tz.tzutc())
        if timezone:
            if isinstance(timezone, str):
                timezone = dateutil.tz.gettz(timezone)
            value = value.astimezone(timezone)
        return lang.strftime(value, format)

    @classmethod
    def format_timedelta(cls, value, converter=None, lang=None):
        pool = Pool()
        Lang = pool.get('ir.lang')
        if lang is None:
            lang = Lang.get()
        if not converter:
            converter = TIMEDELTA_DEFAULT_CONVERTER
        if value is None:
            return ''

        def translate(k):
            xml_id = 'ir.msg_timedelta_%s' % k
            translation = gettext(xml_id)
            return translation if translation != xml_id else k

        text = []
        value = value.total_seconds()
        sign = '-' if value < 0 else ''
        value = abs(value)
        converter = sorted(
            converter.items(), key=operator.itemgetter(1), reverse=True)
        values = []
        for k, v in converter:
            part, value = divmod(value, v)
            values.append(part)

        for (k, _), v in zip(converter[:-3], values):
            if v:
                text.append(lang.format('%d', v, True) + translate(k))
        if any(values[-3:]) or not text:
            time = '%02d:%02d' % tuple(values[-3:-1])
            if values[-1] or value:
                time += ':%02d' % values[-1]
            text.append(time)
        text = sign + ' '.join(text)
        if value:
            if not any(values[-3:]):
                # Add space if no time
                text += ' '
            text += ('%.6f' % value)[1:]
        return text

    @classmethod
    def format_currency(
            cls, value, lang, currency, symbol=True, grouping=True,
            digits=None):
        pool = Pool()
        Lang = pool.get('ir.lang')
        if lang is None:
            lang = Lang.get()
        return lang.currency(value, currency, symbol, grouping, digits=digits)

    @classmethod
    def format_number(cls, value, lang, digits=2, grouping=True,
            monetary=None):
        pool = Pool()
        Lang = pool.get('ir.lang')
        if lang is None:
            lang = Lang.get()
        return lang.format('%.' + str(digits) + 'f', value,
            grouping=grouping, monetary=monetary)


def get_email(report, record, languages):
    "Return email.mime and title from the report execution"
    pool = Pool()
    ActionReport = pool.get('ir.action.report')
    report_id = None
    if inspect.isclass(report) and issubclass(report, Report):
        Report_ = report
    else:
        if isinstance(report, ActionReport):
            report_name = report.report_name
            report_id = report.id
        else:
            report_name = report
        Report_ = pool.get(report_name, type='report')
    converter = None
    title = None
    msg = MIMEMultipart('alternative')
    msg.add_header('Content-Language', ', '.join(l.code for l in languages))
    for language in languages:
        with Transaction().set_context(language=language.code):
            ext, content, _, title = Report_.execute(
                [record.id], {
                    'action_id': report_id,
                    'language': language,
                    })
        if ext == 'html' and html2text:
            if not converter:
                converter = html2text.HTML2Text()
            part = MIMEText(
                converter.handle(content), 'plain', _charset='utf-8')
            part.add_header('Content-Language', language.code)
            msg.attach(part)
        part = MIMEText(content, ext, _charset='utf-8')
        part.add_header('Content-Language', language.code)
        msg.attach(part)
    return msg, title<|MERGE_RESOLUTION|>--- conflicted
+++ resolved
@@ -9,11 +9,7 @@
 import math
 import subprocess
 import tempfile
-<<<<<<< HEAD
-=======
-import time
 import unicodedata
->>>>>>> 42a7028d
 import warnings
 import zipfile
 import requests
@@ -98,23 +94,12 @@
 TIMEDELTA_DEFAULT_CONVERTER['M'] = TIMEDELTA_DEFAULT_CONVERTER['d'] * 30
 TIMEDELTA_DEFAULT_CONVERTER['Y'] = TIMEDELTA_DEFAULT_CONVERTER['d'] * 365
 
-<<<<<<< HEAD
+REPORT_NAME_MAX_LENGTH = 200
+
+
 class UnoConversionError(UserError):
     pass
 
-
-class ReportFactory:
-
-    def __call__(self, records, **kwargs):
-        data = {}
-        data['objects'] = records  # XXX To remove
-        data['records'] = records
-        data.update(kwargs)
-        return data
-=======
-REPORT_NAME_MAX_LENGTH = 200
-
->>>>>>> 42a7028d
 
 class TranslateFactory:
 
@@ -409,17 +394,6 @@
             for count in range(retry, -1, -1):
                 if count != retry:
                     time.sleep(0.02 * (retry - count))
-<<<<<<< HEAD
-                subprocess.check_call(cmd, timeout=timeout)
-                # ABDC: Please don't judge me... Soffice makes me do this
-                # because its returns before file creation.
-                nb_retry = 0
-                while nb_retry < 10:
-                    nb_retry += 1
-                    if os.path.exists(output):
-                        break
-                    time.sleep(0.02)
-=======
                 try:
                     subprocess.check_call(cmd, timeout=timeout)
                 except subprocess.CalledProcessError:
@@ -429,7 +403,14 @@
                         "fail to convert %s to %s", report.report_name, oext,
                         exc_info=True)
                     break
->>>>>>> 42a7028d
+                # ABDC: Please don't judge me... Soffice makes me do this
+                # because its returns before file creation.
+                nb_retry = 0
+                while nb_retry < 10:
+                    nb_retry += 1
+                    if os.path.exists(output):
+                        break
+                    time.sleep(0.02)
                 if os.path.exists(output):
                     with open(output, 'rb') as fp:
                         return oext, fp.read()
