--- conflicted
+++ resolved
@@ -76,14 +76,10 @@
         context = {'_request': self.context}
         if auth.type == 'session':
             user_id = security.check(
-<<<<<<< HEAD
-                database_name, auth.get('userid'), auth.get('session'))
+                database_name, auth.get('userid'), auth.get('session'),
+				context=context)
         elif auth.type == 'token':
             user_id = auth.get('user_id')
-=======
-                database_name, auth.get('userid'), auth.get('session'),
-                context=context)
->>>>>>> 48b10d58
         else:
             user_id = security.login(
                 database_name, auth.username, auth, cache=False,
@@ -204,7 +200,7 @@
                     transaction.set_context(_check_access=True):
                 try:
                     response = func(request, *args, **kwargs)
-                except Exception, e:
+                except Exception as e:
                     if isinstance(e, HTTPException):
                         raise
                     logger.error('%s', request, exc_info=True)
