--- conflicted
+++ resolved
@@ -77,13 +77,9 @@
         if auth.type == 'session':
             user_id = security.check(
                 database_name, auth.get('userid'), auth.get('session'),
-<<<<<<< HEAD
-				context=context)
+                context=context)
         elif auth.type == 'token':
             user_id = auth.get('user_id')
-=======
-                context=context)
->>>>>>> 0e48bf54
         else:
             user_id = security.login(
                 database_name, auth.username, auth, cache=False,
