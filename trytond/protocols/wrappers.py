--- conflicted
+++ resolved
@@ -149,11 +149,7 @@
     return wrapper
 
 
-<<<<<<< HEAD
-def with_transaction(readonly=None):
-=======
 def with_transaction(readonly=None, user=0, context=None):
->>>>>>> 999ca7bc
     from trytond.worker import run_task
 
     def decorator(func):
