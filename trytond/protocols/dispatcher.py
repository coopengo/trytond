# -*- coding: utf-8 -*-
#This file is part of Tryton.  The COPYRIGHT file at the top level of
#this repository contains the full copyright notices and license terms.
import traceback
import logging
import time
import sys
import pydoc

from sql import Table, Flavor

from trytond.pool import Pool
from trytond import security
from trytond import backend
from trytond.config import CONFIG
from trytond.version import VERSION
from trytond.transaction import Transaction
from trytond.cache import Cache
from trytond.exceptions import UserError, UserWarning, NotLogged, \
    ConcurrencyException
from trytond.rpc import RPC


ir_configuration = Table('ir_configuration')
ir_lang = Table('ir_lang')
ir_module = Table('ir_module')
res_user = Table('res_user')


def dispatch(host, port, protocol, database_name, user, session, object_type,
        object_name, method, *args, **kwargs):
    Database = backend.get('Database')
    DatabaseOperationalError = backend.get('DatabaseOperationalError')
    if object_type == 'common':
        if method == 'login':
            try:
                database = Database(database_name).connect()
                cursor = database.cursor()
                cursor.close()
            except Exception:
                return False
            res = security.login(database_name, user, session)
            Cache.clean(database_name)
            logger = logging.getLogger('dispatcher')
            msg = res and 'successful login' or 'bad login or password'
            logger.info('%s \'%s\' from %s:%d using %s on database \'%s\''
                % (msg, user, host, port, protocol, database_name))
            Cache.resets(database_name)
            return res or False
        elif method == 'logout':
            name = security.logout(database_name, user, session)
            logger = logging.getLogger('dispatcher')
            logger.info(('logout \'%s\' from %s:%d '
                    'using %s on database \'%s\'')
                % (name, host, port, protocol, database_name))
            return True
        elif method == 'version':
            return VERSION
        elif method == 'list_lang':
            return [
                ('bg_BG', 'Български'),
                ('ca_ES', 'Català'),
                ('cs_CZ', 'Čeština'),
                ('de_DE', 'Deutsch'),
                ('en_US', 'English'),
                ('es_AR', 'Español (Argentina)'),
                ('es_ES', 'Español (España)'),
                ('es_CO', 'Español (Colombia)'),
                ('fr_FR', 'Français'),
                ('lt_LT', 'Lietuvių'),
                ('nl_NL', 'Nederlands'),
                ('ru_RU', 'Russian'),
                ('sl_SI', 'Slovenščina'),
            ]
        elif method == 'db_exist':
            try:
                database = Database(*args, **kwargs).connect()
                cursor = database.cursor()
                cursor.close(close=True)
                return True
            except Exception:
                return False
        elif method == 'list':
            if CONFIG['prevent_dblist']:
                raise Exception('AccessDenied')
<<<<<<< HEAD
            with Transaction().start(None, 0, close=True) as transaction:
                return transaction.database.list(transaction.cursor)
=======
            database = Database().connect()
            Flavor.set(Database.flavor)
            try:
                cursor = database.cursor()
                try:
                    res = database.list(cursor)
                finally:
                    cursor.close(close=True)
            except Exception:
                res = []
            return res
>>>>>>> 37a9031a
        elif method == 'create':
            return create(*args, **kwargs)
        elif method == 'restore':
            return restore(*args, **kwargs)
        elif method == 'drop':
            return drop(*args, **kwargs)
        elif method == 'dump':
            return dump(*args, **kwargs)
        return
    elif object_type == 'system':
        database = Database(database_name).connect()
        database_list = Pool.database_list()
        pool = Pool(database_name)
        if not database_name in database_list:
            pool.init()
        if method == 'listMethods':
            res = []
            for type in ('model', 'wizard', 'report'):
                for object_name, obj in pool.iterobject(type=type):
                    for method in obj.__rpc__:
                        res.append(type + '.' + object_name + '.' + method)
                    if hasattr(obj, '_buttons'):
                        for button in obj._buttons:
                            res.append(type + '.' + object_name + '.' + button)
            return res
        elif method == 'methodSignature':
            return 'signatures not supported'
        elif method == 'methodHelp':
            res = []
            args_list = args[0].split('.')
            object_type = args_list[0]
            object_name = '.'.join(args_list[1:-1])
            method = args_list[-1]
            obj = pool.get(object_name, type=object_type)
            return pydoc.getdoc(getattr(obj, method))

    for count in range(int(CONFIG['retry']), -1, -1):
        try:
            user = security.check(database_name, user, session)
        except DatabaseOperationalError:
            if count:
                continue
            raise
        break

    Cache.clean(database_name)
    database_list = Pool.database_list()
    pool = Pool(database_name)
    if not database_name in database_list:
        with Transaction().start(database_name, user,
                readonly=True) as transaction:
            pool.init()
    obj = pool.get(object_name, type=object_type)

    if method in obj.__rpc__:
        rpc = obj.__rpc__[method]
    elif method in getattr(obj, '_buttons', {}):
        rpc = RPC(readonly=False, instantiate=0)
    else:
        raise UserError('Calling method %s on %s %s is not allowed!'
            % (method, object_type, object_name))

    for count in range(int(CONFIG['retry']), -1, -1):
        with Transaction().start(database_name, user,
                readonly=rpc.readonly) as transaction:
            try:
                c_args, c_kwargs, transaction.context, transaction.timestamp \
                    = rpc.convert(obj, *args, **kwargs)
                meth = getattr(obj, method)
                if not hasattr(meth, 'im_self') or meth.im_self:
                    result = rpc.result(meth(*c_args, **c_kwargs))
                else:
                    assert rpc.instantiate == 0
                    inst = c_args.pop(0)
                    if hasattr(inst, method):
                        result = rpc.result(meth(inst, *c_args, **c_kwargs))
                    else:
                        result = [rpc.result(meth(i, *c_args, **c_kwargs))
                            for i in inst]
                if not rpc.readonly:
                    transaction.cursor.commit()
            except DatabaseOperationalError, exception:
                transaction.cursor.rollback()
                if count and not rpc.readonly:
                    continue
                raise
            except Exception, exception:
                if CONFIG['verbose'] and not isinstance(exception, (
                            NotLogged, ConcurrencyException, UserError,
                            UserWarning)):
                    tb_s = ''.join(traceback.format_exception(*sys.exc_info()))
                    logger = logging.getLogger('dispatcher')
                    logger.error('Exception calling method %s on '
                        '%s %s from %s@%s:%d/%s:\n'
                        % (method, object_type, object_name, user, host, port,
                            database_name) + tb_s)
                transaction.cursor.rollback()
                raise
        with Transaction().start(database_name, 0) as transaction:
            pool = Pool(database_name)
            Session = pool.get('ir.session')
            try:
                Session.reset(session)
            except DatabaseOperationalError:
                # Silently fail when reseting session
                transaction.cursor.rollback()
            else:
                transaction.cursor.commit()
        Cache.resets(database_name)
        return result


def create(database_name, password, lang, admin_password):
    '''
    Create a database

    :param database_name: the database name
    :param password: the server password
    :param lang: the default language for the database
    :param admin_password: the admin password
    :return: True if succeed
    '''
    Database = backend.get('Database')
    security.check_super(password)
    res = False
    logger = logging.getLogger('database')

    try:
        with Transaction().start(None, 0, close=True, autocommit=True) \
            as transaction:
            transaction.database.create(transaction.cursor, database_name)
            transaction.cursor.commit()

        with Transaction().start(database_name, 0) as transaction:
            Database.init(transaction.cursor)
            transaction.cursor.execute(*ir_configuration.insert(
                    [ir_configuration.language], [[lang]]))
            transaction.cursor.commit()

        pool = Pool(database_name)
        pool.init(update=True, lang=[lang])
        with Transaction().start(database_name, 0) as transaction:
            User = pool.get('res.user')
            Lang = pool.get('ir.lang')
            language, = Lang.search([('code', '=', lang)])
            language.translatable = True
            language.save()
            users = User.search([('login', '!=', 'root')])
            User.write(users, {
                    'language': language.id,
                    })
            admin, = User.search([('login', '=', 'admin')])
            User.write([admin], {
                    'password': admin_password,
                    })
            Module = pool.get('ir.module.module')
            if Module:
                Module.update_list()
            transaction.cursor.commit()
            res = True
    except Exception:
        logger.error('CREATE DB: %s failed' % (database_name,))
        tb_s = ''.join(traceback.format_exception(*sys.exc_info()))
        logger.error('Exception in call: \n' + tb_s)
        raise
    else:
        logger.info('CREATE DB: %s' % (database_name,))
    return res


def drop(database_name, password):
    Database = backend.get('Database')
    security.check_super(password)
    Database(database_name).close()
    # Sleep to let connections close
    time.sleep(1)
    logger = logging.getLogger('database')

    with Transaction().start(None, 0, close=True, autocommit=True) \
        as transaction:
        cursor = transaction.cursor
        try:
            Database.drop(cursor, database_name)
            cursor.commit()
        except Exception:
            logger.error('DROP DB: %s failed' % (database_name,))
            tb_s = ''.join(traceback.format_exception(*sys.exc_info()))
            logger.error('Exception in call: \n' + tb_s)
            raise
        else:
            logger.info('DROP DB: %s' % (database_name))
            Pool.stop(database_name)
    return True


def dump(database_name, password):
    Database = backend.get('Database')
    security.check_super(password)
    Database(database_name).close()
    # Sleep to let connections close
    time.sleep(1)
    logger = logging.getLogger('database')

    data = Database.dump(database_name)
    logger.info('DUMP DB: %s' % (database_name))
    return buffer(data)


def restore(database_name, password, data, update=False):
    Database = backend.get('Database')
    logger = logging.getLogger('database')
    security.check_super(password)
    try:
        database = Database().connect()
        cursor = database.cursor()
        cursor.close(close=True)
        raise Exception("Database already exists!")
    except Exception:
        pass
    Database.restore(database_name, data)
    logger.info('RESTORE DB: %s' % (database_name))
    if update:
        cursor = Database(database_name).connect().cursor()
        cursor.execute(*ir_lang.select(ir_lang.code,
                where=ir_lang.translatable))
        lang = [x[0] for x in cursor.fetchall()]
        cursor.execute(*ir_module.update([ir_module.state], ['to upgrade'],
                where=(ir_module.state == 'installed')))
        cursor.commit()
        cursor.close()
        Pool(database_name).init(update=update, lang=lang)
        logger.info('Update/Init succeed!')
    return True<|MERGE_RESOLUTION|>--- conflicted
+++ resolved
@@ -56,6 +56,8 @@
             return True
         elif method == 'version':
             return VERSION
+        elif method == 'timezone_get':
+            return CONFIG['timezone']
         elif method == 'list_lang':
             return [
                 ('bg_BG', 'Български'),
@@ -83,22 +85,8 @@
         elif method == 'list':
             if CONFIG['prevent_dblist']:
                 raise Exception('AccessDenied')
-<<<<<<< HEAD
             with Transaction().start(None, 0, close=True) as transaction:
                 return transaction.database.list(transaction.cursor)
-=======
-            database = Database().connect()
-            Flavor.set(Database.flavor)
-            try:
-                cursor = database.cursor()
-                try:
-                    res = database.list(cursor)
-                finally:
-                    cursor.close(close=True)
-            except Exception:
-                res = []
-            return res
->>>>>>> 37a9031a
         elif method == 'create':
             return create(*args, **kwargs)
         elif method == 'restore':
