# -*- coding: utf-8 -*-
# This file is part of Tryton.  The COPYRIGHT file at the top level of
# this repository contains the full copyright notices and license terms.
import http.client
import logging
import pydoc
import time
import traceback
try:
    from http import HTTPStatus
except ImportError:
    from http import client as HTTPStatus

from werkzeug.exceptions import abort
from werkzeug.wrappers import Response
from sql import Table

from trytond import security
from trytond import backend
from trytond.config import config, get_hostname
from trytond import __version__
from trytond.transaction import Transaction
from trytond.exceptions import (
    UserError, UserWarning, ConcurrencyException, LoginException,
    RateLimitException)
from trytond.tools import is_instance_method
from trytond.wsgi import app
from trytond.perf_analyzer import PerfLog, profile
from trytond.perf_analyzer import logger as perf_logger
from trytond.sentry import sentry_wrap
from trytond.worker import run_task
from .wrappers import with_pool

logger = logging.getLogger(__name__)

# JCA: log slow RPC (> log_time_threshold)
slow_threshold = config.getfloat('web', 'log_time_threshold', default=-1)
if slow_threshold >= 0:
    slow_logger = logging.getLogger('trytond.rpc.performance')

# JCA: Format json logs
format_json_parameters = config.getboolean('web', 'format_parameters_logs',
    default=False)
format_json_result = config.getboolean('web', 'format_result_logs',
    default=False)
if format_json_parameters or format_json_result:
    import datetime
    import base64
    import json
    from decimal import Decimal

    class DEBUGEncoder(json.JSONEncoder):

        serializers = {}

        @classmethod
        def register(cls, klass, encoder):
            assert klass not in cls.serializers
            cls.serializers[klass] = encoder

        def default(self, obj):
            marshaller = self.serializers.get(type(obj),
                super(DEBUGEncoder, self).default)
            return marshaller(obj)

    DEBUGEncoder.register(datetime.datetime,
        lambda x: 'DateTime(%s-%s-%s %s:%s:%s.%s)' % (x.year, x.month, x.day,
            x.hour, x.minute, x.second, x.microsecond))
    DEBUGEncoder.register(datetime.date, lambda x: 'Date(%s-%s-%s)' % (
            x.year, x.month, x.day))
    DEBUGEncoder.register(datetime.time, lambda x: 'Time(%s:%s:%s.%s)' % (
            x.hour, x.minute, x.second, x.microsecond))
    DEBUGEncoder.register(datetime.timedelta, lambda x: 'TimeDelta(%s seconds)' % (
            x.total_seconds()))
    DEBUGEncoder.register(Decimal, lambda x: 'Decimal(%s)' % str(x))
    DEBUGEncoder.register(bytes, lambda x: 'Bytes(%s)' % base64.encodebytes(x))
    DEBUGEncoder.register(bytearray,
        lambda x: 'Bytes(%s)' % base64.encodebytes(x))


ir_configuration = Table('ir_configuration')
ir_lang = Table('ir_lang')
ir_module = Table('ir_module')
res_user = Table('res_user')

# JCA: log slow RPC
def log_exception(method, *args, **kwargs):
    kwargs['exc_info'] = False
    method(*args, **kwargs)
    for elem in traceback.format_exc().split('\n'):
        method(elem)


@app.route('/<string:database_name>/', methods=['POST'])
def rpc(request, database_name):
    methods = {
        'common.db.login': login,
        'common.db.logout': logout,
        'system.listMethods': list_method,
        'system.methodHelp': help_method,
        'system.methodSignature': lambda *a: 'signatures not supported',
        }
    return methods.get(request.rpc_method, _dispatch)(
        request, database_name, *request.rpc_params)


def login(request, database_name, user, parameters, language=None):
    try:
        backend.Database(database_name).connect()
    except backend.DatabaseOperationalError:
        logger.error('fail to connect to %s', database_name, exc_info=True)
        abort(HTTPStatus.NOT_FOUND)
    context = {
        'language': language,
        '_request': request.context,
        }
    try:
        session = security.login(
            database_name, user, parameters, context=context)
        code = HTTPStatus.UNAUTHORIZED
    except RateLimitException:
        session = None
        code = HTTPStatus.TOO_MANY_REQUESTS
    if not session:
        abort(code)
    return session


@app.auth_required
def logout(request, database_name):
    auth = request.authorization
    security.logout(
        database_name, auth.get('userid'), auth.get('session'),
        context={'_request': request.context})


@app.route('/', methods=['POST'])
def root(request, *args):
    methods = {
        'common.server.version': lambda *a: __version__,
        'common.db.list': db_list,
        }
    return methods[request.rpc_method](request, *request.rpc_params)


@app.route('/<path:path>', methods=['OPTIONS'])
def options(request, path):
    return Response(status=HTTPStatus.NO_CONTENT)


def db_exist(request, database_name):
    try:
        backend.Database(database_name).connect()
        return True
    except Exception:
        return False


def db_list(request, *args):
    if not config.getboolean('database', 'list'):
        abort(HTTPStatus.FORBIDDEN)
    context = {'_request': request.context}
    hostname = get_hostname(request.host)
    with Transaction().start(
            None, 0, context=context, readonly=True, close=True,
            ) as transaction:
        return transaction.database.list(hostname=hostname)


@app.auth_required
@with_pool
def list_method(request, pool):
    methods = []
    for type in ('model', 'wizard', 'report'):
        for object_name, obj in pool.iterobject(type=type):
            for method in obj.__rpc__:
                methods.append(type + '.' + object_name + '.' + method)
    return methods


def get_object_method(request, pool):
    method = request.rpc_method
    type, _ = method.split('.', 1)
    name = '.'.join(method.split('.')[1:-1])
    method = method.split('.')[-1]
    return pool.get(name, type=type), method


@app.auth_required
@with_pool
def help_method(request, pool):
    obj, method = get_object_method(request, pool)
    return pydoc.getdoc(getattr(obj, method))


# AKE: hide tech exceptions and send them to sentry
@sentry_wrap
@app.auth_required
@with_pool
def _dispatch(request, pool, *args, **kwargs):
<<<<<<< HEAD

    # AKE: perf analyzer hooks
    try:
        PerfLog().on_enter()
    except Exception:
        perf_logger.exception('on_enter failed')

    DatabaseOperationalError = backend.get('DatabaseOperationalError')

=======
>>>>>>> 1f2cbab7
    obj, method = get_object_method(request, pool)
    if method in obj.__rpc__:
        rpc = obj.__rpc__[method]
    else:
        abort(HTTPStatus.FORBIDDEN)

    user = request.user_id
    session = None
    if request.authorization.type == 'session':
        session = request.authorization.get('session')

    if rpc.fresh_session and session:
        context = {'_request': request.context}
        if not security.check_timeout(
                pool.database_name, user, session, context=context):
            abort(http.client.UNAUTHORIZED)

    log_message = '%s.%s(*%s, **%s) from %s@%s/%s'
    username = request.authorization.username
    if isinstance(username, bytes):
        username = username.decode('utf-8')
    log_args = (
        obj, method, args, kwargs, username, request.remote_addr, request.path)
    logger.info(log_message, *log_args)

    # JCA: log slow RPC
    if slow_threshold >= 0:
        slow_msg = '%s.%s (%s s)'
        slow_args = (obj, method)
        slow_start = time.time()

    # JCA: Format parameters
    if format_json_parameters and logger.isEnabledFor(logging.DEBUG):
        try:
            for line in json.dumps(args, indent=2, sort_keys=True,
                    cls=DEBUGEncoder).split('\n'):
                logger.debug('Parameters: %s' % line)
        except Exception:
            logger.debug('Could not format parameters in log', exc_info=True)

    user = request.user_id

    # AKE: add session and token to transaction context
    token = None
    if request.authorization.type == 'token':
        token = {
            'key': request.authorization.get('token'),
            'user': user,
            'party': request.authorization.get('party_id'),
            }

    # AKE: perf analyzer hooks
    try:
        PerfLog().on_execute(user, session, request.rpc_method, args, kwargs)
    except Exception:
        perf_logger.exception('on_execute failed')

    retry = config.getint('database', 'retry')
    for count in range(retry, -1, -1):
        if count != retry:
            time.sleep(0.02 * (retry - count))
        with Transaction().start(pool.database_name, user,
                readonly=rpc.readonly) as transaction:
            try:
                c_args, c_kwargs, transaction.context, transaction.timestamp \
                    = rpc.convert(obj, *args, **kwargs)
                # AKE: add session to transaction context
                transaction.context.update({
                        'session': session,
                        'token': token,
                        })
                transaction.context['_request'] = request.context
                meth = getattr(obj, method)

                # AKE: perf analyzer hooks
                try:
                    wrapped_meth = profile(meth)
                except Exception:
                    perf_logger.exception('profile failed')
                else:
                    meth = wrapped_meth

                if (rpc.instantiate is None
                        or not is_instance_method(obj, method)):
                    result = rpc.result(meth(*c_args, **c_kwargs))
                else:
                    assert rpc.instantiate == 0
                    inst = c_args.pop(0)
                    if hasattr(inst, method):
                        result = rpc.result(meth(inst, *c_args, **c_kwargs))
                    else:
                        result = [rpc.result(meth(i, *c_args, **c_kwargs))
                            for i in inst]
            except backend.DatabaseOperationalError:
                if count and not rpc.readonly:
                    transaction.rollback()
                    continue
                logger.error(log_message, *log_args, exc_info=True)

                # JCA: log slow RPC
                if slow_threshold >= 0:
                    slow_args += (str(time.time() - slow_start),)
                    log_exception(slow_logger.error, slow_msg, *slow_args)

                raise
            except (ConcurrencyException, UserError, UserWarning,
                    LoginException):
                logger.debug(log_message, *log_args, exc_info=True)

                # JCA: log slow RPC
                if slow_threshold >= 0:
                    slow_args += (str(time.time() - slow_start),)
                    log_exception(slow_logger.debug, slow_msg, *slow_args)

                raise
            except Exception:
                logger.error(log_message, *log_args, exc_info=True)

                # JCA: log slow RPC
                if slow_threshold >= 0:
                    slow_args += (str(time.time() - slow_start),)
                    log_exception(slow_logger.error, slow_msg, *slow_args)

                raise
            # Need to commit to unlock SQLite database
            transaction.commit()
        if request.authorization.type == 'session':
            # AKE: moved all session ops to security script
            security.reset_user_session(
                pool.database_name, user, request.authorization.get('session'))
        while transaction.tasks:
            task_id = transaction.tasks.pop()
            run_task(pool, task_id)
        if session:
            context = {'_request': request.context}
            security.reset(pool.database_name, session, context=context)

        # JCA: Allow to format json result
        if format_json_result and logger.isEnabledFor(logging.DEBUG):
            try:
                for line in json.dumps(result, indent=2,
                        sort_keys=True, cls=DEBUGEncoder).split('\n'):
                    logger.debug('Result: %s' % line)
            except Exception:
                logger.debug('Could not format parameters in log',
                    exc_info=True)
        else:
            logger.debug('Result: %s', result)

        # JCA: log slow RPC
        if slow_threshold >= 0:
            slow_diff = time.time() - slow_start
            slow_args += (str(slow_diff),)
            if slow_diff > slow_threshold:
                slow_logger.info(slow_msg, *slow_args)
            else:
                slow_logger.debug(slow_msg, *slow_args)

        # AKE: perf analyzer hooks
        try:
            PerfLog().on_leave(result)
        except Exception:
            perf_logger.exception('on_leave failed')

        response = app.make_response(request, result)
        if rpc.readonly and rpc.cache:
            response.headers.extend(rpc.cache.headers())
        return response<|MERGE_RESOLUTION|>--- conflicted
+++ resolved
@@ -198,7 +198,6 @@
 @app.auth_required
 @with_pool
 def _dispatch(request, pool, *args, **kwargs):
-<<<<<<< HEAD
 
     # AKE: perf analyzer hooks
     try:
@@ -206,10 +205,6 @@
     except Exception:
         perf_logger.exception('on_enter failed')
 
-    DatabaseOperationalError = backend.get('DatabaseOperationalError')
-
-=======
->>>>>>> 1f2cbab7
     obj, method = get_object_method(request, pool)
     if method in obj.__rpc__:
         rpc = obj.__rpc__[method]
