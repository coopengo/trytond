# -*- coding: utf-8 -*-
# This file is part of Tryton.  The COPYRIGHT file at the top level of
# this repository contains the full copyright notices and license terms.
import logging
import time
import pydoc
from functools import wraps

from werkzeug.utils import redirect
from sql import Table

from trytond.pool import Pool
from trytond import security
from trytond import backend
from trytond.config import config
from trytond import __version__
from trytond.transaction import Transaction
from trytond.cache import Cache
from trytond.exceptions import UserError, UserWarning, ConcurrencyException
from trytond.tools import is_instance_method
<<<<<<< HEAD
from trytond.perf_analyzer import PerfLog, profile, logger as perf_logger
=======
from trytond.wsgi import app
>>>>>>> 32fdf010

logger = logging.getLogger(__name__)

ir_configuration = Table('ir_configuration')
ir_lang = Table('ir_lang')
ir_module = Table('ir_module')
res_user = Table('res_user')


<<<<<<< HEAD
def dispatch(host, port, protocol, database_name, user, session, object_type,
        object_name, method, *args, **kwargs):
    Database = backend.get('Database')
    # What if there is no session (XMLRPC)
    # (proteus)
    DatabaseOperationalError = backend.get('DatabaseOperationalError')
    if object_type == 'common':
        if method == 'login':
            try:
                database = Database(database_name).connect()
                cursor = database.cursor()
                cursor.close()
            except Exception:
                return False
            res = security.login(database_name, user, session)
            with Transaction().start(database_name, 0):
                Cache.clean(database_name)
                Cache.resets(database_name)
            msg = res and 'successful login' or 'bad login or password'
            logger.info('%s \'%s\' from %s:%d using %s on database \'%s\'',
                msg, user, host, port, protocol, database_name)
            return res or False
        elif method == 'logout':
            name = security.logout(database_name, user, session)
            logger.info('logout \'%s\' from %s:%d '
                'using %s on database \'%s\'',
                name, host, port, protocol, database_name)
            return True
        elif method == 'version':
            return __version__
        elif method == 'list_lang':
            return [
                ('bg_BG', 'Български'),
                ('ca_ES', 'Català'),
                ('cs_CZ', 'Čeština'),
                ('de_DE', 'Deutsch'),
                ('en_US', 'English'),
                ('es_AR', 'Español (Argentina)'),
                ('es_EC', 'Español (Ecuador)'),
                ('es_ES', 'Español (España)'),
                ('es_CO', 'Español (Colombia)'),
                ('es_MX', 'Español (México)'),
                ('fr_FR', 'Français'),
                ('hu_HU', 'Magyar'),
                ('it_IT', 'Italiano'),
                ('lt_LT', 'Lietuvių'),
                ('nl_NL', 'Nederlands'),
                ('pt_BR', 'Português (Brasil)'),
                ('ru_RU', 'Russian'),
                ('sl_SI', 'Slovenščina'),
            ]
        elif method == 'db_exist':
            try:
                database = Database(*args, **kwargs).connect()
                cursor = database.cursor()
                cursor.close(close=True)
                return True
            except Exception:
                return False
        elif method == 'list':
            if not config.getboolean('database', 'list'):
                raise Exception('AccessDenied')
            with Transaction().start(None, 0, close=True) as transaction:
                return transaction.database.list(transaction.cursor)
        elif method == 'create':
            return create(*args, **kwargs)
        elif method == 'restore':
            return restore(*args, **kwargs)
        elif method == 'drop':
            return drop(*args, **kwargs)
        elif method == 'dump':
            return dump(*args, **kwargs)
        return
    elif object_type == 'system':
        database = Database(database_name).connect()
=======
def with_pool(func):
    @wraps(func)
    def wrapper(request, database_name, *args, **kwargs):
>>>>>>> 32fdf010
        database_list = Pool.database_list()
        pool = Pool(database_name)
        if database_name not in database_list:
            with Transaction().start(
                    database_name, request.user_id, readonly=True):
                pool.init()
        return func(request, pool, *args, **kwargs)
    return wrapper


@app.route('/<string:database_name>/', methods=['POST'])
def rpc(request, database_name):
    methods = {
        'common.db.login': login,
        'common.db.logout': logout,
        'common.db.db_exist': db_exist,
        'common.db.create': create,
        'common.db.restore': restore,
        'common.db.drop': drop,
        'common.db.dump': dump,
        'system.listMethods': list_method,
        'system.methodHelp': help_method,
        'system.methodSignature': lambda *a: 'signatures not supported',
        }
    return methods.get(request.method, _dispatch)(
        request, database_name, *request.params)


def login(request, database_name, user, password):
    Database = backend.get('Database')
    DatabaseOperationalError = backend.get('DatabaseOperationalError')
    try:
        Database(database_name).connect()
    except DatabaseOperationalError:
        logger.error('fail to connect to %s', database_name, exc_info=True)
        return False
    session = security.login(database_name, user, password)
    with Transaction().start(database_name, 0):
        Cache.clean(database_name)
        Cache.resets(database_name)
    msg = 'successful login' if session else 'bad login or password'
    logger.info('%s \'%s\' from %s using %s on database \'%s\'',
        msg, user, request.remote_addr, request.scheme, database_name)
    return session


@app.auth_required
def logout(request, database_name):
    auth = request.authorization
    name = security.logout(
        database_name, auth.get('userid'), auth.get('session'))
    logger.info('logout \'%s\' from %s using %s on database \'%s\'',
        name, request.remote_addr, request.scheme, database_name)
    return True


@app.route('/', methods=['POST'])
def root(request, *args):
    methods = {
        'common.server.version': lambda *a: __version__,
        'common.db.list_lang': list_lang,
        'common.db.list': db_list,
        }
    return methods[request.method](request, *request.params)


@app.route('/', methods=['GET'])
def home(request):
    return redirect('/index.html')  # XXX find a better way


def list_lang(*args):
    return [
        ('bg_BG', 'Български'),
        ('ca_ES', 'Català'),
        ('cs_CZ', 'Čeština'),
        ('de_DE', 'Deutsch'),
        ('en_US', 'English'),
        ('es_AR', 'Español (Argentina)'),
        ('es_EC', 'Español (Ecuador)'),
        ('es_ES', 'Español (España)'),
        ('es_CO', 'Español (Colombia)'),
        ('es_MX', 'Español (México)'),
        ('fr_FR', 'Français'),
        ('hu_HU', 'Magyar'),
        ('it_IT', 'Italiano'),
        ('lt_LT', 'Lietuvių'),
        ('lo_LA', 'ລາວ'),
        ('nl_NL', 'Nederlands'),
        ('pt_BR', 'Português (Brasil)'),
        ('ru_RU', 'Russian'),
        ('sl_SI', 'Slovenščina'),
        ('zh_CN', '中国（简体）'),
        ]


def db_exist(request, database_name):
    Database = backend.get('Database')
    try:
        Database(database_name).connect()
        return True
    except Exception:
        return False


def db_list(*args):
    if not config.getboolean('database', 'list'):
        raise Exception('AccessDenied')
    with Transaction().start(None, 0, close=True) as transaction:
        return transaction.database.list()


@app.auth_required
@with_pool
def list_method(request, pool):
    methods = []
    for type in ('model', 'wizard', 'report'):
        for object_name, obj in pool.iterobject(type=type):
            for method in obj.__rpc__:
                methods.append(type + '.' + object_name + '.' + method)
    return methods


def get_object_method(request, pool):
    method = request.method
    type, _ = method.split('.', 1)
    name = '.'.join(method.split('.')[1:-1])
    method = method.split('.')[-1]
    return pool.get(name, type=type), method


@app.auth_required
@with_pool
def help_method(request, pool):
    obj, method = get_object_method(request, pool)
    return pydoc.getdoc(getattr(obj, method))


@app.auth_required
@with_pool
def _dispatch(request, pool, *args, **kwargs):
    DatabaseOperationalError = backend.get('DatabaseOperationalError')

    obj, method = get_object_method(request, pool)
    if method in obj.__rpc__:
        rpc = obj.__rpc__[method]
    else:
        raise UserError('Calling method %s on %s is not allowed'
            % (method, obj))

    log_message = '%s.%s(*%s, **%s) from %s@%s/%s'
    log_args = (obj, method, args, kwargs,
        request.authorization.username, request.remote_addr, request.path)
    logger.info(log_message, *log_args)

    user = request.user_id

    for count in range(config.getint('database', 'retry'), -1, -1):
<<<<<<< HEAD
        with Transaction().start(database_name, user,
                readonly=rpc.readonly,
                context={'session': session}) as transaction:
            Cache.clean(database_name)
=======
        with Transaction().start(pool.database_name, user,
                readonly=rpc.readonly) as transaction:
            Cache.clean(pool.database_name)
>>>>>>> 32fdf010
            try:
                c_args, c_kwargs, transaction.context, transaction.timestamp \
                    = rpc.convert(obj, *args, **kwargs)
                try:
                    PerfLog().on_enter(Pool().get('res.user')(user), session)
                except:
                    perf_logger.exception('on_enter failed')
                meth = getattr(obj, method)
                try:
                    wrapped_meth = profile(meth)
                except:
                    perf_logger.exception('profile failed')
                else:
                    meth = wrapped_meth
                if (rpc.instantiate is None
                        or not is_instance_method(obj, method)):
                    result = rpc.result(meth(*c_args, **c_kwargs))
                else:
                    assert rpc.instantiate == 0
                    inst = c_args.pop(0)
                    if hasattr(inst, method):
                        result = rpc.result(meth(inst, *c_args, **c_kwargs))
                    else:
                        result = [rpc.result(meth(i, *c_args, **c_kwargs))
                            for i in inst]
            except DatabaseOperationalError:
                if count and not rpc.readonly:
                    transaction.rollback()
                    continue
                logger.error(log_message, *log_args, exc_info=True)
                raise
            except (ConcurrencyException, UserError, UserWarning):
                logger.debug(log_message, *log_args, exc_info=True)
                raise
            except Exception:
                logger.error(log_message, *log_args, exc_info=True)
                raise
            # Need to commit to unlock SQLite database
            transaction.commit()
            Cache.resets(pool.database_name)
        if request.authorization.type == 'session':
            try:
                with Transaction().start(pool.database_name, 0) as transaction:
                    Session = pool.get('ir.session')
                    Session.reset(request.authorization.get('session'))
            except DatabaseOperationalError:
                logger.debug('Reset session failed', exc_info=True)
        logger.debug('Result: %s', result)
        return result


def create(request, database_name, password, lang, admin_password):
    '''
    Create a database

    :param database_name: the database name
    :param password: the server password
    :param lang: the default language for the database
    :param admin_password: the admin password
    :return: True if succeed
    '''
    Database = backend.get('Database')
    security.check_super(password)
    res = False

    try:
        with Transaction().start(None, 0, close=True, autocommit=True) \
                as transaction:
            transaction.database.create(transaction.connection, database_name)

        with Transaction().start(database_name, 0) as transaction,\
                transaction.connection.cursor() as cursor:
            Database(database_name).init()
            cursor.execute(*ir_configuration.insert(
                    [ir_configuration.language], [[lang]]))

        pool = Pool(database_name)
        pool.init(update=['res', 'ir'], lang=[lang])
        with Transaction().start(database_name, 0) as transaction:
            User = pool.get('res.user')
            Lang = pool.get('ir.lang')
            language, = Lang.search([('code', '=', lang)])
            language.translatable = True
            language.save()
            users = User.search([('login', '!=', 'root')])
            User.write(users, {
                    'language': language.id,
                    })
            admin, = User.search([('login', '=', 'admin')])
            User.write([admin], {
                    'password': admin_password,
                    })
            Module = pool.get('ir.module')
            if Module:
                Module.update_list()
            res = True
    except Exception:
        logger.error('CREATE DB: %s failed', database_name, exc_info=True)
        raise
    else:
        logger.info('CREATE DB: %s', database_name)
    return res


def drop(request, database_name, password):
    Database = backend.get('Database')
    security.check_super(password)
    database = Database(database_name)
    database.close()
    # Sleep to let connections close
    time.sleep(1)

    with Transaction().start(None, 0, close=True, autocommit=True) \
            as transaction:
        try:
            database.drop(transaction.connection, database_name)
        except Exception:
            logger.error('DROP DB: %s failed', database_name, exc_info=True)
            raise
        else:
            logger.info('DROP DB: %s', database_name)
            Pool.stop(database_name)
            Cache.drop(database_name)
    return True


def dump(request, database_name, password):
    Database = backend.get('Database')
    security.check_super(password)
    Database(database_name).close()
    # Sleep to let connections close
    time.sleep(1)

    data = Database.dump(database_name)
    logger.info('DUMP DB: %s', database_name)
    if bytes == str:
        return bytearray(data)
    else:
        return bytes(data)


def restore(request, database_name, password, data, update=False):
    Database = backend.get('Database')
    security.check_super(password)
    try:
<<<<<<< HEAD
        database = Database(database_name).connect()
        cursor = database.cursor()
        cursor.close(close=True)
=======
        Database(database_name).connect()
>>>>>>> 32fdf010
        existing = True
    except Exception:
        existing = False
    if existing:
        raise Exception('Database already exists!')
    Database.restore(database_name, data)
    logger.info('RESTORE DB: %s', database_name)
    if update:
        with Transaction().start(database_name, 0) as transaction,\
                transaction.connection.cursor() as cursor:
            cursor.execute(*ir_lang.select(ir_lang.code,
                    where=ir_lang.translatable))
            lang = [x[0] for x in cursor.fetchall()]
            cursor.execute(*ir_module.select(ir_module.name,
                    where=(ir_module.state == 'installed')))
            update = [x[0] for x in cursor.fetchall()]
        Pool(database_name).init(update=update, lang=lang)
        logger.info('Update/Init succeed!')
    return True<|MERGE_RESOLUTION|>--- conflicted
+++ resolved
@@ -18,11 +18,8 @@
 from trytond.cache import Cache
 from trytond.exceptions import UserError, UserWarning, ConcurrencyException
 from trytond.tools import is_instance_method
-<<<<<<< HEAD
-from trytond.perf_analyzer import PerfLog, profile, logger as perf_logger
-=======
 from trytond.wsgi import app
->>>>>>> 32fdf010
+from trytond.perf_analyzer import PerfLog, perf_logger, profile
 
 logger = logging.getLogger(__name__)
 
@@ -32,87 +29,9 @@
 res_user = Table('res_user')
 
 
-<<<<<<< HEAD
-def dispatch(host, port, protocol, database_name, user, session, object_type,
-        object_name, method, *args, **kwargs):
-    Database = backend.get('Database')
-    # What if there is no session (XMLRPC)
-    # (proteus)
-    DatabaseOperationalError = backend.get('DatabaseOperationalError')
-    if object_type == 'common':
-        if method == 'login':
-            try:
-                database = Database(database_name).connect()
-                cursor = database.cursor()
-                cursor.close()
-            except Exception:
-                return False
-            res = security.login(database_name, user, session)
-            with Transaction().start(database_name, 0):
-                Cache.clean(database_name)
-                Cache.resets(database_name)
-            msg = res and 'successful login' or 'bad login or password'
-            logger.info('%s \'%s\' from %s:%d using %s on database \'%s\'',
-                msg, user, host, port, protocol, database_name)
-            return res or False
-        elif method == 'logout':
-            name = security.logout(database_name, user, session)
-            logger.info('logout \'%s\' from %s:%d '
-                'using %s on database \'%s\'',
-                name, host, port, protocol, database_name)
-            return True
-        elif method == 'version':
-            return __version__
-        elif method == 'list_lang':
-            return [
-                ('bg_BG', 'Български'),
-                ('ca_ES', 'Català'),
-                ('cs_CZ', 'Čeština'),
-                ('de_DE', 'Deutsch'),
-                ('en_US', 'English'),
-                ('es_AR', 'Español (Argentina)'),
-                ('es_EC', 'Español (Ecuador)'),
-                ('es_ES', 'Español (España)'),
-                ('es_CO', 'Español (Colombia)'),
-                ('es_MX', 'Español (México)'),
-                ('fr_FR', 'Français'),
-                ('hu_HU', 'Magyar'),
-                ('it_IT', 'Italiano'),
-                ('lt_LT', 'Lietuvių'),
-                ('nl_NL', 'Nederlands'),
-                ('pt_BR', 'Português (Brasil)'),
-                ('ru_RU', 'Russian'),
-                ('sl_SI', 'Slovenščina'),
-            ]
-        elif method == 'db_exist':
-            try:
-                database = Database(*args, **kwargs).connect()
-                cursor = database.cursor()
-                cursor.close(close=True)
-                return True
-            except Exception:
-                return False
-        elif method == 'list':
-            if not config.getboolean('database', 'list'):
-                raise Exception('AccessDenied')
-            with Transaction().start(None, 0, close=True) as transaction:
-                return transaction.database.list(transaction.cursor)
-        elif method == 'create':
-            return create(*args, **kwargs)
-        elif method == 'restore':
-            return restore(*args, **kwargs)
-        elif method == 'drop':
-            return drop(*args, **kwargs)
-        elif method == 'dump':
-            return dump(*args, **kwargs)
-        return
-    elif object_type == 'system':
-        database = Database(database_name).connect()
-=======
 def with_pool(func):
     @wraps(func)
     def wrapper(request, database_name, *args, **kwargs):
->>>>>>> 32fdf010
         database_list = Pool.database_list()
         pool = Pool(database_name)
         if database_name not in database_list:
@@ -269,25 +188,24 @@
     logger.info(log_message, *log_args)
 
     user = request.user_id
+    session = None
+    if request.authorization.type == 'session':
+        session = request.authorization.get('session')
+
+    try:
+        PerfLog().on_enter(pool.get('res.user')(user), session,
+            '%s.%s' % (obj, method))
+    except:
+        perf_logger.exception('on_enter failed')
 
     for count in range(config.getint('database', 'retry'), -1, -1):
-<<<<<<< HEAD
-        with Transaction().start(database_name, user,
+        with Transaction().start(pool.database_name, user,
                 readonly=rpc.readonly,
                 context={'session': session}) as transaction:
-            Cache.clean(database_name)
-=======
-        with Transaction().start(pool.database_name, user,
-                readonly=rpc.readonly) as transaction:
             Cache.clean(pool.database_name)
->>>>>>> 32fdf010
             try:
                 c_args, c_kwargs, transaction.context, transaction.timestamp \
                     = rpc.convert(obj, *args, **kwargs)
-                try:
-                    PerfLog().on_enter(Pool().get('res.user')(user), session)
-                except:
-                    perf_logger.exception('on_enter failed')
                 meth = getattr(obj, method)
                 try:
                     wrapped_meth = profile(meth)
@@ -329,6 +247,11 @@
             except DatabaseOperationalError:
                 logger.debug('Reset session failed', exc_info=True)
         logger.debug('Result: %s', result)
+        # TODO: find req and res
+        try:
+            PerfLog().on_leave('', '')
+        except:
+            perf_logger.exception('on_leave failed')
         return result
 
 
@@ -426,13 +349,7 @@
     Database = backend.get('Database')
     security.check_super(password)
     try:
-<<<<<<< HEAD
-        database = Database(database_name).connect()
-        cursor = database.cursor()
-        cursor.close(close=True)
-=======
         Database(database_name).connect()
->>>>>>> 32fdf010
         existing = True
     except Exception:
         existing = False
