# This file is part of Tryton.  The COPYRIGHT file at the top level of
# this repository contains the full copyright notices and license terms.


class TrytonException(Exception):
<<<<<<< HEAD

    if sys.version_info < (3, ):
        def __str__(self):
            return str(self).encode('utf-8')
=======
    pass
>>>>>>> 203f87c6


class UserError(TrytonException):

    def __init__(self, message, description=''):
        super(UserError, self).__init__('UserError', (message, description))
        self.message = message
        self.description = description
        self.code = 1

    def __unicode__(self):
        return '%s - %s' % (self.message, self.description)


class UserWarning(TrytonException):

    def __init__(self, name, message, description=''):
        super(UserWarning, self).__init__('UserWarning', (name, message,
                description))
        self.name = name
        self.message = message
        self.description = description
        self.code = 2

    def __unicode__(self):
        return '%s - %s' % (self.message, self.description)


class LoginException(TrytonException):
    """Request the named parameter for the login process.
    The type can be 'password' or 'char'.
    """

    def __init__(self, name, message, type='password'):
        super(LoginException, self).__init__(
            'LoginException', (name, message, type))
        self.name = name
        self.message = message
        self.type = type
        self.code = 3


class ConcurrencyException(TrytonException):

    def __init__(self, message):
        super(ConcurrencyException, self).__init__('ConcurrencyException',
            message)
        self.message = message
        self.code = 4

    def __unicode__(self):
        return self.message


class RateLimitException(TrytonException):
    """User has sent too many requests in a given amount of time."""


class MissingDependenciesException(TrytonException):

    def __init__(self, missings):
        self.missings = missings

    def __unicode__(self):
        return 'Missing dependencies: %s' % ' '.join(self.missings)<|MERGE_RESOLUTION|>--- conflicted
+++ resolved
@@ -3,14 +3,7 @@
 
 
 class TrytonException(Exception):
-<<<<<<< HEAD
-
-    if sys.version_info < (3, ):
-        def __str__(self):
-            return str(self).encode('utf-8')
-=======
     pass
->>>>>>> 203f87c6
 
 
 class UserError(TrytonException):
