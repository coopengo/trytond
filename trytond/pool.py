--- conflicted
+++ resolved
@@ -229,13 +229,8 @@
                     continue
                 self.add(cls, type=type_)
                 classes[type_].append(cls)
-<<<<<<< HEAD
-            for cls in classes[type_]:
-                cls.__post_setup__()
         self._post_init_calls[self.database_name] += self._init_hooks.get(
             module, [])
-=======
->>>>>>> 32fdf010
         return classes
 
     def setup(self, classes=None):
