--- conflicted
+++ resolved
@@ -95,15 +95,12 @@
     @staticmethod
     def register_mixin(mixin, classinfo, module):
         Pool.classes_mixin[module].append((classinfo, mixin))
-<<<<<<< HEAD
 
     @staticmethod
     def register_post_init_hooks(*hooks, **kwargs):
         if kwargs['module'] not in Pool._init_hooks:
             Pool._init_hooks[kwargs['module']] = []
         Pool._init_hooks[kwargs['module']] += hooks
-=======
->>>>>>> 0e48bf54
 
     @classmethod
     def start(cls):
