# This file is part of Tryton.  The COPYRIGHT file at the top level of
# this repository contains the full copyright notices and license terms.
import os
import configparser
import urllib.parse
import logging

import six

__all__ = ['config', 'get_hostname', 'get_port', 'split_netloc',
    'parse_listen', 'parse_uri']
logger = logging.getLogger(__name__)


def get_hostname(netloc):
    if '[' in netloc and ']' in netloc:
        return netloc.split(']')[0][1:]
    elif ':' in netloc:
        return netloc.split(':')[0]
    else:
        return netloc


def get_port(netloc):
    netloc = netloc.split(']')[-1]
    return int(netloc.split(':')[1])


def split_netloc(netloc):
    return get_hostname(netloc).replace('*', ''), get_port(netloc)


def parse_listen(value):
    for netloc in value.split(','):
        yield split_netloc(netloc)


def parse_uri(uri):
    return urllib.parse.urlparse(uri)


class TrytonConfigParser(configparser.RawConfigParser):

    def __init__(self):
<<<<<<< HEAD
        if six.PY2:
            configparser.RawConfigParser.__init__(self)
        else:
            configparser.RawConfigParser.__init__(self, strict=False)
=======
        configparser.RawConfigParser.__init__(self)
>>>>>>> 203f87c6
        self.add_section('web')
        self.set('web', 'listen', 'localhost:8000')
        # AKE: web apps from env vars
        self.set('web', 'root', os.environ.get('TRYTOND_WEB_ROOT',
                os.path.join(os.path.expanduser('~'), 'www')))
        self.set('web', 'bench', os.environ.get('TRYTOND_WEB_BENCH', None))
        self.set('web', 'num_proxies', 0)
        self.add_section('database')
        self.set('database', 'uri',
            os.environ.get('TRYTOND_DATABASE_URI', 'sqlite://'))
        self.set('database', 'path', os.path.join(
                os.path.expanduser('~'), 'db'))
        self.set('database', 'list', 'True')
        self.set('database', 'retry', 5)
        self.set('database', 'language', 'en')
        self.set('database', 'timeout', 30 * 60)
        self.add_section('request')
        self.set('request', 'max_size', 2 * 1024 * 1024)
        self.set('request', 'max_size_authenticated', 2 * 1024 * 1024 * 1024)
        self.add_section('cache')
        self.set('cache', 'model', 200)
        self.set('cache', 'record', 2000)
        self.set('cache', 'field', 100)
<<<<<<< HEAD
        # AKE: cache config from env vars
        self.set('cache', 'class', os.environ.get('TRYTOND_CACHE_CLASS', None))
        self.set('cache', 'uri', os.environ.get('TRYTOND_CACHE_URI', None))
        self.set('cache', 'coog_cache_size', 1024)
=======
        self.add_section('queue')
        self.set('queue', 'worker', False)
>>>>>>> 203f87c6
        self.add_section('ssl')
        self.add_section('email')
        self.set('email', 'uri', 'smtp://localhost:25')
        self.add_section('session')
        self.set('session', 'authentications', 'password')
        self.set('session', 'max_age', 60 * 60 * 24 * 30)
        self.set('session', 'timeout', 60 * 5)
        self.set('session', 'max_attempt', 5)
        self.set('session', 'max_attempt_ip_network', 300)
        self.set('session', 'ip_network_4', 32)
        self.set('session', 'ip_network_6', 56)
        self.add_section('password')
        self.set('password', 'length', 8)
        self.set('password', 'entropy', 0.75)
        self.set('password', 'reset_timeout', 24 * 60 * 60)
<<<<<<< HEAD
        # AKE: sentry config from env vars
        self.add_section('sentry')
        self.set('sentry', 'dsn', os.environ.get('TRYTOND_SENTRY_DSN', None))
=======
        self.add_section('bus')
        self.set('bus', 'allow_subscribe', False)
        self.set('bus', 'long_polling_timeout', 5 * 60)
        self.set('bus', 'cache_timeout', 5)
        self.set('bus', 'select_timeout', 5)
        self.update_environ()
>>>>>>> 203f87c6
        self.update_etc()

    def update_environ(self):
        for key, value in os.environ.items():
            if not key.startswith('TRYTOND_'):
                continue
            try:
                section, option = key[len('TRYTOND_'):].lower().split('__', 1)
            except ValueError:
                continue
            if not self.has_section(section):
                self.add_section(section)
            self.set(section, option, value)

    def update_etc(self, configfile=os.environ.get('TRYTOND_CONFIG')):
        if isinstance(configfile, str):
            configfile = [configfile]
        if not configfile or not [_f for _f in configfile if _f]:
<<<<<<< HEAD
            return
=======
            return []
        configfile = [os.path.expanduser(filename) for filename in configfile]
>>>>>>> 203f87c6
        read_files = self.read(configfile)
        logger.info('using %s as configuration files', ', '.join(read_files))
        if configfile != read_files:
            logger.error('could not load %s',
                ','.join(set(configfile) - set(read_files)))
        return configfile

    def get(self, section, option, *args, **kwargs):
        default = kwargs.pop('default', None)
        try:
            return configparser.RawConfigParser.get(self, section, option,
                *args, **kwargs)
        except (configparser.NoOptionError, configparser.NoSectionError):
            return default

    def getint(self, section, option, *args, **kwargs):
        default = kwargs.pop('default', None)
        try:
            return configparser.RawConfigParser.getint(self, section, option,
                *args, **kwargs)
        except (configparser.NoOptionError, configparser.NoSectionError,
                TypeError):
            return default

    def getfloat(self, section, option, *args, **kwargs):
        default = kwargs.pop('default', None)
        try:
            return configparser.RawConfigParser.getfloat(self, section, option,
                *args, **kwargs)
        except (configparser.NoOptionError, configparser.NoSectionError,
                TypeError):
            return default

    def getboolean(self, section, option, *args, **kwargs):
        default = kwargs.pop('default', None)
        try:
            return configparser.RawConfigParser.getboolean(
                self, section, option, *args, **kwargs)
        except (configparser.NoOptionError, configparser.NoSectionError,
                AttributeError):
            return default

config = TrytonConfigParser()<|MERGE_RESOLUTION|>--- conflicted
+++ resolved
@@ -42,14 +42,11 @@
 class TrytonConfigParser(configparser.RawConfigParser):
 
     def __init__(self):
-<<<<<<< HEAD
+        # AKE
         if six.PY2:
             configparser.RawConfigParser.__init__(self)
         else:
             configparser.RawConfigParser.__init__(self, strict=False)
-=======
-        configparser.RawConfigParser.__init__(self)
->>>>>>> 203f87c6
         self.add_section('web')
         self.set('web', 'listen', 'localhost:8000')
         # AKE: web apps from env vars
@@ -73,15 +70,14 @@
         self.set('cache', 'model', 200)
         self.set('cache', 'record', 2000)
         self.set('cache', 'field', 100)
-<<<<<<< HEAD
+
         # AKE: cache config from env vars
         self.set('cache', 'class', os.environ.get('TRYTOND_CACHE_CLASS', None))
         self.set('cache', 'uri', os.environ.get('TRYTOND_CACHE_URI', None))
         self.set('cache', 'coog_cache_size', 1024)
-=======
+
         self.add_section('queue')
         self.set('queue', 'worker', False)
->>>>>>> 203f87c6
         self.add_section('ssl')
         self.add_section('email')
         self.set('email', 'uri', 'smtp://localhost:25')
@@ -97,18 +93,17 @@
         self.set('password', 'length', 8)
         self.set('password', 'entropy', 0.75)
         self.set('password', 'reset_timeout', 24 * 60 * 60)
-<<<<<<< HEAD
+
         # AKE: sentry config from env vars
         self.add_section('sentry')
         self.set('sentry', 'dsn', os.environ.get('TRYTOND_SENTRY_DSN', None))
-=======
+
         self.add_section('bus')
         self.set('bus', 'allow_subscribe', False)
         self.set('bus', 'long_polling_timeout', 5 * 60)
         self.set('bus', 'cache_timeout', 5)
         self.set('bus', 'select_timeout', 5)
         self.update_environ()
->>>>>>> 203f87c6
         self.update_etc()
 
     def update_environ(self):
@@ -127,12 +122,8 @@
         if isinstance(configfile, str):
             configfile = [configfile]
         if not configfile or not [_f for _f in configfile if _f]:
-<<<<<<< HEAD
-            return
-=======
             return []
         configfile = [os.path.expanduser(filename) for filename in configfile]
->>>>>>> 203f87c6
         read_files = self.read(configfile)
         logger.info('using %s as configuration files', ', '.join(read_files))
         if configfile != read_files:
