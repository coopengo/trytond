--- conflicted
+++ resolved
@@ -48,15 +48,11 @@
             ConfigParser.RawConfigParser.__init__(self, strict=False)
         self.add_section('web')
         self.set('web', 'listen', 'localhost:8000')
-<<<<<<< HEAD
         # AKE: web apps from env vars
         self.set('web', 'root', os.environ.get('TRYTOND_WEB_ROOT',
                 os.path.join(os.path.expanduser('~'), 'www')))
         self.set('web', 'bench', os.environ.get('TRYTOND_WEB_BENCH', None))
-=======
-        self.set('web', 'root', os.path.join(os.path.expanduser('~'), 'www'))
         self.set('web', 'num_proxies', 0)
->>>>>>> 48b10d58
         self.add_section('database')
         self.set('database', 'uri',
             os.environ.get('TRYTOND_DATABASE_URI', 'sqlite://'))
@@ -89,16 +85,10 @@
         self.add_section('password')
         self.set('password', 'length', 8)
         self.set('password', 'entropy', 0.75)
-<<<<<<< HEAD
-        self.add_section('report')
-        self.set('report', 'unoconv',
-            'pipe,name=trytond;urp;StarOffice.ComponentContext')
+        self.set('password', 'reset_timeout', 24 * 60 * 60)
         # AKE: sentry config from env vars
         self.add_section('sentry')
         self.set('sentry', 'dsn', os.environ.get('TRYTOND_SENTRY_DSN', None))
-=======
-        self.set('password', 'reset_timeout', 24 * 60 * 60)
->>>>>>> 48b10d58
         self.update_etc()
 
     def update_etc(self, configfile=os.environ.get('TRYTOND_CONFIG')):
