# This file is part of Tryton.  The COPYRIGHT file at the top level of
# this repository contains the full copyright notices and license terms.
import datetime as dt
import json
import logging
import select
import threading
from collections import OrderedDict, defaultdict
from datetime import datetime
from weakref import WeakKeyDictionary

from sql import Table
from sql.aggregate import Max
from sql.functions import CurrentTimestamp, Function

from trytond import backend
from trytond.config import config
from trytond.transaction import Transaction
from trytond.tools import resolve, grouped_slice
<<<<<<< HEAD
from trytond.cache_serializer import pack, unpack

=======
>>>>>>> 1f2cbab7

__all__ = ['BaseCache', 'Cache', 'LRUDict']
_clear_timeout = config.getint('cache', 'clean_timeout', default=5 * 60)
logger = logging.getLogger(__name__)


def _cast(column):
    class SQLite_DateTime(Function):
        __slots__ = ()
        _function = 'DATETIME'

    if backend.name == 'sqlite':
        column = SQLite_DateTime(column)
    return column


def freeze(o):
    if isinstance(o, (set, tuple, list)):
        return tuple(freeze(x) for x in o)
    elif isinstance(o, dict):
        return frozenset((x, freeze(y)) for x, y in o.items())
    else:
        return o


class BaseCache(object):
    _instances = {}

    def __init__(self, name, size_limit=1024, duration=None, context=True):
        self._name = name
        self.size_limit = size_limit
        self.context = context
        if isinstance(duration, dt.timedelta):
            self.duration = duration
        elif isinstance(duration, (int, float)):
            self.duration = dt.timedelta(seconds=duration)
        elif duration:
            self.duration = dt.timedelta(**duration)
        else:
            self.duration = None
        assert self._name not in self._instances
        self._instances[self._name] = self

    def _key(self, key):
        if self.context:
            return (key, Transaction().user, freeze(Transaction().context))
        return key

    def get(self, key, default=None):
        raise NotImplementedError

    def set(self, key, value):
        raise NotImplementedError

    def clear(self):
        raise NotImplementedError

    @classmethod
    def sync(cls, transaction):
        raise NotImplementedError

    def sync_since(self, value):
        raise NotImplementedError

    @classmethod
    def commit(cls, transaction):
        raise NotImplementedError

    @classmethod
    def rollback(cls, transaction):
        raise NotImplementedError

    @classmethod
    def drop(cls, dbname):
        raise NotImplementedError


class MemoryCache(BaseCache):
    """
    A key value LRU cache with size limit.
    """
    _reset = WeakKeyDictionary()
    _clean_last = datetime.now()
    _default_lower = Transaction.monotonic_time()
    _listener = {}
    _listener_lock = threading.Lock()
    _table = 'ir_cache'
    _channel = _table

    def __init__(self, *args, **kwargs):
        super(MemoryCache, self).__init__(*args, **kwargs)
        self._database_cache = defaultdict(lambda: LRUDict(self.size_limit))
        self._transaction_cache = WeakKeyDictionary()
        self._transaction_lower = {}
        self._timestamp = {}

    def _get_cache(self):
        transaction = Transaction()
        dbname = transaction.database.name
        lower = self._transaction_lower.get(dbname, self._default_lower)
        if (transaction in self._reset
                or transaction.started_at < lower):
            try:
                return self._transaction_cache[transaction]
            except KeyError:
                cache = self._database_cache.default_factory()
                self._transaction_cache[transaction] = cache
                return cache
        else:
            return self._database_cache[dbname]

    def get(self, key, default=None):
        key = self._key(key)
        cache = self._get_cache()
        try:
            (expire, result) = cache.pop(key)
            if expire and expire < dt.datetime.now():
                return default
            cache[key] = (expire, result)
            return result
        # JCA: Properly crash on type error
        except KeyError:
            return default

    def set(self, key, value):
        key = self._key(key)
        cache = self._get_cache()
        if self.duration:
            expire = dt.datetime.now() + self.duration
        else:
            expire = None
        cache[key] = (expire, value)
        # JCA: Properly crash on type error
        return value

    def clear(self):
        transaction = Transaction()
        self._reset.setdefault(transaction, set()).add(self._name)
        self._transaction_cache.pop(transaction, None)

    def _clear(self, dbname, timestamp=None):
        logger.debug("clearing cache '%s' of '%s'", self._name, dbname)
        self._timestamp[dbname] = timestamp
        self._database_cache[dbname] = self._database_cache.default_factory()
        self._transaction_lower[dbname] = max(
            Transaction.monotonic_time(),
            self._transaction_lower.get(dbname, self._default_lower))

    @classmethod
    def sync(cls, transaction):
        database = transaction.database
        dbname = database.name
        if not _clear_timeout and database.has_channel():
            with cls._listener_lock:
                if dbname not in cls._listener:
                    cls._listener[dbname] = listener = threading.Thread(
                        target=cls._listen, args=(dbname,), daemon=True)
                    listener.start()
            return
        if (datetime.now() - cls._clean_last).total_seconds() < _clear_timeout:
            return
        connection = database.get_connection(readonly=True, autocommit=True)
        try:
            with connection.cursor() as cursor:
                table = Table(cls._table)
                cursor.execute(*table.select(
                        _cast(table.timestamp), table.name))
                timestamps = {}
                for timestamp, name in cursor.fetchall():
                    timestamps[name] = timestamp
        finally:
            database.put_connection(connection)
        for name, timestamp in timestamps.items():
            try:
                inst = cls._instances[name]
            except KeyError:
                continue
            inst_timestamp = inst._timestamp.get(dbname)
            if not inst_timestamp or timestamp > inst_timestamp:
                inst._clear(dbname, timestamp)
        cls._clean_last = datetime.now()

    def sync_since(self, value):
        return self._clean_last > value

    @classmethod
    def commit(cls, transaction):
        table = Table(cls._table)
        reset = cls._reset.setdefault(transaction, set())
        if not reset:
            return
        database = transaction.database
        dbname = database.name
        if not _clear_timeout and transaction.database.has_channel():
            with transaction.connection.cursor() as cursor:
                # The count computed as
                # 8000 (max notify size) / 64 (max name data len)
                for sub_reset in grouped_slice(reset, 125):
                    cursor.execute(
                        'NOTIFY "%s", %%s' % cls._channel,
                        (json.dumps(list(sub_reset), separators=(',', ':')),))
        else:
            connection = database.get_connection(
                readonly=False, autocommit=True)
            try:
                with connection.cursor() as cursor:
                    for name in reset:
                        cursor.execute(*table.select(table.name, table.id,
                                table.timestamp,
                                where=table.name == name,
                                limit=1))
                        if cursor.fetchone():
                            # It would be better to insert only
                            cursor.execute(*table.update([table.timestamp],
                                    [CurrentTimestamp()],
                                    where=table.name == name))
                        else:
                            cursor.execute(*table.insert(
                                    [table.timestamp, table.name],
                                    [[CurrentTimestamp(), name]]))

                        cursor.execute(*table.select(
                                Max(table.timestamp),
                                where=table.name == name))
                        timestamp, = cursor.fetchone()

                        cursor.execute(*table.select(
                                _cast(Max(table.timestamp)),
                                where=table.name == name))
                        timestamp, = cursor.fetchone()

                        inst = cls._instances[name]
                        inst._clear(dbname, timestamp)
                connection.commit()
            finally:
                database.put_connection(connection)
<<<<<<< HEAD
=======
            cls._clean_last = datetime.now()
>>>>>>> 1f2cbab7
        reset.clear()

    @classmethod
    def rollback(cls, transaction):
        try:
            cls._reset[transaction].clear()
        except KeyError:
            pass

    @classmethod
    def drop(cls, dbname):
        with cls._listener_lock:
            listener = cls._listener.pop(dbname, None)
        if listener:
            database = backend.Database(dbname)
            conn = database.get_connection()
            try:
                cursor = conn.cursor()
                cursor.execute('NOTIFY "%s"' % cls._channel)
                conn.commit()
            finally:
                database.put_connection(conn)
            listener.join()
        for inst in cls._instances.values():
            inst._timestamp.pop(dbname, None)
            inst._database_cache.pop(dbname, None)
            inst._transaction_lower.pop(dbname, None)

    @classmethod
    def _listen(cls, dbname):
        database = backend.Database(dbname)
        if not database.has_channel():
            raise NotImplementedError

        logger.info("listening on channel '%s' of '%s'", cls._channel, dbname)
        conn = database.get_connection()
        try:
            cursor = conn.cursor()
            cursor.execute('LISTEN "%s"' % cls._channel)
            conn.commit()

            while cls._listener.get(dbname) == threading.current_thread():
                readable, _, _ = select.select([conn], [], [])
                if not readable:
                    continue

                conn.poll()
                while conn.notifies:
                    notification = conn.notifies.pop()
                    if notification.payload:
                        reset = json.loads(notification.payload)
                        for name in reset:
<<<<<<< HEAD
                            # XUNG
                            # Name not in instances when control_vesion_upgrade table is locked
                            # because another process is currently upgrading
                            # We must ignore cache reset notifications (Not yet loaded anyway)
                            if name in cls._instances:
                                inst = cls._instances[name]
                                inst._clear(dbname)
=======
                            inst = cls._instances[name]
                            inst._clear(dbname)
                cls._clean_last = datetime.now()
>>>>>>> 1f2cbab7
        except Exception:
            logger.error(
                "cache listener on '%s' crashed", dbname, exc_info=True)
            raise
        finally:
            database.put_connection(conn)
            with cls._listener_lock:
                if cls._listener.get(dbname) == threading.current_thread():
                    del cls._listener[dbname]


class DefaultCacheValue:
    pass


_default_cache_value = DefaultCacheValue()


class SerializableMemoryCache(MemoryCache):
    def get(self, key, default=None):
        result = super(SerializableMemoryCache, self).get(key,
            _default_cache_value)
        return default if result == _default_cache_value else unpack(result)

    def set(self, key, value):
        super(SerializableMemoryCache, self).set(key, pack(value))


if config.get('cache', 'class'):
    Cache = resolve(config.get('cache', 'class'))
else:
    # JCA : Use serializable memory cache by default to avoid cache corruption
    Cache = SerializableMemoryCache


class LRUDict(OrderedDict):
    """
    Dictionary with a size limit.
    If size limit is reached, it will remove the first added items.
    """
    __slots__ = ('size_limit',)

    def __init__(self, size_limit, *args, **kwargs):
        assert size_limit > 0
        self.size_limit = size_limit
        super(LRUDict, self).__init__(*args, **kwargs)
        self._check_size_limit()

    def __setitem__(self, key, value):
        super(LRUDict, self).__setitem__(key, value)
        self._check_size_limit()

    def update(self, *args, **kwargs):
        super(LRUDict, self).update(*args, **kwargs)
        self._check_size_limit()

    def setdefault(self, key, default=None):
        default = super(LRUDict, self).setdefault(key, default=default)
        self._check_size_limit()
        return default

    def _check_size_limit(self):
        while len(self) > self.size_limit:
            self.popitem(last=False)


class LRUDictTransaction(LRUDict):
    """
    Dictionary with a size limit. (see LRUDict)
    It is refreshed when transaction counter is changed.
    """
    __slots__ = ('transaction', 'counter')

    def __init__(self, *args, **kwargs):
        super(LRUDictTransaction, self).__init__(*args, **kwargs)
        self.transaction = Transaction()
        self.counter = self.transaction.counter

    def clear(self):
        super(LRUDictTransaction, self).clear()
        self.counter = self.transaction.counter

    def refresh(self):
        if self.counter != self.transaction.counter:
            self.clear()<|MERGE_RESOLUTION|>--- conflicted
+++ resolved
@@ -17,11 +17,8 @@
 from trytond.config import config
 from trytond.transaction import Transaction
 from trytond.tools import resolve, grouped_slice
-<<<<<<< HEAD
 from trytond.cache_serializer import pack, unpack
 
-=======
->>>>>>> 1f2cbab7
 
 __all__ = ['BaseCache', 'Cache', 'LRUDict']
 _clear_timeout = config.getint('cache', 'clean_timeout', default=5 * 60)
@@ -258,10 +255,7 @@
                 connection.commit()
             finally:
                 database.put_connection(connection)
-<<<<<<< HEAD
-=======
             cls._clean_last = datetime.now()
->>>>>>> 1f2cbab7
         reset.clear()
 
     @classmethod
@@ -314,7 +308,6 @@
                     if notification.payload:
                         reset = json.loads(notification.payload)
                         for name in reset:
-<<<<<<< HEAD
                             # XUNG
                             # Name not in instances when control_vesion_upgrade table is locked
                             # because another process is currently upgrading
@@ -322,11 +315,7 @@
                             if name in cls._instances:
                                 inst = cls._instances[name]
                                 inst._clear(dbname)
-=======
-                            inst = cls._instances[name]
-                            inst._clear(dbname)
                 cls._clean_last = datetime.now()
->>>>>>> 1f2cbab7
         except Exception:
             logger.error(
                 "cache listener on '%s' crashed", dbname, exc_info=True)
