--- conflicted
+++ resolved
@@ -59,80 +59,6 @@
     def clean_inst(self, dbname, timestamps):
         raise NotImplemented
 
-    @staticmethod
-    def clean(dbname):
-        with Transaction().new_transaction() as transaction,\
-                transaction.connection.cursor() as cursor:
-            table = Table('ir_cache')
-            cursor.execute(*table.select(table.timestamp, table.name))
-            timestamps = {}
-            for timestamp, name in cursor.fetchall():
-                timestamps[name] = timestamp
-        for inst in BaseCache._cache_instance:
-            inst.clean_inst(dbname, timestamps)
-
-    @classmethod
-    def resets_cls(cls, dbname, cursor, table):
-        raise NotImplemented
-
-    @staticmethod
-    def resets(dbname):
-        table = Table('ir_cache')
-        with Transaction().new_transaction() as transaction,\
-                transaction.connection.cursor() as cursor:
-            klasses = [i.__class__ for i in BaseCache._cache_instance]
-            klasses = list(set(klasses))
-            for klass in klasses:
-                klass.resets_cls(dbname, cursor, table)
-
-
-class MemoryCache(BaseCache):
-    """
-    A key value LRU cache with size limit.
-    """
-    _resets = {}
-    _resets_lock = Lock()
-
-    def __init__(self, name, size_limit=1024, context=True):
-        super(MemoryCache, self).__init__(name, size_limit, context)
-        self._cache = {}
-        self._timestamp = None
-        self._lock = Lock()
-
-    def get(self, key, default=None):
-        dbname = Transaction().database.name
-        key = self._key(key)
-        with self._lock:
-            cache = self._cache.setdefault(dbname, LRUDict(self.size_limit))
-            try:
-                result = cache[key] = cache.pop(key)
-                return result
-            # JCA: Properly crash on type error
-            except KeyError:
-                return default
-
-    def set(self, key, value):
-        dbname = Transaction().database.name
-        key = self._key(key)
-        with self._lock:
-            cache = self._cache.setdefault(dbname, LRUDict(self.size_limit))
-            # JCA: Properly crash on type error
-            cache[key] = value
-        return value
-
-    def clear(self):
-        dbname = Transaction().database.name
-        with self._resets_lock:
-            self._resets.setdefault(dbname, set())
-            self._resets[dbname].add(self._name)
-        with self._lock:
-            self._cache[dbname] = LRUDict(self.size_limit)
-
-<<<<<<< HEAD
-    def drop_inst(self, dbname):
-        with self._lock:
-            self._cache.pop(dbname, None)
-=======
     @staticmethod
     def clean(dbname):
         with Transaction().new_transaction(_nocache=True) as transaction,\
@@ -142,14 +68,69 @@
             timestamps = {}
             for timestamp, name in cursor.fetchall():
                 timestamps[name] = timestamp
-        for inst in Cache._cache_instance:
-            if inst._name in timestamps:
-                with inst._lock:
-                    if (not inst._timestamp
-                            or timestamps[inst._name] > inst._timestamp):
-                        inst._timestamp = timestamps[inst._name]
-                        inst._cache[dbname] = LRUDict(inst.size_limit)
->>>>>>> ab6cbb54
+        for inst in BaseCache._cache_instance:
+            inst.clean_inst(dbname, timestamps)
+
+    @classmethod
+    def resets_cls(cls, dbname, cursor, table):
+        raise NotImplemented
+
+    @staticmethod
+    def resets(dbname):
+        table = Table('ir_cache')
+        with Transaction().new_transaction(_nocache=True) as transaction,\
+                transaction.connection.cursor() as cursor:
+            klasses = [i.__class__ for i in BaseCache._cache_instance]
+            klasses = list(set(klasses))
+            for klass in klasses:
+                klass.resets_cls(dbname, cursor, table)
+
+
+class MemoryCache(BaseCache):
+    """
+    A key value LRU cache with size limit.
+    """
+    _resets = {}
+    _resets_lock = Lock()
+
+    def __init__(self, name, size_limit=1024, context=True):
+        super(MemoryCache, self).__init__(name, size_limit, context)
+        self._cache = {}
+        self._timestamp = None
+        self._lock = Lock()
+
+    def get(self, key, default=None):
+        dbname = Transaction().database.name
+        key = self._key(key)
+        with self._lock:
+            cache = self._cache.setdefault(dbname, LRUDict(self.size_limit))
+            try:
+                result = cache[key] = cache.pop(key)
+                return result
+            # JCA: Properly crash on type error
+            except KeyError:
+                return default
+
+    def set(self, key, value):
+        dbname = Transaction().database.name
+        key = self._key(key)
+        with self._lock:
+            cache = self._cache.setdefault(dbname, LRUDict(self.size_limit))
+            # JCA: Properly crash on type error
+            cache[key] = value
+        return value
+
+    def clear(self):
+        dbname = Transaction().database.name
+        with self._resets_lock:
+            self._resets.setdefault(dbname, set())
+            self._resets[dbname].add(self._name)
+        with self._lock:
+            self._cache[dbname] = LRUDict(self.size_limit)
+
+    def drop_inst(self, dbname):
+        with self._lock:
+            self._cache.pop(dbname, None)
 
     def clean_inst(self, dbname, timestamps):
         if self._name in timestamps:
@@ -159,22 +140,11 @@
                     self._timestamp = timestamps[self._name]
                     self._cache[dbname] = LRUDict(self.size_limit)
 
-<<<<<<< HEAD
     @classmethod
     def resets_cls(cls, dbname, cursor, table):
         with cls._resets_lock:
             cls._resets.setdefault(dbname, set())
             for name in cls._resets[dbname]:
-=======
-    @staticmethod
-    def resets(dbname):
-        table = Table('ir_cache')
-        with Transaction().new_transaction(_nocache=True) as transaction,\
-                transaction.connection.cursor() as cursor,\
-                Cache._resets_lock:
-            Cache._resets.setdefault(dbname, set())
-            for name in Cache._resets[dbname]:
->>>>>>> ab6cbb54
                 cursor.execute(*table.select(table.name,
                         where=table.name == name))
                 if cursor.fetchone():
