--- conflicted
+++ resolved
@@ -1,6 +1,7 @@
 # This file is part of Tryton.  The COPYRIGHT file at the top level of
 # this repository contains the full copyright notices and license terms.
 import datetime as dt
+import time
 import json
 import logging
 import os
@@ -86,17 +87,11 @@
 
     def _key(self, key):
         if self.context:
-<<<<<<< HEAD
             # Remove client key from cache's context.
             # See redmine issue #19794
             context = Transaction().context.copy()
             for to_pop in {'client', '_request', 'session', 'token'}:
                 context.pop(to_pop, None)
-=======
-            context = Transaction().context.copy()
-            context.pop('client', None)
-            context.pop('_request', None)
->>>>>>> 4682aea8
             return (key, Transaction().user, freeze(context))
         return key
 
@@ -179,13 +174,9 @@
             cache[key] = (expire, result)
             self.hit += 1
             return result
-<<<<<<< HEAD
         # JCA: Properly crash on type error
         except KeyError:
-=======
-        except (KeyError, TypeError):
             self.miss += 1
->>>>>>> 4682aea8
             return default
 
     def set(self, key, value):
@@ -358,11 +349,7 @@
             raise NotImplementedError
 
         logger.info("listening on channel '%s' of '%s'", cls._channel, dbname)
-<<<<<<< HEAD
-        conn = database.get_connection()
-=======
         conn = database.get_connection(autocommit=True)
->>>>>>> 4682aea8
         pid = os.getpid()
         current_thread = threading.current_thread()
         try:
@@ -383,9 +370,10 @@
                         reset = json.loads(notification.payload)
                         for name in reset:
                             # XUNG
-                            # Name not in instances when control_vesion_upgrade table is locked
-                            # because another process is currently upgrading
-                            # We must ignore cache reset notifications (Not yet loaded anyway)
+                            # Name not in instances when control_vesion_upgrade
+                            # table is locked because another process is
+                            # currently upgrading We must ignore cache reset
+                            # notifications (Not yet loaded anyway)
                             if name in cls._instances:
                                 inst = cls._instances[name]
                                 inst._clear(dbname)
@@ -396,10 +384,6 @@
             raise
         finally:
             database.put_connection(conn)
-            with cls._listener_lock[pid]:
-                if cls._listener.get((pid, dbname)) == current_thread:
-                    del cls._listener[pid, dbname]
-<<<<<<< HEAD
 
     @classmethod
     def purge_listeners(cls, dbname):
@@ -407,35 +391,26 @@
         Purges all listeners for a given database
         '''
         pid = os.getpid()
+        thread_id = None
         with cls._listener_lock[pid]:
             if (pid, dbname) in cls._listener:
+                thread_id = cls._listener[pid, dbname].ident
                 del cls._listener[pid, dbname]
 
-
-class DefaultCacheValue:
-    pass
-
-
-_default_cache_value = DefaultCacheValue()
-
-
-class SerializableMemoryCache(MemoryCache):
-    def get(self, key, default=None):
-        result = super(SerializableMemoryCache, self).get(key,
-            _default_cache_value)
-        return default if result == _default_cache_value else unpack(result)
-
-    def set(self, key, value):
-        super(SerializableMemoryCache, self).set(key, pack(value))
-=======
->>>>>>> 4682aea8
+        # JMO : doctest teardown remains stuck with code below
+        # TODO: fix this
+        if not config.getboolean('env', 'testing'):
+            # We removed the thread from the list, but it can still be alive if it
+            # is busy clearing some cache
+            if thread_id is not None:
+                while {thread_id} & {x.ident for x in threading.enumerate()}:
+                    time.sleep(0.01)
 
 
 if config.get('cache', 'class'):
     Cache = resolve(config.get('cache', 'class'))
 else:
-    # JCA : Use serializable memory cache by default to avoid cache corruption
-    Cache = SerializableMemoryCache
+    Cache = MemoryCache
 
 
 class LRUDict(OrderedDict):
