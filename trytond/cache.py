--- conflicted
+++ resolved
@@ -65,7 +65,6 @@
     @classmethod
     def drop(cls, dbname):
         raise NotImplemented
-
 
 
 class MemoryCache(BaseCache):
@@ -165,7 +164,6 @@
             inst._cache.pop(dbname, None)
 
 
-<<<<<<< HEAD
 class DefaultCacheValue:
     pass
 
@@ -183,8 +181,6 @@
         super(SerializableMemoryCache, self).set(key, pack(value))
 
 
-=======
->>>>>>> 203f87c6
 if config.get('cache', 'class'):
     Cache = resolve(config.get('cache', 'class'))
 else:
