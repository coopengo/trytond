<<<<<<< HEAD
* Add option to strip leading and trailing whitespace from fields.Char
* Allow column sql types to be tested from the table handler
* Combine search and get_keys in DictSchemaMixin
* Reset less often the user sessions
* Protect trusted devices against brute force attack
* Eager load Function field with same multiple getter

Version 5.6.3 - 2020-07-01
* Bug fixes (see mercurial logs for details)

Version 5.6.2 - 2020-06-16
* Bug fixes (see mercurial logs for details)

Version 5.6.1 - 2020-06-03
* Bug fixes (see mercurial logs for details)
=======
Version 6.0.2 - 2021-05-15
* Bug fixes (see mercurial logs for details)

Version 6.0.1 - 2021-05-07
* Bug fixes (see mercurial logs for details)

Version 6.0.0 - 2021-05-03
* Bug fixes (see mercurial logs for details)
* Allow column sql types to be tested from the table handler
* Add support for database connection parameters to configuration URI
* Use immutable datastructures for Dict and MultiSelection fields
* Skip warnings for non-interactive operations
* Check rule only if _check_access is set
* Add statistics to Cache
* Add support for avatars
* Add status command
* Add document widget on form view
* Add full text and similarity search and FullText field
* Add URL type to icon
* Use instance method to get next sequence value
* Store the sequence type directly on sequence
* Allow sending email with record's attachments
* Add which records to use for actions
* Add parent to group to inherit accesses
* Add __access__ to Model
* Add route wrapper to allow null origin
* Add header grouping on report
* Protect trusted devices against brute force attack
* Make ModelView.parse_view public
* Add help for each value to selection and multiselection
* Use safe_join in SharedDataMiddlewareIndex (issue10068)
* Use menu name for window opened from menu
* Add trigonometric functions to sqlite backend
* Allow skipping user warnings globally
* Add validate option to trytond-admin
* Refresh pool of other processes
* Add clear_all method to Cache
* Support Genshi element directives in HTML editor
* Add firstline tool
* Add support for Python 3.9
* Skip access check on ModelStorage instances
* Eager load Function field with same multiple getter
* Support other methods for button_change decorator
* Allow copying Python instances of Model
* Add all buttons to default form view
* Unify PYSON string format
* Forbid all white spaces except space in Char field

Version 5.8.0 - 2020-11-02
* Bug fixes (see mercurial logs for details)
* Remove support for Python 3.5
* Support import of timedelta data
* Add symbol widget
* Add sql_pairing tool
* Add format_datetime to Report
* Allow sharing view searches
* Allow overriding digits in Lang.currency and Report.format_currency
* Add record name in report filename
* Add deletable and writable state from ir.rule to read
* Add language attribute to data tag
* Add e-mail template
* Send e-mail on behalf of user
* Register mixins to generic Report class
* Cache in memory the report template instances
* Support Genshi's MsgDirective in report
* Support PYSON comparison of date and datetime
* Add cron task to clean old queue tasks
* Add option to run cron once
* Add defaults option to route
* Add escape_wildcard in tools
* Add option to ensure emails are sent
* Allow keyword action for all models
* Add sortable_values in tools
* Remove default colors on graph and calendar
* Add model, record and records attributes on Wizard
* Check read access of wizard records
* Add cached_property in tools
* Use custom class to store record data
* Do not write to existing targets on xxx2Many add
* Add configuration check
* Add support for properties to fields.depends
* Allow combining authentication methods together
* Add context to export CSV route
>>>>>>> 4682aea8

Version 5.6.0 - 2020-05-04
* Bug fixes (see mercurial logs for details)
* Call getter function when accessing Function field on unsaved record
* Add language configuration wizard
* Allow copying attachments and notes to created records
* Add link button on form
* Support explicit delete and remove for saving and on_change xxx2Many
* Add export_data_domain to ModelStorage
* Add route to export CSV data
* Add test on target of relation fields
* Add width and height attributes on calendar view
* Add default database name configuration
* Add retry option to report convert
* Add depends fields on view_attributes
* Simplify trigger action
* Run trigger in the queue
* Do not copy Binary content with file_id
* Replace memoize with functools.lru_cache
* Add support for Python 3.8
* Set all fields readonly for inactive record
* Enable check_access context when checking wizard access (issue9108)
* Add option to send test email with trytond-admin
* Add editable on calendar view
* Add xalign and yalign to group
* Add MultiSelection entry to Dict field
* Allow empty order clause
* Change editable tree attribute into boolean
* Send default order to clients
* Replace advisory lock by SKIP LOCKED in queue pulling
* Load WSGI middleware from configuration
* Add help text to Dict keys
* Update button_action with returned values
* Use direct access to backend classes
* Add weasyprint support
* Add slugify tool
* Add is_secure, host and http_host to url module
* Add __href__ to URLMixin
* Add validate attribute to wizard's Button
* Return 400 instead of 500 for Tryton exception
* Fill the reverse field in the One2Many setter
* Drop support for skiptest attribute on xml files
* Remove implicit field names in ModelStorage.search_read

Version 5.4.0 - 2019-11-04
* Bug fixes (see mercurial logs for details)
* Improve tests on depends
* Add permission groups on export
* Retry cron job on DatabaseOperationalError
* Add visual context on tree view
* Add start value to PYSON Date and DateTime
* Add MultiSelection field
* Support dot notation on PYSON Eval
* Add __slots__
* Pass app and request to wsgi error handlers
* Add lazy_gettext
* Add format_timedelta to Report
* Add partial TO_CHAR support for date and datetime on SQLite
* Setup default logging for WSGI app
* Add format argument to report format_date function
* Change expand attribute into a factor
* Allow SQL expression as value of fields
* Allow customizing Dict keys order with a sequence field
* Add invalid domain in DomainValidationError
* Add domain inversion tools
* Add get_relation_fields to DictSchemaMixin
* Add level on Model.fields_get to fill relation_fields

Version 5.2.0 - 2019-05-06
* Bug fixes (see mercurial logs for details)
* Add sort and translate options to Reference field
* Do not create empty translations
* Replace dsn by params to connect to postgresql
* Simplify cron
* Add duration on Cache
* Add strip wildcards helpers
* Add list-form view
* Do not set id for on_change calls if cached
* Add cache on RPC
* Remove support for Python 3.4
* Allow to update record when importing data
* Set context on record instantiated by Field.__set__
* Set context when reading related fields
* Check read access on field in search order (issue8189)
* Add base64 converter to URL map
* Add HTML widget
* Support import of native numeric, date and datetime data
* Add day view on calendar
* Raise NotImplementedError when setting Function field without setter
* Add exports in view_toolbar_get
* Add resources method to ModelStorage
* Validate selection format in Dict schema
* Allow to extend Field's string and help
* Add console
* Add Model.__names__ to retrieve model and field names
* Add size attribute on image tag
* Allow to use channel to synchronize Cache
* Display ids and rule names on access error
* Move field definition from Model to Field
* Use number of verbose flag as log level
* Add coroutine concurrency option
* Add increasing delay on database operational error retry
* Allows to lock records for update
* Remove _nocache on Transaction
* Make Cache transactional
* Allow to search on key's value of Dict
* Allow to order Dict by key's value
* Do not store keys with null value in Dict
* Add cache timeout for web
* Allow the bus requests to be redirected to another host
* Add support for CORS
* Add extras modules to ModuleTestCase
* Add timeout to Report.convert
* Allow records from XML with noupdate to be deleted
* Add ir.calendar for month and day
* Rename languages: hu_HU, it_IT and pt_BR into hu, it and pt
* Define custom exceptions
* Remove _error_messages, raise_user_error and raise_user_warning
* Remove ModelStorage._constraints
* Add ir.message
* Add check on ModelSQL for positive id
* New API to read related fields
* Remove implicit fields names in ModelStorage.read
* Check read access on field in search domain (issue7766)
* Add active field on ModelAccess, ModelFieldAccess and Group
* Use write mode by default to check create and delete of resources

Version 5.0.0 - 2018-10-01
* Bug fixes (see mercurial logs for details)
* Allow non translatable reports
* Replace hard coded 'state' by '_transition_state' in copy
* Support dotted notation in copy default
* Allow callable in copy default
* Add bus system
* Allow to set any default configuration value from environment
* Clear existing session when password is changed
* Manage session with max_age and timeout
* Use passlib to hash and update password
* Remove unique constraint on attachment name
* New icons
* Add pyson TimeDelta
* Remove button if it is not allowed to access some of its dependant fields
* Add support for Python 3.7
* Add transactional queue and workers
* Add __table_handler__ to ModelSQL
* Support partial index
* Allow to use SQL expression for index action
* Add cache clean timeout configuration
* Implicit conversion to boolean in PYSON statement
* Add domain to dictionary schema
* Fill main language in ir.configuration at database initialization
* Remove support for Python 2.7
* Check Rule also after modification
* Check Rule after indirect fields
* Allow to define view id in switch client action
* Do not validate Function fields even with setter
* Simplify the creation of dependencies graph
* Make depends on methods generic to any method
* Add width/height attribute to notebook
* Allow to call set_lang with None and language instance
* Add hostname configuration to list database
* Add tree mixin
* Rename "install-dependences" into "activate-dependencies"
* Use recursive common table expression for child_of/parent_of operators
* Add sql_cast on Field

Version 4.8.4 - 2018-08-20
* Bug fixes (see mercurial logs for details)

Version 4.8.3 - 2018-08-03
* Bug fixes (see mercurial logs for details)

Version 4.8.2 - 2018-07-05
* Bug fixes (see mercurial logs for details)

* BUG#9523 Add ttl on redis cache, default 12 hours, configurable on config and on code
* BUG#9502 Don't auto_uninstall modules

Version 4.8.1 - 2018-05-21
* Bug fixes (see mercurial logs for details)

Version 4.8.0 - 2018-04-23
* Bug fixes (see mercurial logs for details)
* Add index method to order field set calls
* Add deactivable mixin
* Ensure active field is present on tree view
* Manage depends xml attribute on field tag
* Add expand attribute on group tag
* Add depends on Pool.register
* Add Exclude constraint
* Allow to perform unaccented searches on Char fields
* Always raise exception in table handler
* Simplify API for Session: new, remove, check and reset
* Ensure that all buttons are registered in ir.model.button
* Make trytond-admin ask for admin email
* Add option to set admin email with trytond-admin
* Add option to reset admin password with trytond-admin
* Add reset password button
* Add depends on Button
* Add ModelData.has_model cache for ModelStorage.check_xml_record
* Limit authentication attempt per IP network
* Manage 'X-Forwarded' headers from proxies
* Add '_request' attribute to Transaction context
* Delete translations on deletion only when model has translatable field
* Remove MySQL backend
* Add keyword attribute to button tag
* Allow field name on image tag
* Remove unoconv and call soffice directly
* Allow to include mixin to pool objects
* Improve validation of PYSON domain
* Use JSON canonical form for Dict value
* Remove rules on user
* Add monetary formatting to language
* Add exceptional parent language
* Add get method on ir.lang
* Convert format, currency and strftime of ir.lang into instance methods

Version 4.6.3 - 2018-03-01
* Bug fixes (see mercurial logs for details)

Version 4.6.2 - 2018-01-04
* Bug fixes (see mercurial logs for details)

Version 4.6.1 - 2017-12-04
* Bug fixes (see mercurial logs for details)

Version 4.6.0 - 2017-10-30
* Bug fixes (see mercurial logs for details)
* Add support for Python 3.6
* Remove support for Python 3.3
* Move handling of sequences to the Database object
* Allow to add tests through entry points
* Add translated descriptor for Reference field
* Implement alter_type and alter_size for sqlite backend
* Add a maximum size for request
* Add support for single record report
* Add support for Flat OpenDocument
* Add get_email in trytond.report
* Replace plain extension by txt
* Support test database cache for remote postgresql
* Increase session randomness to 32 bytes
* Allow to specify datetime related values in XML files
* Add environment variables to wsgi script
* Add unique ids check on RPC
* Assert unique records on ModelView.button and Workflow.transition
* Add test for function field methods
* Add option install module dependencies with trytond-admin
* Add localhost_name and timeout as get_smtp_server uri parameters
* Delete missing modules not activated when updating module list
* Remove empty pages from notebook
* Allow to store Dict as JSON on the database

Version 4.4.0 - 2017-05-01
* Bug fixes (see mercurial logs for details)
* Sanitize path in file_open against suffix (CVE-2017-0360)
* Add constraint on user password
* Remove Property field
* Add MultiValueMixin and ValueMixin
* Use sql type in column creation
* Use generic SQL type in field and let backend determine the SQLType
* Add filter to xxx2Many fields
* Add NULLS ordering
* Add context domain on ir.action.act_window
* Allow None limit in action window
* Add has_window_functions on Database
* Allow Many2One on ModelSQL to target ModelStorage
* Manage Cache in Transaction
* Allow to register multiple exit functions on Transaction
* Return 429 status when too many login attempts
* Add set_rpc on Field
* Add has_select_for on Database
* Store custom report translation in separate module
* Add form action keyword for set/synchronize translation on report and view
* Add negative value for col attribute
* Allow to use domain_<field name> method with Function fields
* Validate wizard definition on module tests
* Remove order constraint on register ModelSQL
* Add relate from report to translations

Version 4.2.0 - 2016-11-28
* Bug fixes (see mercurial logs for details)
* Add toolbar attribute for richtext widget
* Add PYSON widget
* Allow to define the text color and background color in calendar view
* Allow to override cache implementation
* Add button rule
* Allow to specify translatable languages in trytond-admin
* Add datetime_field on Reference
* Merge Spanish's into Spanish (Latin American)
* Do not check write access on model for wizard with groups
* Add user application
* Add sequence_ordered
* Remove most country specific code in languages
* Add support for derivative translations
* Remove IDENTIFIER regexp on ir.model and ir.model.field
* Enforce suffix and prefix to have id or name
* Sanitize path in file_open (CVE-2016-1242)
* Prevent read of user password hash (CVE-2016-1241)
* Add database dump cache for tests
* Remove unused tools: find_in_path, exec_command_pipe and mod10r
* Implementation of drop_column for SQLite
* Allow to pass many configuration files
* Remove translate on field name of User
* Allow to define the default mode in calendar view
* Use 'default_rec_name' context key in Model.default_get
* Add option to store Attachment in database
* Allow to store Binary field in filestore
* Add filestore module
* Allow None in Greater/Less PYSON
* Add option to set admin password with trytond-admin
* Remove super password
* Remove database management from RPC
* Remove ModelView.view_header_get
* Remove string attribute from views
* Don't check write access on model for button with groups
* Limit readonly state for xxx2Many
* Add option to update modules list with trytond-admin
* Use home directory as default path for database and web root.
* Add count option on Action Window Domains
* Remove window_name on Action Window
* Return the calling keyword in ActionKeyword.get_keywords
* Add customizable login process
* Allow to customize the substitutions used on sequence
* Allow PYSON in tree_invisible attribute

Version 4.0.0 - 2016-05-02
* Bug fixes (see mercurial logs for details)
* Add sendmail module to send transactional email
* Support Two-Phase Commit in Transaction
* Allow Report to generate text plain, XML, HTML and XHTML
* Add workflow graph on ir.model
* Add context model on ir.action.act_window
* Switch to WSGI API
* Limit the login size in LoginAttempt
* Remove LocalDict from tools
* Add LRUDictTransaction
* Follow PEP-0249 for Database, Transaction and Cursor
* Add Python3 support
* Make TestCase create and drop its database
* Add with_transaction decorator for tests
* Add note on resources
* Add 'where' operator for xxx2many fields
* Strip and unquote double-quote from Postgresql schema in search_path
* Move webdav into a separate module
* Don't read historized user when evaluating record rules as it could lead to
  past privilege escalation.
* Only rebuild mptt tree if left or right values have their default values
* Allow nested inherited view
* Add button on cron to run once
* Check all fields when writing a sequence of records, values (CVE-2015-0861)
* Add view_ids on tree view
* Add parent_of operator
* Enforce type of inheriting view
* Use instance context in translated descriptor of Selection

Version 3.8.0 - 2015-11-02
* Bug fixes (see mercurial logs for details)
* Add test for all field methods
* Load po files also in 'override' subdirectory
* Add support for float and integer on Property fields
* Remove foreign-key on create_uid and write_uid
* Prevent deletion of any user
* Manage PostgreSQL schema
* Remove colors attribute on tree view
* Remove style on Report
* Add StateReport to Wizard
* Allow to override ModelSQL._table
* Allow to import backend from entry points
* Add reversed operators to PYSON expressions
* Explicity raise error when creating/writing/deleting models with table_query
* Use CURRENT_TIMESTAMP instead of now
* Use Constraint instance in ModelSQL._sql_constraints
* Only return default record if no domain supplied on ModelSingleton search
* Rule.domain_get returns a domain and Rule.query_get a SQL query
* Add target_search option to Many2One
* Add tables argument to ModelSQL.search_domain
* Rename ir.module.module* into ir.module*

Version 3.6.0 - 2015-04-20
* Bug fixes (see mercurial logs for details)
* Use bytes and bytearray for Binary
* Add button_change
* Add support for PyPy
* Add support for psycopg2cffi
* Add noeval on PYSONDecoder
* Add __repr__ to PYSON
* Remove safe_eval
* Add ModelView.view_attributes
* Add pyson attribute on data field tag
* Changed into JSON:
    - record rule domain
    - trigger condition
    - 'states', 'domain', 'spell' and 'colors' view attributes
    - view domain
    - 'email', 'domain', 'context', 'order' and 'search_value' action fields
* Add product attribute on form view for One2Many
* Remove float_time widget
* Add TimeDelta field
* search_global yields record instead of id
* Add ModelTestCase
* Add test for missing default model access
* Report API refactorization
* Add test for access rights of menu and actions
* Allow to use the dotted notation for order parameters
* Use action_id to find report to use
* Allow custom StateView without Model
* Remove Pool.object_name_list
* Add translated descriptor for Dict field
* Clean private context keyword in RPC
* Add cache section in configuration
* Use dualmethod on ModelStorage.save
* New API for on_change: instance changes
* Add restore_history_before on ModelSQL
* Remove img_{width,height} form attributes

Version 3.4.0 - 2014-10-20
* Bug fixes (see mercurial logs for details)
* Use literal_eval instead of safe_eval (CVE-2014-6633)
* Prevent double underscore in safe_eval (CVE-2014-6633)
* Add pre-validation on button
* Model and Field access checked only if _check_access is set
* Add check_access to RPC
* Add check_access to Wizard and Report
* Add support for domain_<field name> method
* Refactor configuration file and command line
* Use the context of the relation field for instanciation
* Use a configuration field for logging
* Add translated descriptor for Selection field
* Add tree_state attribute on tree view
* Allow to sync XML data
* Remove on_change calls in Model.default_get
* Add group call to on_change
* Add UnionMixin
* Allow to disable sorting of dictionary field's selection
* Add active field to views of action window
* Make global cache depends on explicit context keys
* Don't add to global cache Binary fields
* Add MatchMixin
* Add image widget to tree
* Remove context, current_date and time from record rule evaluation

Version 3.2.0 - 2014-04-21
* Bug fixes (see mercurial logs for details)
* Add restore_history to ModelSQL
* Add history revisions
* Add the multi selection widget
* Add index to one2many's on_change
* Remove auto-refresh on Action Window
* Add support of domain for non-relation field
* Manage microseconds in JSON-RPC and XML-RPC
* Remove Sha field
* Add password widget
* Add Len to PYSON
* Use bcrypt to hash password if possible
* Use a sequence of ids, values to set fields
* Client side actions on button and wizard
* Add depends attribute to data tag
* Add tree_invisible attribute to button in tree view
* Drop support of Python 2.6
* Deprecate on_change, on_change_with, selection_change_with and autocomplete
  field arguments
* Add fields.depends decorator
* Add run-tests
* Validate only modified and dependant fields on model write
* Improve error messages by showing the failing value
* Remove relation field actions:
    - delete_all
    - unlink_all
    - set
* Rename relation field action unlink into remove
* Use a sequence of records, values in write
* set_context of Transaction.set_user is restricted to root
* Add a "copy" action to One2Many and Many2Many's set method
* Force UTC as timezone (migration script available on tryton-tools)
* Add relation_field for many2one

Version 3.0.0 - 2013-10-21
* Bug fixes (see mercurial logs for details)
* Allow customization of translation in po files
* Use python-sql
* Add convert_domain method on Fields
* Add sql_format and sql_type methods on Fields
* Allow to return a full domain for Function.searcher
* Replace static backend by dynamic get method
* Replace order_field by order_<field name> method
* Allow field One2One in check_recursion
* Remove the default order on MPTT
* Add grouped attribute to data tag
* Store selection tree state
* Add order to Action Window
* Add factor on number fields
* Add calendar view
* Remove request

Version 2.8.0 - 2013-04-22
* Bug fixes (see mercurial logs for details)
* Allow to search on target of Reference field
* Remove _inherits
* Add dynamic label
* Add prefix, suffix on tree view
* Replace _constraints with validate in ModelStorage
* Add selection_change_with on Selection and Reference fields
* Add Dict fields
* Remove unique constraint on model and field access
* Use lists of values in create
* (Field, Operator, Operand) are replaced by Domain on Rule
* Add global search
* Replace view shortcut by menu favorite
* Store default language in database
* Add icon attribute on fields
* Prevent Wizard State name to start with '_'
* Add completion attribute for Many2One, Many2Many and One2Many
* Add ViewSearch
* Add domains on Action Window

Version 2.6.0 - 2012-10-22
* Bug fixes (see mercurial logs for details)
* Add pre-validation
* Allow to use XML file for views
* Add RPC definition
* Repace BrowseRecord by Model instance
* Replace Cache decorator by a simple LRU Cache
* Remove Cacheable
* Remove _description
* Rename _name by __name__
* Use class in Pool
* Fix search button clause in ModelButton.get_groups (CVE-2012-2238)
* Merge all kind of buttons
* Use XML id for board action instead of id
* Add states attribute to notebook
* Allow to use tuple for Reference
* Add constant interpolation on line graph
* Add create/delete field access
* Add dynamic size limit on the One2Many, Many2Many and Char
* Replace __tryton__.py by tryton.cfg
* Allow to use Reference field in One2Many & Many2Many
* Remove hexmd5 from ModelView.fields_view_get
* Allow client to manage model access
* Add time format validation
* Remove ModelSQL.default_sequence

Version 2.4.0 - 2012-04-23
* Bug fixes (see mercurial logs for details)
* Don't allow rpc call on ModelStorage without ModelView (CVE-2012-0215)
* Add shared WebDAV
* Remove workflow module
* Simplify workflow engine
* Add ir.model.button for access rights
* Replace fill by expand
* Integer, Numeric and Float allow None as value
* NULL value is None and not False
* Replace user action by a list of actions
* Add group call to on_change_with
* Allow to get fuzzy translation
* Allow to customize server timezone
* Add richtext widget for WYSIWYG editor
* Add support of fields.Time
* Replace nested view by reference id
* Remove underscore to ir.translation methods
* Add default database language code
* Add extras_depend to module definition
* Store session in database
* New Wizard design
* Add pyson.Id
* Use XML-RPC struct for Decimal and Date
* Remove change_default on fields

Version 2.2.0 - 2011-10-24
* Bug fixes (see mercurial logs for details)
* Remove name field in ir.property
* Add wizard to show views
* Switched from .csv to .po for translations
* Search on Many2One fields include inactive records
* Change select on fields into Boolean
* Change format of search_value on ir.action.act_window
* Manage relation field access
* Support size format in context for Binary fields
* Use buffer for Binary fields
* No more store Binary fields in base64
* Remove tabpos attribute on notebook
* Make PYSON more Pythonic
* Add readonly on Transaction
* Add has_returning on Cursor
* Remove use of python code in workflow XML
* Use SQL sequence on PostgreSQL for ir.sequence
* Allow to specify more than one interface
* Use unoconv for report format conversion
* Allow to use any Opendocument as report template
* Drop NetRPC and activate JSON-RPC by default
* Remove ir.action.wizard_size
* Rename expand and fill attributes into yexpand and yfill
* Add xalign and yalign as field attributes
* Drop support of Python 2.5
* Remove support of Many2Many field in record XML
* Change Pool into a Singleton
* Remove support of zipped modules

Version 2.0.0 - 2011-04-26
* Bug fixes (see mercurial logs for details)
* Use md5 hash for indexing translation
* Merge tree and list views
* Added autocompletion on fields.Char
* Remove ir.default
* Add type, last user and last modification on ir.attachment
* Rename datas into data on ir.attachment
* Add new configuration option to prevent database listing
* Add warning to wizards
* Add server-side icons
* Add support for file link to BinaryField
* Add model field access
* Add loading attribute on fields
* Remove priority attribute on fields
* Model doesn't convert anymore ids for inherited methods
* Remove required attribute on Boolean fields
* Add One2One field
* Add AUTOINCREMENT to sqlite primary key

Version 1.8.0 - 2010-11-01
* Bug fixes (see mercurial logs for details)
* Add timestamp sequence
* New transaction management
* Make _timestamp numeric instead of datetime to work with XML-RPC and JSON-RPC
* Add ir.trigger to trigger ModelStorage change
* Add default value to Boolean fields at database level

Version 1.6.0 - 2010-05-08
* Bug fixes (see mercurial logs for details)
* Add symbol parameter to formatLang
* searcher on Function fields take only one domain clause as argument
* Use a Reference field on ir.attachment to store resource informations
  Improve the ir.attachment views to be usable on the client side
* Use basic access authentication for XML-RPC
* Replace child{1,2} attributes in xml views by a unique child
* Models that uses _inherits will search in inherited parents for missing functions
* Remove ids from on_change* calls
* Improve search on translatable fields
* export_data return empty value for invisible fields
* Don't allow to use float in Numeric fields
* set/get function on Fields take a list of ids
* New interface for Function/Property fields
  Take a Field as first argument instead of many separate arguments
  Remove static arguments
* Fix Float and Numeric for lost of precision
* Add decimal digits validation on fields
* Improve unittests to run trytond from tests
  Use sqlite as default backend
  Add skiptest attribute to data tag
  Add option to test_tryton to run tests from all modules
* Add MySQL backend
* Refactoring by validation with pylint
* Modify ondelete attribute of Many2One according to required attribute value
* Refactor import_data of ModelStorage
* Raise exception when search function is missing on Function fields
* Add LRU memoization, use it to cache compiled code for safe_eval.
* Add PySON to replace python string evaluation on client side
* Add JSON-RPC
* Add groups on Sequence Types and add rules on sequence based on it.
* Ignore Fields that starts with "_"
* Add comment on table and field for postgresql backend
* Remove egenix-mx-base and replace it by python-dateutil
* Add cache to safe_eval
* Rename HttpDaemon into XMLRPCDaemon
* Improve TranslateFactory to fetch all translations for a report in one query
* Handle displayname on webdav.collection
* Handle current-user-privilege-set on webdav.collection

Version 1.4.0 - 2009-10-19
* Bug fixes (see mercurial logs for details)
* Add datetime_field on xxx2Many to use a specific _datetime when reading the related record
* Add new tool safe_eval
* Handle sequence and history renaming when renaming table
* Add old_password to set_preferences of res.user on password change
* Allow to drop constraint, index and foreign key with custom table name
* Added column_rename on TableHandler
* Add new tool reduce_ids
* Add limit_clause function on cursor
* Fill the cursor cache at search
* Allow rpc on today of ir.date
* Use the module dependency order to apply views that inherits
* Allow to update database at the end of restore
* Add ir.model.access check get and set of ir.property
* Add ModelSingleton
* Move login test in res.user
* Rename osv into model on workflow
* Add logout method
* Move BrowseRecord cache onto the cursor except for Function fields
* Don't order search result if order value is []
* Add reload of modules if files have changed
* Add salt to sha of password
* Add strftime to ir.lang to handle locale's format
* Add sqlite backend
* Add validate test for required and size
* Remove _sequence on ModelSQL
* Use gzip in pysocket
* Add gzip encoding for XML-RPC
* Add report name in the result of Report.execute
* Add ir.action.wizard_size to store prefered wizard size
* Add delete_all action on One2Many field
* Read, write, create, delete permission on record rules
* Add reset_default method to ir.default
* Doesn't append '%' to "like", "ilike" clauses
* Handle database dump and restore with password
* Add float_time attribute in fields view

Version 1.2.0 - 2009-04-20
* Bug fixes (see mercurial logs for details)
* Add delete of foreign keys with ondelete CASCADE
* Add write for foreign keys with ondelete SET NULL
* Add datetime_field on Many2One to use a specific _datetime when reading the related record
* Use _datetime in context to read record value at specific datetime
* Add _history_table on ModelSQL to historize change on records
* Allow to use related fields (many2one and reference) in read
* Use rec_name function field instead of name_get and name_search
* Use a new Pool for objects
* Move workflow in ModelWorkflow and the workflow module
* Remove Service and LocalService objects
* New netrpc/xmlrpc syntax
* copy on ModelStorage copies one2many directly on the right record
* Search on translated field will search only on translated value
* Add active field on ir.action to allow better override of reports
* Add depends attributes on Column
* Make Modified Preorder Tree Traversal respects the default order of the model
* Add replace_attributes for xpath tag
* Add email parameter on report action
* Allow to inherit views from an other model
* Add user warnings
* Allow to use a list of id for copy method
* Use one lock per database
* Improve netrpc communication speed
* Add contextual domain on inherited views
* Allow to use globals in domain and states
* Add translate attribute on Selection field
* Use explicit join in search SQL query
* Fix for host with IPv6 enable but without default IPv6 route
* Allow egg installation

Version 1.0.0 - 2008-11-17
* Initial release<|MERGE_RESOLUTION|>--- conflicted
+++ resolved
@@ -1,5 +1,6 @@
-<<<<<<< HEAD
 * Add option to strip leading and trailing whitespace from fields.Char
+
+Version 6.0.2 - 2021-05-15
 * Allow column sql types to be tested from the table handler
 * Combine search and get_keys in DictSchemaMixin
 * Reset less often the user sessions
@@ -7,15 +8,6 @@
 * Eager load Function field with same multiple getter
 
 Version 5.6.3 - 2020-07-01
-* Bug fixes (see mercurial logs for details)
-
-Version 5.6.2 - 2020-06-16
-* Bug fixes (see mercurial logs for details)
-
-Version 5.6.1 - 2020-06-03
-* Bug fixes (see mercurial logs for details)
-=======
-Version 6.0.2 - 2021-05-15
 * Bug fixes (see mercurial logs for details)
 
 Version 6.0.1 - 2021-05-07
@@ -98,7 +90,6 @@
 * Add support for properties to fields.depends
 * Allow combining authentication methods together
 * Add context to export CSV route
->>>>>>> 4682aea8
 
 Version 5.6.0 - 2020-05-04
 * Bug fixes (see mercurial logs for details)
