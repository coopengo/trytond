--- conflicted
+++ resolved
@@ -1,8 +1,5 @@
-<<<<<<< HEAD
 * Add option to strip leading and trailing whitespace from fields.Char
-=======
 * Allow column sql types to be tested from the table handler
->>>>>>> 93594e88
 * Combine search and get_keys in DictSchemaMixin
 * Reset less often the user sessions
 * Protect trusted devices against brute force attack
