<<<<<<< HEAD
* Add MultiSelection entries to Dict field
=======
Version 5.2.14 - 2020-04-04
* Bug fixes (see mercurial logs for details)

Version 5.2.13 - 2020-03-09
* Bug fixes (see mercurial logs for details)
* Enable check_access context when checking wizard access (issue9108)

Version 5.2.12 - 2020-02-02
* Bug fixes (see mercurial logs for details)

Version 5.2.11 - 2020-01-09
* Bug fixes (see mercurial logs for details)

Version 5.2.10 - 2019-12-16
* Bug fixes (see mercurial logs for details)

Version 5.2.9 - 2019-12-02
* Bug fixes (see mercurial logs for details)
>>>>>>> b2e5b55a

Version 5.2.8 - 2019-11-08
* Bug fixes (see mercurial logs for details)

Version 5.2.7 - 2019-10-06
* Bug fixes (see mercurial logs for details)

Version 5.2.6 - 2019-09-15
* Bug fixes (see mercurial logs for details)

Version 5.2.5 - 2019-08-17
* Bug fixes (see mercurial logs for details)

Version 5.2.4 - 2019-08-01
* Bug fixes (see mercurial logs for details)

Version 5.2.3 - 2019-07-17
* Bug fixes (see mercurial logs for details)

Version 5.2.2 - 2019-07-01
* Bug fixes (see mercurial logs for details)

Version 5.2.1 - 2019-06-10
* Bug fixes (see mercurial logs for details)

Version 5.2.0 - 2019-05-06
* Bug fixes (see mercurial logs for details)
* Add sort and translate options to Reference field
* Do not create empty translations
* Replace dsn by params to connect to postgresql
* Simplify cron
* Add duration on Cache
* Add strip wildcards helpers
* Add list-form view
* Do not set id for on_change calls if cached
* Add cache on RPC
* Remove support for Python 3.4
* Allow to update record when importing data
* Set context on record instantiated by Field.__set__
* Set context when reading related fields
* Check read access on field in search order (issue8189)
* Add base64 converter to URL map
* Add HTML widget
* Support import of native numeric, date and datetime data
* Add day view on calendar
* Raise NotImplementedError when setting Function field without setter
* Add exports in view_toolbar_get
* Add resources method to ModelStorage
* Validate selection format in Dict schema
* Allow to extend Field's string and help
* Add console
* Add Model.__names__ to retrieve model and field names
* Add size attribute on image tag
* Allow to use channel to synchronize Cache
* Display ids and rule names on access error
* Move field definition from Model to Field
* Use number of verbose flag as log level
* Add coroutine concurrency option
* Add increasing delay on database operational error retry
* Allows to lock records for update
* Remove _nocache on Transaction
* Make Cache transactional
* Allow to search on key's value of Dict
* Allow to order Dict by key's value
* Do not store keys with null value in Dict
* Add cache timeout for web
* Allow the bus requests to be redirected to another host
* Add support for CORS
* Add extras modules to ModuleTestCase
* Add timeout to Report.convert
* Allow records from XML with noupdate to be deleted
* Add ir.calendar for month and day
* Rename languages: hu_HU, it_IT and pt_BR into hu, it and pt
* Define custom exceptions
* Remove _error_messages, raise_user_error and raise_user_warning
* Remove ModelStorage._constraints
* Add ir.message
* Add check on ModelSQL for positive id
* New API to read related fields
* Remove implicit fields names in ModelStorage.read
* Check read access on field in search domain (issue7766)
* Add active field on ModelAccess, ModelFieldAccess and Group
* Use write mode by default to check create and delete of resources

Version 5.0.0 - 2018-10-01
* Bug fixes (see mercurial logs for details)
* Allow non translatable reports
* Replace hard coded 'state' by '_transition_state' in copy
* Support dotted notation in copy default
* Allow callable in copy default
* Add bus system
* Allow to set any default configuration value from environment
* Clear existing session when password is changed
* Manage session with max_age and timeout
* Use passlib to hash and update password
* Remove unique constraint on attachment name
* New icons
* Add pyson TimeDelta
* Remove button if it is not allowed to access some of its dependant fields
* Add support for Python 3.7
* Add transactional queue and workers
* Add __table_handler__ to ModelSQL
* Support partial index
* Allow to use SQL expression for index action
* Add cache clean timeout configuration
* Implicit conversion to boolean in PYSON statement
* Add domain to dictionary schema
* Fill main language in ir.configuration at database initialization
* Remove support for Python 2.7
* Check Rule also after modification
* Check Rule after indirect fields
* Allow to define view id in switch client action
* Do not validate Function fields even with setter
* Simplify the creation of dependencies graph
* Make depends on methods generic to any method
* Add width/height attribute to notebook
* Allow to call set_lang with None and language instance
* Add hostname configuration to list database
* Add tree mixin
* Rename "install-dependences" into "activate-dependencies"
* Use recursive common table expression for child_of/parent_of operators
* Add sql_cast on Field

Version 4.8.4 - 2018-08-20
* Bug fixes (see mercurial logs for details)

Version 4.8.3 - 2018-08-03
* Bug fixes (see mercurial logs for details)

Version 4.8.2 - 2018-07-05
* Bug fixes (see mercurial logs for details)

* BUG#9523 Add ttl on redis cache, default 12 hours, configurable on config and on code
* BUG#9502 Don't auto_uninstall modules

Version 4.8.1 - 2018-05-21
* Bug fixes (see mercurial logs for details)

Version 4.8.0 - 2018-04-23
* Bug fixes (see mercurial logs for details)
* Add index method to order field set calls
* Add deactivable mixin
* Ensure active field is present on tree view
* Manage depends xml attribute on field tag
* Add expand attribute on group tag
* Add depends on Pool.register
* Add Exclude constraint
* Allow to perform unaccented searches on Char fields
* Always raise exception in table handler
* Simplify API for Session: new, remove, check and reset
* Ensure that all buttons are registered in ir.model.button
* Make trytond-admin ask for admin email
* Add option to set admin email with trytond-admin
* Add option to reset admin password with trytond-admin
* Add reset password button
* Add depends on Button
* Add ModelData.has_model cache for ModelStorage.check_xml_record
* Limit authentication attempt per IP network
* Manage 'X-Forwarded' headers from proxies
* Add '_request' attribute to Transaction context
* Delete translations on deletion only when model has translatable field
* Remove MySQL backend
* Add keyword attribute to button tag
* Allow field name on image tag
* Remove unoconv and call soffice directly
* Allow to include mixin to pool objects
* Improve validation of PYSON domain
* Use JSON canonical form for Dict value
* Remove rules on user
* Add monetary formatting to language
* Add exceptional parent language
* Add get method on ir.lang
* Convert format, currency and strftime of ir.lang into instance methods

Version 4.6.3 - 2018-03-01
* Bug fixes (see mercurial logs for details)

Version 4.6.2 - 2018-01-04
* Bug fixes (see mercurial logs for details)

Version 4.6.1 - 2017-12-04
* Bug fixes (see mercurial logs for details)

Version 4.6.0 - 2017-10-30
* Bug fixes (see mercurial logs for details)
* Add support for Python 3.6
* Remove support for Python 3.3
* Move handling of sequences to the Database object
* Allow to add tests through entry points
* Add translated descriptor for Reference field
* Implement alter_type and alter_size for sqlite backend
* Add a maximum size for request
* Add support for single record report
* Add support for Flat OpenDocument
* Add get_email in trytond.report
* Replace plain extension by txt
* Support test database cache for remote postgresql
* Increase session randomness to 32 bytes
* Allow to specify datetime related values in XML files
* Add environment variables to wsgi script
* Add unique ids check on RPC
* Assert unique records on ModelView.button and Workflow.transition
* Add test for function field methods
* Add option install module dependencies with trytond-admin
* Add localhost_name and timeout as get_smtp_server uri parameters
* Delete missing modules not activated when updating module list
* Remove empty pages from notebook
* Allow to store Dict as JSON on the database

Version 4.4.0 - 2017-05-01
* Bug fixes (see mercurial logs for details)
* Sanitize path in file_open against suffix (CVE-2017-0360)
* Add constraint on user password
* Remove Property field
* Add MultiValueMixin and ValueMixin
* Use sql type in column creation
* Use generic SQL type in field and let backend determine the SQLType
* Add filter to xxx2Many fields
* Add NULLS ordering
* Add context domain on ir.action.act_window
* Allow None limit in action window
* Add has_window_functions on Database
* Allow Many2One on ModelSQL to target ModelStorage
* Manage Cache in Transaction
* Allow to register multiple exit functions on Transaction
* Return 429 status when too many login attempts
* Add set_rpc on Field
* Add has_select_for on Database
* Store custom report translation in separate module
* Add form action keyword for set/synchronize translation on report and view
* Add negative value for col attribute
* Allow to use domain_<field name> method with Function fields
* Validate wizard definition on module tests
* Remove order constraint on register ModelSQL
* Add relate from report to translations

Version 4.2.0 - 2016-11-28
* Bug fixes (see mercurial logs for details)
* Add toolbar attribute for richtext widget
* Add PYSON widget
* Allow to define the text color and background color in calendar view
* Allow to override cache implementation
* Add button rule
* Allow to specify translatable languages in trytond-admin
* Add datetime_field on Reference
* Merge Spanish's into Spanish (Latin American)
* Do not check write access on model for wizard with groups
* Add user application
* Add sequence_ordered
* Remove most country specific code in languages
* Add support for derivative translations
* Remove IDENTIFIER regexp on ir.model and ir.model.field
* Enforce suffix and prefix to have id or name
* Sanitize path in file_open (CVE-2016-1242)
* Prevent read of user password hash (CVE-2016-1241)
* Add database dump cache for tests
* Remove unused tools: find_in_path, exec_command_pipe and mod10r
* Implementation of drop_column for SQLite
* Allow to pass many configuration files
* Remove translate on field name of User
* Allow to define the default mode in calendar view
* Use 'default_rec_name' context key in Model.default_get
* Add option to store Attachment in database
* Allow to store Binary field in filestore
* Add filestore module
* Allow None in Greater/Less PYSON
* Add option to set admin password with trytond-admin
* Remove super password
* Remove database management from RPC
* Remove ModelView.view_header_get
* Remove string attribute from views
* Don't check write access on model for button with groups
* Limit readonly state for xxx2Many
* Add option to update modules list with trytond-admin
* Use home directory as default path for database and web root.
* Add count option on Action Window Domains
* Remove window_name on Action Window
* Return the calling keyword in ActionKeyword.get_keywords
* Add customizable login process
* Allow to customize the substitutions used on sequence
* Allow PYSON in tree_invisible attribute

Version 4.0.0 - 2016-05-02
* Bug fixes (see mercurial logs for details)
* Add sendmail module to send transactional email
* Support Two-Phase Commit in Transaction
* Allow Report to generate text plain, XML, HTML and XHTML
* Add workflow graph on ir.model
* Add context model on ir.action.act_window
* Switch to WSGI API
* Limit the login size in LoginAttempt
* Remove LocalDict from tools
* Add LRUDictTransaction
* Follow PEP-0249 for Database, Transaction and Cursor
* Add Python3 support
* Make TestCase create and drop its database
* Add with_transaction decorator for tests
* Add note on resources
* Add 'where' operator for xxx2many fields
* Strip and unquote double-quote from Postgresql schema in search_path
* Move webdav into a separate module
* Don't read historized user when evaluating record rules as it could lead to
  past privilege escalation.
* Only rebuild mptt tree if left or right values have their default values
* Allow nested inherited view
* Add button on cron to run once
* Check all fields when writing a sequence of records, values (CVE-2015-0861)
* Add view_ids on tree view
* Add parent_of operator
* Enforce type of inheriting view
* Use instance context in translated descriptor of Selection

Version 3.8.0 - 2015-11-02
* Bug fixes (see mercurial logs for details)
* Add test for all field methods
* Load po files also in 'override' subdirectory
* Add support for float and integer on Property fields
* Remove foreign-key on create_uid and write_uid
* Prevent deletion of any user
* Manage PostgreSQL schema
* Remove colors attribute on tree view
* Remove style on Report
* Add StateReport to Wizard
* Allow to override ModelSQL._table
* Allow to import backend from entry points
* Add reversed operators to PYSON expressions
* Explicity raise error when creating/writing/deleting models with table_query
* Use CURRENT_TIMESTAMP instead of now
* Use Constraint instance in ModelSQL._sql_constraints
* Only return default record if no domain supplied on ModelSingleton search
* Rule.domain_get returns a domain and Rule.query_get a SQL query
* Add target_search option to Many2One
* Add tables argument to ModelSQL.search_domain
* Rename ir.module.module* into ir.module*

Version 3.6.0 - 2015-04-20
* Bug fixes (see mercurial logs for details)
* Use bytes and bytearray for Binary
* Add button_change
* Add support for PyPy
* Add support for psycopg2cffi
* Add noeval on PYSONDecoder
* Add __repr__ to PYSON
* Remove safe_eval
* Add ModelView.view_attributes
* Add pyson attribute on data field tag
* Changed into JSON:
    - record rule domain
    - trigger condition
    - 'states', 'domain', 'spell' and 'colors' view attributes
    - view domain
    - 'email', 'domain', 'context', 'order' and 'search_value' action fields
* Add product attribute on form view for One2Many
* Remove float_time widget
* Add TimeDelta field
* search_global yields record instead of id
* Add ModelTestCase
* Add test for missing default model access
* Report API refactorization
* Add test for access rights of menu and actions
* Allow to use the dotted notation for order parameters
* Use action_id to find report to use
* Allow custom StateView without Model
* Remove Pool.object_name_list
* Add translated descriptor for Dict field
* Clean private context keyword in RPC
* Add cache section in configuration
* Use dualmethod on ModelStorage.save
* New API for on_change: instance changes
* Add restore_history_before on ModelSQL
* Remove img_{width,height} form attributes

Version 3.4.0 - 2014-10-20
* Bug fixes (see mercurial logs for details)
* Use literal_eval instead of safe_eval (CVE-2014-6633)
* Prevent double underscore in safe_eval (CVE-2014-6633)
* Add pre-validation on button
* Model and Field access checked only if _check_access is set
* Add check_access to RPC
* Add check_access to Wizard and Report
* Add support for domain_<field name> method
* Refactor configuration file and command line
* Use the context of the relation field for instanciation
* Use a configuration field for logging
* Add translated descriptor for Selection field
* Add tree_state attribute on tree view
* Allow to sync XML data
* Remove on_change calls in Model.default_get
* Add group call to on_change
* Add UnionMixin
* Allow to disable sorting of dictionary field's selection
* Add active field to views of action window
* Make global cache depends on explicit context keys
* Don't add to global cache Binary fields
* Add MatchMixin
* Add image widget to tree
* Remove context, current_date and time from record rule evaluation

Version 3.2.0 - 2014-04-21
* Bug fixes (see mercurial logs for details)
* Add restore_history to ModelSQL
* Add history revisions
* Add the multi selection widget
* Add index to one2many's on_change
* Remove auto-refresh on Action Window
* Add support of domain for non-relation field
* Manage microseconds in JSON-RPC and XML-RPC
* Remove Sha field
* Add password widget
* Add Len to PYSON
* Use bcrypt to hash password if possible
* Use a sequence of ids, values to set fields
* Client side actions on button and wizard
* Add depends attribute to data tag
* Add tree_invisible attribute to button in tree view
* Drop support of Python 2.6
* Deprecate on_change, on_change_with, selection_change_with and autocomplete
  field arguments
* Add fields.depends decorator
* Add run-tests
* Validate only modified and dependant fields on model write
* Improve error messages by showing the failing value
* Remove relation field actions:
    - delete_all
    - unlink_all
    - set
* Rename relation field action unlink into remove
* Use a sequence of records, values in write
* set_context of Transaction.set_user is restricted to root
* Add a "copy" action to One2Many and Many2Many's set method
* Force UTC as timezone (migration script available on tryton-tools)
* Add relation_field for many2one

Version 3.0.0 - 2013-10-21
* Bug fixes (see mercurial logs for details)
* Allow customization of translation in po files
* Use python-sql
* Add convert_domain method on Fields
* Add sql_format and sql_type methods on Fields
* Allow to return a full domain for Function.searcher
* Replace static backend by dynamic get method
* Replace order_field by order_<field name> method
* Allow field One2One in check_recursion
* Remove the default order on MPTT
* Add grouped attribute to data tag
* Store selection tree state
* Add order to Action Window
* Add factor on number fields
* Add calendar view
* Remove request

Version 2.8.0 - 2013-04-22
* Bug fixes (see mercurial logs for details)
* Allow to search on target of Reference field
* Remove _inherits
* Add dynamic label
* Add prefix, suffix on tree view
* Replace _constraints with validate in ModelStorage
* Add selection_change_with on Selection and Reference fields
* Add Dict fields
* Remove unique constraint on model and field access
* Use lists of values in create
* (Field, Operator, Operand) are replaced by Domain on Rule
* Add global search
* Replace view shortcut by menu favorite
* Store default language in database
* Add icon attribute on fields
* Prevent Wizard State name to start with '_'
* Add completion attribute for Many2One, Many2Many and One2Many
* Add ViewSearch
* Add domains on Action Window

Version 2.6.0 - 2012-10-22
* Bug fixes (see mercurial logs for details)
* Add pre-validation
* Allow to use XML file for views
* Add RPC definition
* Repace BrowseRecord by Model instance
* Replace Cache decorator by a simple LRU Cache
* Remove Cacheable
* Remove _description
* Rename _name by __name__
* Use class in Pool
* Fix search button clause in ModelButton.get_groups (CVE-2012-2238)
* Merge all kind of buttons
* Use XML id for board action instead of id
* Add states attribute to notebook
* Allow to use tuple for Reference
* Add constant interpolation on line graph
* Add create/delete field access
* Add dynamic size limit on the One2Many, Many2Many and Char
* Replace __tryton__.py by tryton.cfg
* Allow to use Reference field in One2Many & Many2Many
* Remove hexmd5 from ModelView.fields_view_get
* Allow client to manage model access
* Add time format validation
* Remove ModelSQL.default_sequence

Version 2.4.0 - 2012-04-23
* Bug fixes (see mercurial logs for details)
* Don't allow rpc call on ModelStorage without ModelView (CVE-2012-0215)
* Add shared WebDAV
* Remove workflow module
* Simplify workflow engine
* Add ir.model.button for access rights
* Replace fill by expand
* Integer, Numeric and Float allow None as value
* NULL value is None and not False
* Replace user action by a list of actions
* Add group call to on_change_with
* Allow to get fuzzy translation
* Allow to customize server timezone
* Add richtext widget for WYSIWYG editor
* Add support of fields.Time
* Replace nested view by reference id
* Remove underscore to ir.translation methods
* Add default database language code
* Add extras_depend to module definition
* Store session in database
* New Wizard design
* Add pyson.Id
* Use XML-RPC struct for Decimal and Date
* Remove change_default on fields

Version 2.2.0 - 2011-10-24
* Bug fixes (see mercurial logs for details)
* Remove name field in ir.property
* Add wizard to show views
* Switched from .csv to .po for translations
* Search on Many2One fields include inactive records
* Change select on fields into Boolean
* Change format of search_value on ir.action.act_window
* Manage relation field access
* Support size format in context for Binary fields
* Use buffer for Binary fields
* No more store Binary fields in base64
* Remove tabpos attribute on notebook
* Make PYSON more Pythonic
* Add readonly on Transaction
* Add has_returning on Cursor
* Remove use of python code in workflow XML
* Use SQL sequence on PostgreSQL for ir.sequence
* Allow to specify more than one interface
* Use unoconv for report format conversion
* Allow to use any Opendocument as report template
* Drop NetRPC and activate JSON-RPC by default
* Remove ir.action.wizard_size
* Rename expand and fill attributes into yexpand and yfill
* Add xalign and yalign as field attributes
* Drop support of Python 2.5
* Remove support of Many2Many field in record XML
* Change Pool into a Singleton
* Remove support of zipped modules

Version 2.0.0 - 2011-04-26
* Bug fixes (see mercurial logs for details)
* Use md5 hash for indexing translation
* Merge tree and list views
* Added autocompletion on fields.Char
* Remove ir.default
* Add type, last user and last modification on ir.attachment
* Rename datas into data on ir.attachment
* Add new configuration option to prevent database listing
* Add warning to wizards
* Add server-side icons
* Add support for file link to BinaryField
* Add model field access
* Add loading attribute on fields
* Remove priority attribute on fields
* Model doesn't convert anymore ids for inherited methods
* Remove required attribute on Boolean fields
* Add One2One field
* Add AUTOINCREMENT to sqlite primary key

Version 1.8.0 - 2010-11-01
* Bug fixes (see mercurial logs for details)
* Add timestamp sequence
* New transaction management
* Make _timestamp numeric instead of datetime to work with XML-RPC and JSON-RPC
* Add ir.trigger to trigger ModelStorage change
* Add default value to Boolean fields at database level

Version 1.6.0 - 2010-05-08
* Bug fixes (see mercurial logs for details)
* Add symbol parameter to formatLang
* searcher on Function fields take only one domain clause as argument
* Use a Reference field on ir.attachment to store resource informations
  Improve the ir.attachment views to be usable on the client side
* Use basic access authentication for XML-RPC
* Replace child{1,2} attributes in xml views by a unique child
* Models that uses _inherits will search in inherited parents for missing functions
* Remove ids from on_change* calls
* Improve search on translatable fields
* export_data return empty value for invisible fields
* Don't allow to use float in Numeric fields
* set/get function on Fields take a list of ids
* New interface for Function/Property fields
  Take a Field as first argument instead of many separate arguments
  Remove static arguments
* Fix Float and Numeric for lost of precision
* Add decimal digits validation on fields
* Improve unittests to run trytond from tests
  Use sqlite as default backend
  Add skiptest attribute to data tag
  Add option to test_tryton to run tests from all modules
* Add MySQL backend
* Refactoring by validation with pylint
* Modify ondelete attribute of Many2One according to required attribute value
* Refactor import_data of ModelStorage
* Raise exception when search function is missing on Function fields
* Add LRU memoization, use it to cache compiled code for safe_eval.
* Add PySON to replace python string evaluation on client side
* Add JSON-RPC
* Add groups on Sequence Types and add rules on sequence based on it.
* Ignore Fields that starts with "_"
* Add comment on table and field for postgresql backend
* Remove egenix-mx-base and replace it by python-dateutil
* Add cache to safe_eval
* Rename HttpDaemon into XMLRPCDaemon
* Improve TranslateFactory to fetch all translations for a report in one query
* Handle displayname on webdav.collection
* Handle current-user-privilege-set on webdav.collection

Version 1.4.0 - 2009-10-19
* Bug fixes (see mercurial logs for details)
* Add datetime_field on xxx2Many to use a specific _datetime when reading the related record
* Add new tool safe_eval
* Handle sequence and history renaming when renaming table
* Add old_password to set_preferences of res.user on password change
* Allow to drop constraint, index and foreign key with custom table name
* Added column_rename on TableHandler
* Add new tool reduce_ids
* Add limit_clause function on cursor
* Fill the cursor cache at search
* Allow rpc on today of ir.date
* Use the module dependency order to apply views that inherits
* Allow to update database at the end of restore
* Add ir.model.access check get and set of ir.property
* Add ModelSingleton
* Move login test in res.user
* Rename osv into model on workflow
* Add logout method
* Move BrowseRecord cache onto the cursor except for Function fields
* Don't order search result if order value is []
* Add reload of modules if files have changed
* Add salt to sha of password
* Add strftime to ir.lang to handle locale's format
* Add sqlite backend
* Add validate test for required and size
* Remove _sequence on ModelSQL
* Use gzip in pysocket
* Add gzip encoding for XML-RPC
* Add report name in the result of Report.execute
* Add ir.action.wizard_size to store prefered wizard size
* Add delete_all action on One2Many field
* Read, write, create, delete permission on record rules
* Add reset_default method to ir.default
* Doesn't append '%' to "like", "ilike" clauses
* Handle database dump and restore with password
* Add float_time attribute in fields view

Version 1.2.0 - 2009-04-20
* Bug fixes (see mercurial logs for details)
* Add delete of foreign keys with ondelete CASCADE
* Add write for foreign keys with ondelete SET NULL
* Add datetime_field on Many2One to use a specific _datetime when reading the related record
* Use _datetime in context to read record value at specific datetime
* Add _history_table on ModelSQL to historize change on records
* Allow to use related fields (many2one and reference) in read
* Use rec_name function field instead of name_get and name_search
* Use a new Pool for objects
* Move workflow in ModelWorkflow and the workflow module
* Remove Service and LocalService objects
* New netrpc/xmlrpc syntax
* copy on ModelStorage copies one2many directly on the right record
* Search on translated field will search only on translated value
* Add active field on ir.action to allow better override of reports
* Add depends attributes on Column
* Make Modified Preorder Tree Traversal respects the default order of the model
* Add replace_attributes for xpath tag
* Add email parameter on report action
* Allow to inherit views from an other model
* Add user warnings
* Allow to use a list of id for copy method
* Use one lock per database
* Improve netrpc communication speed
* Add contextual domain on inherited views
* Allow to use globals in domain and states
* Add translate attribute on Selection field
* Use explicit join in search SQL query
* Fix for host with IPv6 enable but without default IPv6 route
* Allow egg installation

Version 1.0.0 - 2008-11-17
* Initial release<|MERGE_RESOLUTION|>--- conflicted
+++ resolved
@@ -1,25 +1,23 @@
-<<<<<<< HEAD
+Version 5.2.14 - 2020-04-04
+* Bug fixes (see mercurial logs for details)
+
+Version 5.2.13 - 2020-03-09
+* Bug fixes (see mercurial logs for details)
+* Enable check_access context when checking wizard access (issue9108)
+
+Version 5.2.12 - 2020-02-02
+* Bug fixes (see mercurial logs for details)
+
+Version 5.2.11 - 2020-01-09
+* Bug fixes (see mercurial logs for details)
+
+Version 5.2.10 - 2019-12-16
+* Bug fixes (see mercurial logs for details)
+
+Version 5.2.9 - 2019-12-02
+* Bug fixes (see mercurial logs for details)
+
 * Add MultiSelection entries to Dict field
-=======
-Version 5.2.14 - 2020-04-04
-* Bug fixes (see mercurial logs for details)
-
-Version 5.2.13 - 2020-03-09
-* Bug fixes (see mercurial logs for details)
-* Enable check_access context when checking wizard access (issue9108)
-
-Version 5.2.12 - 2020-02-02
-* Bug fixes (see mercurial logs for details)
-
-Version 5.2.11 - 2020-01-09
-* Bug fixes (see mercurial logs for details)
-
-Version 5.2.10 - 2019-12-16
-* Bug fixes (see mercurial logs for details)
-
-Version 5.2.9 - 2019-12-02
-* Bug fixes (see mercurial logs for details)
->>>>>>> b2e5b55a
 
 Version 5.2.8 - 2019-11-08
 * Bug fixes (see mercurial logs for details)
