--- conflicted
+++ resolved
@@ -1,27 +1,3 @@
-<<<<<<< HEAD
-* Add Model.__names__ to retrieve model and field names
-* Add resources method to ModelStorage
-
-Version 5.0.6 - 2019-04-02
-* Bug fixes (see mercurial logs for details)
-* Check read access on field in search order (issue8189)
-
-Version 5.0.5 - 2019-02-19
-* Bug fixes (see mercurial logs for details)
-
-Version 5.0.4 - 2019-01-22
-* Bug fixes (see mercurial logs for details)
-
-Version 5.0.3 - 2019-01-05
-* Bug fixes (see mercurial logs for details)
-
-Version 5.0.2 - 2018-12-02
-* Bug fixes (see mercurial logs for details)
-
-Version 5.0.1 - 2018-11-12
-* Bug fixes (see mercurial logs for details)
-* Check read access on field in search domain (issue7766)
-=======
 Version 5.2.0 - 2019-05-06
 * Bug fixes (see mercurial logs for details)
 * Add sort and translate options to Reference field
@@ -80,7 +56,6 @@
 * Check read access on field in search domain (issue7766)
 * Add active field on ModelAccess, ModelFieldAccess and Group
 * Use write mode by default to check create and delete of resources
->>>>>>> 999ca7bc
 
 Version 5.0.0 - 2018-10-01
 * Bug fixes (see mercurial logs for details)
