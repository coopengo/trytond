<<<<<<< HEAD
* Combine search and get_keys in DictSchemaMixin
=======
* Reset less often the user sessions
>>>>>>> 677c9bee
* Protect trusted devices against brute force attack
* Eager load Function field with same multiple getter

Version 5.6.3 - 2020-07-01
* Bug fixes (see mercurial logs for details)

Version 5.6.2 - 2020-06-16
* Bug fixes (see mercurial logs for details)

Version 5.6.1 - 2020-06-03
* Bug fixes (see mercurial logs for details)

Version 5.6.0 - 2020-05-04
* Bug fixes (see mercurial logs for details)
* Call getter function when accessing Function field on unsaved record
* Add language configuration wizard
* Allow copying attachments and notes to created records
* Add link button on form
* Support explicit delete and remove for saving and on_change xxx2Many
* Add export_data_domain to ModelStorage
* Add route to export CSV data
* Add test on target of relation fields
* Add width and height attributes on calendar view
* Add default database name configuration
* Add retry option to report convert
* Add depends fields on view_attributes
* Simplify trigger action
* Run trigger in the queue
* Do not copy Binary content with file_id
* Replace memoize with functools.lru_cache
* Add support for Python 3.8
* Set all fields readonly for inactive record
* Enable check_access context when checking wizard access (issue9108)
* Add option to send test email with trytond-admin
* Add editable on calendar view
* Add xalign and yalign to group
* Add MultiSelection entry to Dict field
* Allow empty order clause
* Change editable tree attribute into boolean
* Send default order to clients
* Replace advisory lock by SKIP LOCKED in queue pulling
* Load WSGI middleware from configuration
* Add help text to Dict keys
* Update button_action with returned values
* Use direct access to backend classes
* Add weasyprint support
* Add slugify tool
* Add is_secure, host and http_host to url module
* Add __href__ to URLMixin
* Add validate attribute to wizard's Button
* Return 400 instead of 500 for Tryton exception
* Fill the reverse field in the One2Many setter
* Drop support for skiptest attribute on xml files
* Remove implicit field names in ModelStorage.search_read

Version 5.4.0 - 2019-11-04
* Bug fixes (see mercurial logs for details)
* Improve tests on depends
* Add permission groups on export
* Retry cron job on DatabaseOperationalError
* Add visual context on tree view
* Add start value to PYSON Date and DateTime
* Add MultiSelection field
* Support dot notation on PYSON Eval
* Add __slots__
* Pass app and request to wsgi error handlers
* Add lazy_gettext
* Add format_timedelta to Report
* Add partial TO_CHAR support for date and datetime on SQLite
* Setup default logging for WSGI app
* Add format argument to report format_date function
* Change expand attribute into a factor
* Allow SQL expression as value of fields
* Allow customizing Dict keys order with a sequence field
* Add invalid domain in DomainValidationError
* Add domain inversion tools
* Add get_relation_fields to DictSchemaMixin
* Add level on Model.fields_get to fill relation_fields

Version 5.2.0 - 2019-05-06
* Bug fixes (see mercurial logs for details)
* Add sort and translate options to Reference field
* Do not create empty translations
* Replace dsn by params to connect to postgresql
* Simplify cron
* Add duration on Cache
* Add strip wildcards helpers
* Add list-form view
* Do not set id for on_change calls if cached
* Add cache on RPC
* Remove support for Python 3.4
* Allow to update record when importing data
* Set context on record instantiated by Field.__set__
* Set context when reading related fields
* Check read access on field in search order (issue8189)
* Add base64 converter to URL map
* Add HTML widget
* Support import of native numeric, date and datetime data
* Add day view on calendar
* Raise NotImplementedError when setting Function field without setter
* Add exports in view_toolbar_get
* Add resources method to ModelStorage
* Validate selection format in Dict schema
* Allow to extend Field's string and help
* Add console
* Add Model.__names__ to retrieve model and field names
* Add size attribute on image tag
* Allow to use channel to synchronize Cache
* Display ids and rule names on access error
* Move field definition from Model to Field
* Use number of verbose flag as log level
* Add coroutine concurrency option
* Add increasing delay on database operational error retry
* Allows to lock records for update
* Remove _nocache on Transaction
* Make Cache transactional
* Allow to search on key's value of Dict
* Allow to order Dict by key's value
* Do not store keys with null value in Dict
* Add cache timeout for web
* Allow the bus requests to be redirected to another host
* Add support for CORS
* Add extras modules to ModuleTestCase
* Add timeout to Report.convert
* Allow records from XML with noupdate to be deleted
* Add ir.calendar for month and day
* Rename languages: hu_HU, it_IT and pt_BR into hu, it and pt
* Define custom exceptions
* Remove _error_messages, raise_user_error and raise_user_warning
* Remove ModelStorage._constraints
* Add ir.message
* Add check on ModelSQL for positive id
* New API to read related fields
* Remove implicit fields names in ModelStorage.read
* Check read access on field in search domain (issue7766)
* Add active field on ModelAccess, ModelFieldAccess and Group
* Use write mode by default to check create and delete of resources

Version 5.0.0 - 2018-10-01
* Bug fixes (see mercurial logs for details)
* Allow non translatable reports
* Replace hard coded 'state' by '_transition_state' in copy
* Support dotted notation in copy default
* Allow callable in copy default
* Add bus system
* Allow to set any default configuration value from environment
* Clear existing session when password is changed
* Manage session with max_age and timeout
* Use passlib to hash and update password
* Remove unique constraint on attachment name
* New icons
* Add pyson TimeDelta
* Remove button if it is not allowed to access some of its dependant fields
* Add support for Python 3.7
* Add transactional queue and workers
* Add __table_handler__ to ModelSQL
* Support partial index
* Allow to use SQL expression for index action
* Add cache clean timeout configuration
* Implicit conversion to boolean in PYSON statement
* Add domain to dictionary schema
* Fill main language in ir.configuration at database initialization
* Remove support for Python 2.7
* Check Rule also after modification
* Check Rule after indirect fields
* Allow to define view id in switch client action
* Do not validate Function fields even with setter
* Simplify the creation of dependencies graph
* Make depends on methods generic to any method
* Add width/height attribute to notebook
* Allow to call set_lang with None and language instance
* Add hostname configuration to list database
* Add tree mixin
* Rename "install-dependences" into "activate-dependencies"
* Use recursive common table expression for child_of/parent_of operators
* Add sql_cast on Field

Version 4.8.4 - 2018-08-20
* Bug fixes (see mercurial logs for details)

Version 4.8.3 - 2018-08-03
* Bug fixes (see mercurial logs for details)

Version 4.8.2 - 2018-07-05
* Bug fixes (see mercurial logs for details)

* BUG#9523 Add ttl on redis cache, default 12 hours, configurable on config and on code
* BUG#9502 Don't auto_uninstall modules

Version 4.8.1 - 2018-05-21
* Bug fixes (see mercurial logs for details)

Version 4.8.0 - 2018-04-23
* Bug fixes (see mercurial logs for details)
* Add index method to order field set calls
* Add deactivable mixin
* Ensure active field is present on tree view
* Manage depends xml attribute on field tag
* Add expand attribute on group tag
* Add depends on Pool.register
* Add Exclude constraint
* Allow to perform unaccented searches on Char fields
* Always raise exception in table handler
* Simplify API for Session: new, remove, check and reset
* Ensure that all buttons are registered in ir.model.button
* Make trytond-admin ask for admin email
* Add option to set admin email with trytond-admin
* Add option to reset admin password with trytond-admin
* Add reset password button
* Add depends on Button
* Add ModelData.has_model cache for ModelStorage.check_xml_record
* Limit authentication attempt per IP network
* Manage 'X-Forwarded' headers from proxies
* Add '_request' attribute to Transaction context
* Delete translations on deletion only when model has translatable field
* Remove MySQL backend
* Add keyword attribute to button tag
* Allow field name on image tag
* Remove unoconv and call soffice directly
* Allow to include mixin to pool objects
* Improve validation of PYSON domain
* Use JSON canonical form for Dict value
* Remove rules on user
* Add monetary formatting to language
* Add exceptional parent language
* Add get method on ir.lang
* Convert format, currency and strftime of ir.lang into instance methods

Version 4.6.3 - 2018-03-01
* Bug fixes (see mercurial logs for details)

Version 4.6.2 - 2018-01-04
* Bug fixes (see mercurial logs for details)

Version 4.6.1 - 2017-12-04
* Bug fixes (see mercurial logs for details)

Version 4.6.0 - 2017-10-30
* Bug fixes (see mercurial logs for details)
* Add support for Python 3.6
* Remove support for Python 3.3
* Move handling of sequences to the Database object
* Allow to add tests through entry points
* Add translated descriptor for Reference field
* Implement alter_type and alter_size for sqlite backend
* Add a maximum size for request
* Add support for single record report
* Add support for Flat OpenDocument
* Add get_email in trytond.report
* Replace plain extension by txt
* Support test database cache for remote postgresql
* Increase session randomness to 32 bytes
* Allow to specify datetime related values in XML files
* Add environment variables to wsgi script
* Add unique ids check on RPC
* Assert unique records on ModelView.button and Workflow.transition
* Add test for function field methods
* Add option install module dependencies with trytond-admin
* Add localhost_name and timeout as get_smtp_server uri parameters
* Delete missing modules not activated when updating module list
* Remove empty pages from notebook
* Allow to store Dict as JSON on the database

Version 4.4.0 - 2017-05-01
* Bug fixes (see mercurial logs for details)
* Sanitize path in file_open against suffix (CVE-2017-0360)
* Add constraint on user password
* Remove Property field
* Add MultiValueMixin and ValueMixin
* Use sql type in column creation
* Use generic SQL type in field and let backend determine the SQLType
* Add filter to xxx2Many fields
* Add NULLS ordering
* Add context domain on ir.action.act_window
* Allow None limit in action window
* Add has_window_functions on Database
* Allow Many2One on ModelSQL to target ModelStorage
* Manage Cache in Transaction
* Allow to register multiple exit functions on Transaction
* Return 429 status when too many login attempts
* Add set_rpc on Field
* Add has_select_for on Database
* Store custom report translation in separate module
* Add form action keyword for set/synchronize translation on report and view
* Add negative value for col attribute
* Allow to use domain_<field name> method with Function fields
* Validate wizard definition on module tests
* Remove order constraint on register ModelSQL
* Add relate from report to translations

Version 4.2.0 - 2016-11-28
* Bug fixes (see mercurial logs for details)
* Add toolbar attribute for richtext widget
* Add PYSON widget
* Allow to define the text color and background color in calendar view
* Allow to override cache implementation
* Add button rule
* Allow to specify translatable languages in trytond-admin
* Add datetime_field on Reference
* Merge Spanish's into Spanish (Latin American)
* Do not check write access on model for wizard with groups
* Add user application
* Add sequence_ordered
* Remove most country specific code in languages
* Add support for derivative translations
* Remove IDENTIFIER regexp on ir.model and ir.model.field
* Enforce suffix and prefix to have id or name
* Sanitize path in file_open (CVE-2016-1242)
* Prevent read of user password hash (CVE-2016-1241)
* Add database dump cache for tests
* Remove unused tools: find_in_path, exec_command_pipe and mod10r
* Implementation of drop_column for SQLite
* Allow to pass many configuration files
* Remove translate on field name of User
* Allow to define the default mode in calendar view
* Use 'default_rec_name' context key in Model.default_get
* Add option to store Attachment in database
* Allow to store Binary field in filestore
* Add filestore module
* Allow None in Greater/Less PYSON
* Add option to set admin password with trytond-admin
* Remove super password
* Remove database management from RPC
* Remove ModelView.view_header_get
* Remove string attribute from views
* Don't check write access on model for button with groups
* Limit readonly state for xxx2Many
* Add option to update modules list with trytond-admin
* Use home directory as default path for database and web root.
* Add count option on Action Window Domains
* Remove window_name on Action Window
* Return the calling keyword in ActionKeyword.get_keywords
* Add customizable login process
* Allow to customize the substitutions used on sequence
* Allow PYSON in tree_invisible attribute

Version 4.0.0 - 2016-05-02
* Bug fixes (see mercurial logs for details)
* Add sendmail module to send transactional email
* Support Two-Phase Commit in Transaction
* Allow Report to generate text plain, XML, HTML and XHTML
* Add workflow graph on ir.model
* Add context model on ir.action.act_window
* Switch to WSGI API
* Limit the login size in LoginAttempt
* Remove LocalDict from tools
* Add LRUDictTransaction
* Follow PEP-0249 for Database, Transaction and Cursor
* Add Python3 support
* Make TestCase create and drop its database
* Add with_transaction decorator for tests
* Add note on resources
* Add 'where' operator for xxx2many fields
* Strip and unquote double-quote from Postgresql schema in search_path
* Move webdav into a separate module
* Don't read historized user when evaluating record rules as it could lead to
  past privilege escalation.
* Only rebuild mptt tree if left or right values have their default values
* Allow nested inherited view
* Add button on cron to run once
* Check all fields when writing a sequence of records, values (CVE-2015-0861)
* Add view_ids on tree view
* Add parent_of operator
* Enforce type of inheriting view
* Use instance context in translated descriptor of Selection

Version 3.8.0 - 2015-11-02
* Bug fixes (see mercurial logs for details)
* Add test for all field methods
* Load po files also in 'override' subdirectory
* Add support for float and integer on Property fields
* Remove foreign-key on create_uid and write_uid
* Prevent deletion of any user
* Manage PostgreSQL schema
* Remove colors attribute on tree view
* Remove style on Report
* Add StateReport to Wizard
* Allow to override ModelSQL._table
* Allow to import backend from entry points
* Add reversed operators to PYSON expressions
* Explicity raise error when creating/writing/deleting models with table_query
* Use CURRENT_TIMESTAMP instead of now
* Use Constraint instance in ModelSQL._sql_constraints
* Only return default record if no domain supplied on ModelSingleton search
* Rule.domain_get returns a domain and Rule.query_get a SQL query
* Add target_search option to Many2One
* Add tables argument to ModelSQL.search_domain
* Rename ir.module.module* into ir.module*

Version 3.6.0 - 2015-04-20
* Bug fixes (see mercurial logs for details)
* Use bytes and bytearray for Binary
* Add button_change
* Add support for PyPy
* Add support for psycopg2cffi
* Add noeval on PYSONDecoder
* Add __repr__ to PYSON
* Remove safe_eval
* Add ModelView.view_attributes
* Add pyson attribute on data field tag
* Changed into JSON:
    - record rule domain
    - trigger condition
    - 'states', 'domain', 'spell' and 'colors' view attributes
    - view domain
    - 'email', 'domain', 'context', 'order' and 'search_value' action fields
* Add product attribute on form view for One2Many
* Remove float_time widget
* Add TimeDelta field
* search_global yields record instead of id
* Add ModelTestCase
* Add test for missing default model access
* Report API refactorization
* Add test for access rights of menu and actions
* Allow to use the dotted notation for order parameters
* Use action_id to find report to use
* Allow custom StateView without Model
* Remove Pool.object_name_list
* Add translated descriptor for Dict field
* Clean private context keyword in RPC
* Add cache section in configuration
* Use dualmethod on ModelStorage.save
* New API for on_change: instance changes
* Add restore_history_before on ModelSQL
* Remove img_{width,height} form attributes

Version 3.4.0 - 2014-10-20
* Bug fixes (see mercurial logs for details)
* Use literal_eval instead of safe_eval (CVE-2014-6633)
* Prevent double underscore in safe_eval (CVE-2014-6633)
* Add pre-validation on button
* Model and Field access checked only if _check_access is set
* Add check_access to RPC
* Add check_access to Wizard and Report
* Add support for domain_<field name> method
* Refactor configuration file and command line
* Use the context of the relation field for instanciation
* Use a configuration field for logging
* Add translated descriptor for Selection field
* Add tree_state attribute on tree view
* Allow to sync XML data
* Remove on_change calls in Model.default_get
* Add group call to on_change
* Add UnionMixin
* Allow to disable sorting of dictionary field's selection
* Add active field to views of action window
* Make global cache depends on explicit context keys
* Don't add to global cache Binary fields
* Add MatchMixin
* Add image widget to tree
* Remove context, current_date and time from record rule evaluation

Version 3.2.0 - 2014-04-21
* Bug fixes (see mercurial logs for details)
* Add restore_history to ModelSQL
* Add history revisions
* Add the multi selection widget
* Add index to one2many's on_change
* Remove auto-refresh on Action Window
* Add support of domain for non-relation field
* Manage microseconds in JSON-RPC and XML-RPC
* Remove Sha field
* Add password widget
* Add Len to PYSON
* Use bcrypt to hash password if possible
* Use a sequence of ids, values to set fields
* Client side actions on button and wizard
* Add depends attribute to data tag
* Add tree_invisible attribute to button in tree view
* Drop support of Python 2.6
* Deprecate on_change, on_change_with, selection_change_with and autocomplete
  field arguments
* Add fields.depends decorator
* Add run-tests
* Validate only modified and dependant fields on model write
* Improve error messages by showing the failing value
* Remove relation field actions:
    - delete_all
    - unlink_all
    - set
* Rename relation field action unlink into remove
* Use a sequence of records, values in write
* set_context of Transaction.set_user is restricted to root
* Add a "copy" action to One2Many and Many2Many's set method
* Force UTC as timezone (migration script available on tryton-tools)
* Add relation_field for many2one

Version 3.0.0 - 2013-10-21
* Bug fixes (see mercurial logs for details)
* Allow customization of translation in po files
* Use python-sql
* Add convert_domain method on Fields
* Add sql_format and sql_type methods on Fields
* Allow to return a full domain for Function.searcher
* Replace static backend by dynamic get method
* Replace order_field by order_<field name> method
* Allow field One2One in check_recursion
* Remove the default order on MPTT
* Add grouped attribute to data tag
* Store selection tree state
* Add order to Action Window
* Add factor on number fields
* Add calendar view
* Remove request

Version 2.8.0 - 2013-04-22
* Bug fixes (see mercurial logs for details)
* Allow to search on target of Reference field
* Remove _inherits
* Add dynamic label
* Add prefix, suffix on tree view
* Replace _constraints with validate in ModelStorage
* Add selection_change_with on Selection and Reference fields
* Add Dict fields
* Remove unique constraint on model and field access
* Use lists of values in create
* (Field, Operator, Operand) are replaced by Domain on Rule
* Add global search
* Replace view shortcut by menu favorite
* Store default language in database
* Add icon attribute on fields
* Prevent Wizard State name to start with '_'
* Add completion attribute for Many2One, Many2Many and One2Many
* Add ViewSearch
* Add domains on Action Window

Version 2.6.0 - 2012-10-22
* Bug fixes (see mercurial logs for details)
* Add pre-validation
* Allow to use XML file for views
* Add RPC definition
* Repace BrowseRecord by Model instance
* Replace Cache decorator by a simple LRU Cache
* Remove Cacheable
* Remove _description
* Rename _name by __name__
* Use class in Pool
* Fix search button clause in ModelButton.get_groups (CVE-2012-2238)
* Merge all kind of buttons
* Use XML id for board action instead of id
* Add states attribute to notebook
* Allow to use tuple for Reference
* Add constant interpolation on line graph
* Add create/delete field access
* Add dynamic size limit on the One2Many, Many2Many and Char
* Replace __tryton__.py by tryton.cfg
* Allow to use Reference field in One2Many & Many2Many
* Remove hexmd5 from ModelView.fields_view_get
* Allow client to manage model access
* Add time format validation
* Remove ModelSQL.default_sequence

Version 2.4.0 - 2012-04-23
* Bug fixes (see mercurial logs for details)
* Don't allow rpc call on ModelStorage without ModelView (CVE-2012-0215)
* Add shared WebDAV
* Remove workflow module
* Simplify workflow engine
* Add ir.model.button for access rights
* Replace fill by expand
* Integer, Numeric and Float allow None as value
* NULL value is None and not False
* Replace user action by a list of actions
* Add group call to on_change_with
* Allow to get fuzzy translation
* Allow to customize server timezone
* Add richtext widget for WYSIWYG editor
* Add support of fields.Time
* Replace nested view by reference id
* Remove underscore to ir.translation methods
* Add default database language code
* Add extras_depend to module definition
* Store session in database
* New Wizard design
* Add pyson.Id
* Use XML-RPC struct for Decimal and Date
* Remove change_default on fields

Version 2.2.0 - 2011-10-24
* Bug fixes (see mercurial logs for details)
* Remove name field in ir.property
* Add wizard to show views
* Switched from .csv to .po for translations
* Search on Many2One fields include inactive records
* Change select on fields into Boolean
* Change format of search_value on ir.action.act_window
* Manage relation field access
* Support size format in context for Binary fields
* Use buffer for Binary fields
* No more store Binary fields in base64
* Remove tabpos attribute on notebook
* Make PYSON more Pythonic
* Add readonly on Transaction
* Add has_returning on Cursor
* Remove use of python code in workflow XML
* Use SQL sequence on PostgreSQL for ir.sequence
* Allow to specify more than one interface
* Use unoconv for report format conversion
* Allow to use any Opendocument as report template
* Drop NetRPC and activate JSON-RPC by default
* Remove ir.action.wizard_size
* Rename expand and fill attributes into yexpand and yfill
* Add xalign and yalign as field attributes
* Drop support of Python 2.5
* Remove support of Many2Many field in record XML
* Change Pool into a Singleton
* Remove support of zipped modules

Version 2.0.0 - 2011-04-26
* Bug fixes (see mercurial logs for details)
* Use md5 hash for indexing translation
* Merge tree and list views
* Added autocompletion on fields.Char
* Remove ir.default
* Add type, last user and last modification on ir.attachment
* Rename datas into data on ir.attachment
* Add new configuration option to prevent database listing
* Add warning to wizards
* Add server-side icons
* Add support for file link to BinaryField
* Add model field access
* Add loading attribute on fields
* Remove priority attribute on fields
* Model doesn't convert anymore ids for inherited methods
* Remove required attribute on Boolean fields
* Add One2One field
* Add AUTOINCREMENT to sqlite primary key

Version 1.8.0 - 2010-11-01
* Bug fixes (see mercurial logs for details)
* Add timestamp sequence
* New transaction management
* Make _timestamp numeric instead of datetime to work with XML-RPC and JSON-RPC
* Add ir.trigger to trigger ModelStorage change
* Add default value to Boolean fields at database level

Version 1.6.0 - 2010-05-08
* Bug fixes (see mercurial logs for details)
* Add symbol parameter to formatLang
* searcher on Function fields take only one domain clause as argument
* Use a Reference field on ir.attachment to store resource informations
  Improve the ir.attachment views to be usable on the client side
* Use basic access authentication for XML-RPC
* Replace child{1,2} attributes in xml views by a unique child
* Models that uses _inherits will search in inherited parents for missing functions
* Remove ids from on_change* calls
* Improve search on translatable fields
* export_data return empty value for invisible fields
* Don't allow to use float in Numeric fields
* set/get function on Fields take a list of ids
* New interface for Function/Property fields
  Take a Field as first argument instead of many separate arguments
  Remove static arguments
* Fix Float and Numeric for lost of precision
* Add decimal digits validation on fields
* Improve unittests to run trytond from tests
  Use sqlite as default backend
  Add skiptest attribute to data tag
  Add option to test_tryton to run tests from all modules
* Add MySQL backend
* Refactoring by validation with pylint
* Modify ondelete attribute of Many2One according to required attribute value
* Refactor import_data of ModelStorage
* Raise exception when search function is missing on Function fields
* Add LRU memoization, use it to cache compiled code for safe_eval.
* Add PySON to replace python string evaluation on client side
* Add JSON-RPC
* Add groups on Sequence Types and add rules on sequence based on it.
* Ignore Fields that starts with "_"
* Add comment on table and field for postgresql backend
* Remove egenix-mx-base and replace it by python-dateutil
* Add cache to safe_eval
* Rename HttpDaemon into XMLRPCDaemon
* Improve TranslateFactory to fetch all translations for a report in one query
* Handle displayname on webdav.collection
* Handle current-user-privilege-set on webdav.collection

Version 1.4.0 - 2009-10-19
* Bug fixes (see mercurial logs for details)
* Add datetime_field on xxx2Many to use a specific _datetime when reading the related record
* Add new tool safe_eval
* Handle sequence and history renaming when renaming table
* Add old_password to set_preferences of res.user on password change
* Allow to drop constraint, index and foreign key with custom table name
* Added column_rename on TableHandler
* Add new tool reduce_ids
* Add limit_clause function on cursor
* Fill the cursor cache at search
* Allow rpc on today of ir.date
* Use the module dependency order to apply views that inherits
* Allow to update database at the end of restore
* Add ir.model.access check get and set of ir.property
* Add ModelSingleton
* Move login test in res.user
* Rename osv into model on workflow
* Add logout method
* Move BrowseRecord cache onto the cursor except for Function fields
* Don't order search result if order value is []
* Add reload of modules if files have changed
* Add salt to sha of password
* Add strftime to ir.lang to handle locale's format
* Add sqlite backend
* Add validate test for required and size
* Remove _sequence on ModelSQL
* Use gzip in pysocket
* Add gzip encoding for XML-RPC
* Add report name in the result of Report.execute
* Add ir.action.wizard_size to store prefered wizard size
* Add delete_all action on One2Many field
* Read, write, create, delete permission on record rules
* Add reset_default method to ir.default
* Doesn't append '%' to "like", "ilike" clauses
* Handle database dump and restore with password
* Add float_time attribute in fields view

Version 1.2.0 - 2009-04-20
* Bug fixes (see mercurial logs for details)
* Add delete of foreign keys with ondelete CASCADE
* Add write for foreign keys with ondelete SET NULL
* Add datetime_field on Many2One to use a specific _datetime when reading the related record
* Use _datetime in context to read record value at specific datetime
* Add _history_table on ModelSQL to historize change on records
* Allow to use related fields (many2one and reference) in read
* Use rec_name function field instead of name_get and name_search
* Use a new Pool for objects
* Move workflow in ModelWorkflow and the workflow module
* Remove Service and LocalService objects
* New netrpc/xmlrpc syntax
* copy on ModelStorage copies one2many directly on the right record
* Search on translated field will search only on translated value
* Add active field on ir.action to allow better override of reports
* Add depends attributes on Column
* Make Modified Preorder Tree Traversal respects the default order of the model
* Add replace_attributes for xpath tag
* Add email parameter on report action
* Allow to inherit views from an other model
* Add user warnings
* Allow to use a list of id for copy method
* Use one lock per database
* Improve netrpc communication speed
* Add contextual domain on inherited views
* Allow to use globals in domain and states
* Add translate attribute on Selection field
* Use explicit join in search SQL query
* Fix for host with IPv6 enable but without default IPv6 route
* Allow egg installation

Version 1.0.0 - 2008-11-17
* Initial release<|MERGE_RESOLUTION|>--- conflicted
+++ resolved
@@ -1,8 +1,5 @@
-<<<<<<< HEAD
 * Combine search and get_keys in DictSchemaMixin
-=======
 * Reset less often the user sessions
->>>>>>> 677c9bee
 * Protect trusted devices against brute force attack
 * Eager load Function field with same multiple getter
 
