--- conflicted
+++ resolved
@@ -1,9 +1,6 @@
-<<<<<<< HEAD
 * Add database timeout parameter on RPC calls
-=======
 * Support limit and offset to ModelSQL count search and search_count
 * Add estimation count to ModelStorage
->>>>>>> 41bbb7c1
 * Deduplicate entries in domain inversion's simplify
 * Don't return cached preferences, try to enrich it with the transaction context
 * Use UNION for 'Or'-ed domain with subqueries
