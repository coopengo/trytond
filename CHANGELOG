--- conflicted
+++ resolved
@@ -1,21 +1,3 @@
-<<<<<<< HEAD
-Version 4.0.5 - 2016-11-06
-* Bug fixes (see mercurial logs for details)
-
-Version 4.0.4 - 2016-08-30
-* Bug fixes (see mercurial logs for details)
-* Sanitize path in file_open (CVE-2016-1242)
-* Prevent read of user password hash (CVE-2016-1241)
-
-Version 4.0.3 - 2016-08-02
-* Bug fixes (see mercurial logs for details)
-
-Version 4.0.2 - 2016-07-04
-* Bug fixes (see mercurial logs for details)
-
-Version 4.0.1 - 2016-05-11
-* Bug fixes (see mercurial logs for details)
-=======
 Version 4.2.0 - 2016-11-28
 * Bug fixes (see mercurial logs for details)
 * Add toolbar attribute for richtext widget
@@ -61,7 +43,6 @@
 * Add customizable login process
 * Allow to customize the substitutions used on sequence
 * Allow PYSON in tree_invisible attribute
->>>>>>> e21cf67b
 
 Version 4.0.0 - 2016-05-02
 * Bug fixes (see mercurial logs for details)
