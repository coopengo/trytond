--- conflicted
+++ resolved
@@ -1,7 +1,6 @@
-<<<<<<< HEAD
 * Add Model.__names__ to retrieve model and field names
 * Add resources method to ModelStorage
-=======
+
 Version 5.0.6 - 2019-04-02
 * Bug fixes (see mercurial logs for details)
 * Check read access on field in search order (issue8189)
@@ -14,7 +13,6 @@
 
 Version 5.0.3 - 2019-01-05
 * Bug fixes (see mercurial logs for details)
->>>>>>> 565f4244
 
 Version 5.0.2 - 2018-12-02
 * Bug fixes (see mercurial logs for details)
