--- conflicted
+++ resolved
@@ -21,8 +21,6 @@
     init = read(os.path.join('trytond', '__init__.py'))
     return re.search('__version__ = "([0-9.]*)"', init).group(1)
 
-<<<<<<< HEAD
-=======
 
 class rnc2rng(Command):
     description = "Generate rng files from rnc"
@@ -43,7 +41,6 @@
             subprocess.run(cmd)
 
 
->>>>>>> 999ca7bc
 version = get_version()
 major_version, minor_version, _ = version.split('.', 2)
 major_version = int(major_version)
