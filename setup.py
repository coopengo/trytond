#!/usr/bin/env python3
# This file is part of Tryton.  The COPYRIGHT file at the top level of
# this repository contains the full copyright notices and license terms.

from setuptools import setup, find_packages
import os
import re
import io
import platform


def read(fname):
    return io.open(
        os.path.join(os.path.dirname(__file__), fname),
        'r', encoding='utf-8').read()


def get_version():
    init = read(os.path.join('trytond', '__init__.py'))
    return re.search('__version__ = "([0-9.]*)"', init).group(1)

<<<<<<< HEAD
version = '1.6.0'
=======

version = get_version()
>>>>>>> 203f87c6
major_version, minor_version, _ = version.split('.', 2)
major_version = int(major_version)
minor_version = int(minor_version)
name = 'Coog'

download_url = 'http://downloads.tryton.org/%s.%s/' % (
    major_version, minor_version)
if minor_version % 2:
    version = '%s.%s.dev0' % (major_version, minor_version)
    download_url = 'hg+http://hg.tryton.org/%s#egg=%s-%s' % (
        name, name, version)

if platform.python_implementation() == 'PyPy':
    pg_require = ['psycopg2cffi >= 2.5.4']
else:
    pg_require = ['psycopg2 >= 2.5.4']

setup(name=name,
    version=version,
    description='Tryton server',
    long_description=read('README'),
    author='Tryton',
    author_email='issue_tracker@tryton.org',
    url='http://www.tryton.org/',
    download_url=download_url,
    keywords='business application platform ERP',
    packages=find_packages(exclude=['*.modules.*', 'modules.*', 'modules',
            '*.proteus.*', 'proteus.*', 'proteus']),
    package_data={
        'trytond': ['ir/ui/icons/*.svg'],
        'trytond.backend.postgresql': ['init.sql'],
        'trytond.backend.sqlite': ['init.sql'],
        'trytond.ir': ['tryton.cfg', '*.xml', 'view/*.xml', 'locale/*.po'],
        'trytond.ir.module': ['*.xml'],
        'trytond.ir.ui': ['*.xml', '*.rng', '*.rnc'],
        'trytond.res': [
            'tryton.cfg', '*.xml', '*.html', 'view/*.xml', 'locale/*.po'],
        'trytond.tests': ['tryton.cfg', '*.xml', 'forbidden.txt'],
        },
    scripts=[
        'bin/trytond',
        'bin/trytond-admin',
        'bin/trytond-cron',
        'bin/trytond-worker',
        ],
    classifiers=[
        'Development Status :: 5 - Production/Stable',
        'Environment :: No Input/Output (Daemon)',
        'Framework :: Tryton',
        'Intended Audience :: Developers',
        'License :: OSI Approved :: GNU General Public License v3 or later (GPLv3+)',
        'Natural Language :: Bulgarian',
        'Natural Language :: Catalan',
        'Natural Language :: Chinese (Simplified)',
        'Natural Language :: Czech',
        'Natural Language :: Dutch',
        'Natural Language :: English',
        'Natural Language :: French',
        'Natural Language :: German',
        'Natural Language :: Hungarian',
        'Natural Language :: Italian',
        'Natural Language :: Persian',
        'Natural Language :: Polish',
        'Natural Language :: Portuguese (Brazilian)',
        'Natural Language :: Russian',
        'Natural Language :: Slovenian',
        'Natural Language :: Spanish',
        'Operating System :: OS Independent',
        'Programming Language :: Python :: 3.4',
        'Programming Language :: Python :: 3.5',
        'Programming Language :: Python :: 3.6',
        'Programming Language :: Python :: 3.7',
        'Programming Language :: Python :: Implementation :: CPython',
        'Programming Language :: Python :: Implementation :: PyPy',
        'Topic :: Software Development :: Libraries :: Application Frameworks',
        ],
    platforms='any',
    license='GPL-3',
    python_requires='>=3.4',
    install_requires=[
        'lxml >= 2.0',
        'relatorio[fodt] >= 0.7.0',
        'Genshi',
        'python-dateutil',
        'polib',
        'python-sql >= 0.5',
        'werkzeug',
        'wrapt',
        'passlib',
        ],
    extras_require={
        'PostgreSQL': pg_require,
        'graphviz': ['pydot'],
        'Levenshtein': ['python-Levenshtein'],
        'BCrypt': ['passlib[bcrypt]'],
        'html2text': ['html2text'],
        },
    zip_safe=False,
    test_suite='trytond.tests',
    test_loader='trytond.test_loader:Loader',
    )<|MERGE_RESOLUTION|>--- conflicted
+++ resolved
@@ -19,12 +19,7 @@
     init = read(os.path.join('trytond', '__init__.py'))
     return re.search('__version__ = "([0-9.]*)"', init).group(1)
 
-<<<<<<< HEAD
-version = '1.6.0'
-=======
-
 version = get_version()
->>>>>>> 203f87c6
 major_version, minor_version, _ = version.split('.', 2)
 major_version = int(major_version)
 minor_version = int(minor_version)
